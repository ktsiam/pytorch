#include <ATen/ATen.h>
#include <torch/library.h>
#include <ATen/NativeFunctions.h>
#include <ATen/autocast_mode.h>

#include <c10/util/intrusive_ptr.h>
#include <c10/core/impl/LocalDispatchKeySet.h>

#include <iostream>
#include <exception>

namespace at {
namespace autocast {

bool is_enabled() {
  return !c10::impl::tls_is_dispatch_key_excluded(DispatchKey::AutocastCUDA);
}

void set_enabled(bool new_enabled) {
  c10::impl::tls_set_dispatch_key_excluded(DispatchKey::AutocastCUDA, !new_enabled);
}

bool is_cpu_enabled() {
  return !c10::impl::tls_is_dispatch_key_excluded(DispatchKey::AutocastCPU);
}

void set_cpu_enabled(bool new_enabled) {
  c10::impl::tls_set_dispatch_key_excluded(DispatchKey::AutocastCPU, !new_enabled);
}

bool is_xpu_enabled() {
  return !c10::impl::tls_is_dispatch_key_excluded(DispatchKey::AutocastXPU);
}

void set_xpu_enabled(bool new_enabled) {
  c10::impl::tls_set_dispatch_key_excluded(DispatchKey::AutocastXPU, !new_enabled);
}

namespace {
// Imitate Apex and cache some of the casts to streamline parameter reuse.
// Our heuristic is to cache lower_precision_fp casts of fp32 model weights (see cached_cast below).
//
// After discussion with @ezyang, the cache uses the following structure:
// The key is the fp32 source tensor's TensorImpl*, a proxy for a Tensor uuid that's
// unchanged across shallow copies.
// The value is a tuple with a weakref to the source tensor's TensorImpl as the first
// element and the casted tensor as the second element.
//
// The weakref keeps the source's TensorImpl from being deleted.  We need to because we're
// using the source TensorImpl* as the key.  If it were deleted, another random Tensor could
// be allocated whose TensorImpl* happened to have the same value.  This TensorImpl* would
// then mistakenly hit in cache:  a rare, intermittent, unpredictable bug.
//
// I'm not using the weak_intrusive_ptr as the key because it's more difficult to compare
// directly against incoming TensorImpl*s.
using weakref_type = c10::weak_intrusive_ptr<TensorImpl, UndefinedTensorImpl>;
using val_type = std::tuple<weakref_type, Tensor>;
thread_local std::unordered_map<TensorImpl*, val_type> cached_casts;

// nesting tracks the nesting depth of the Python-side context manager.
// When the autocast context manager exits to a nesting level that's outside
// any instance of autocast (which should occur at the end of each forward pass)
// it calls clear_cache() to ensure cached Tensors don't leak outside the autocasting region.
thread_local int nesting = 0;

// autocast_cpu_dtype is the lower_precision_fp used by AutocastCPU.
thread_local at::ScalarType autocast_cpu_dtype = at::kBFloat16;

// autocast_xpu_dtype is the lower_precision_fp used by AutocastXPU.
thread_local at::ScalarType autocast_xpu_dtype = at::kBFloat16;

// should we enabled the cache inside autocast.
thread_local bool cache_enabled = true;

// autocast_gpu_dtype is the lower_precision_fp used by AutocastGPU.
thread_local at::ScalarType autocast_gpu_dtype = at::kHalf;
}

void clear_cache() {
  cached_casts.clear();
}

int increment_nesting() {
  return ++nesting;
}

int decrement_nesting() {
  return --nesting;
}

at::ScalarType get_autocast_gpu_dtype() {
  return autocast_gpu_dtype;
}

at::ScalarType get_autocast_cpu_dtype() {
  return autocast_cpu_dtype;
}

at::ScalarType get_autocast_xpu_dtype() {
  return autocast_xpu_dtype;
}

void set_autocast_cpu_dtype(at::ScalarType dtype) {
  TORCH_CHECK(
      dtype == at::kBFloat16,
      "Currently, AutocastCPU only support Bfloat16 as the autocast_cpu_dtype");
  autocast_cpu_dtype = dtype;
}

void set_autocast_gpu_dtype(at::ScalarType dtype) {
  autocast_gpu_dtype = dtype;
}

void set_autocast_xpu_dtype(at::ScalarType dtype) {
  autocast_xpu_dtype = dtype;
}

bool is_autocast_cache_enabled() {
  return cache_enabled;
}

void set_autocast_cache_enabled(bool enabled) {
  cache_enabled = enabled;
}

// Overload to catch Tensor args
// TODO (possible optimization):
// Move cast_cache to an inline function in a header with cached_casts declared as
// extern thread_local in the header.
Tensor cached_cast(at::ScalarType to_type, const Tensor& arg, DeviceType device_type) {
  if (is_eligible(arg, device_type) && (arg.scalar_type() != to_type)) {
    // Heuristic:  Do what Apex does, and cache lower_precision_fp casts of fp32 model weights (leaves).
    // See cached_casts declaration above for detailed strategy.
    bool can_try_cache = (to_type == get_lower_precision_fp_from_device_type(device_type) &&
                         arg.scalar_type() == at::kFloat && arg.requires_grad() &&
                         arg.is_leaf() && !arg.is_view() && cache_enabled);
    if (can_try_cache) {
      auto it = cached_casts.find(arg.unsafeGetTensorImpl());
      if (it != cached_casts.end()) {
        return std::get<1>(it->second);
      } else {
        auto casted_arg = arg.to(to_type);
        cached_casts.emplace(arg.unsafeGetTensorImpl(), val_type{weakref_type(arg.getIntrusivePtr()), casted_arg});
        return casted_arg;
      }
    } else {
      return arg.to(to_type);
    }
  } else {
    return arg;
  }
}

// Policies correspond to op categories that need code-divergent handling.
// Wrapper templates below are specialized based on a policy template parameter.
enum class CastPolicy : uint8_t {
  lower_precision_fp = 0, // Cast all inputs to lower_precision_fp before running the op.
                          // Currently, lower_precision_fp is fp16 for AutocastCUDA, and is defined by user(default bf16) for AutocastCPU.
  fp32, // Cast all inputs to at::kFloat before running the op.
  fp32_set_opt_dtype, // Treats functions (like softmax) that
                      //   1. we'd like to run in fp32 and
                      //   2. have a c10::optional<ScalarType> arg that controls the output type.
                      // fp32_set_opt_dtype wrappers' policy is:  if the output type is already set,
                      // don't touch it, otherwise, set it to at::kFloat.
  fp32_append_dtype, // Treats functions (like norm) that
                     //   1. we'd like to run in fp32 and
                     //   2. have some overloads that accept an output type and other overloads that don't.
                     // fp32_append_dtype wrappers wrap the overloads that don't have an output dtype.
                     // The wrapper policy is:  append at::kFloat to the args, and redispatch to the
                     // type-aware overload.
  promote, // Run in the widest dtype among several args.
};

/********************************************************************************************************
Templates to provide wrapper functions

I'm copying the pattern used in core/boxing/impl/WrapFunctionIntoFunctor.h to extract args and return type.
(see also https://stackoverflow.com/questions/46533698/how-to-deduce-argument-list-from-function-pointer)

This strategy uses an exterior "WrapFunction" that extracts arguments on behalf of
(in my case several specializations of) an interior "WrapFunction_".
Interior WrapFunction_ specializations are defined for each CastPolicy.
********************************************************************************************************/

// Base template for WrapFunction_, which is specialized to contain a "call" method each CastPolicy
template<CastPolicy policy, DeviceType device_type, class Redispatch, Redispatch* F, class Ret, class ArgList> struct WrapFunction_ {};

// CastPolicy::lower_precision_fp General_DeviceType
template<DeviceType device_type, class Redispatch, Redispatch* F, class Ret, class... Args>
struct WrapFunction_<CastPolicy::lower_precision_fp, device_type, Redispatch, F, Ret, guts::typelist::typelist<Args...>> {
  static Ret call(Args... args) {
    c10::impl::ExcludeDispatchKeyGuard no_autocast(get_autocast_dispatch_key_from_device_type(device_type));
    return (*F)(cached_cast(get_lower_precision_fp_from_device_type(device_type), args, device_type)...);
  }
};

// CastPolicy::fp32 General_DeviceType
template<DeviceType device_type, class Redispatch, Redispatch* F, class Ret, class... Args>
struct WrapFunction_<CastPolicy::fp32, device_type, Redispatch, F, Ret, guts::typelist::typelist<Args...>> {
  static Ret call(Args... args) {
    c10::impl::ExcludeDispatchKeyGuard no_autocast(get_autocast_dispatch_key_from_device_type(device_type));
    return (*F)(cached_cast(at::kFloat, args, device_type)...);
  }
};

// CastPolicy::fp32_set_opt_dtype DeviceType::CUDA
template<class Redispatch, Redispatch* F, class Ret, class... Args>
struct WrapFunction_<CastPolicy::fp32_set_opt_dtype, DeviceType::CUDA, Redispatch, F, Ret, guts::typelist::typelist<Args...>> {
  static Ret call(Args... args) {
    c10::impl::ExcludeDispatchKeyGuard no_autocast(DispatchKey::Autocast);
    if (firstarg_is_eligible(args...)) {
      return (*F)(set_opt_dtype(at::kFloat, args)...);
    } else {
      // If ineligible, calls F with unaltered args.  Does not set opt dtype, because setting
      // opt dtype explicitly may interfere with internal implicit promotion decisions.
      return (*F)(args...);
    }
  }
};

// CastPolicy::fp32_append_dtype DeviceType::CUDA
template<class Redispatch, Redispatch* F, class Ret, class... Args>
struct WrapFunction_<CastPolicy::fp32_append_dtype, DeviceType::CUDA, Redispatch, F, Ret, guts::typelist::typelist<Args...>> {
  static Ret call(Args... args) {
    c10::impl::ExcludeDispatchKeyGuard no_autocast(DispatchKey::Autocast);
    at::ScalarType out_type = type_from_firstarg(at::kFloat, args...);
    return (*F)(args..., out_type);
  }
};

// CastPolicy::promote General_DeviceType
template<DeviceType device_type, class Redispatch, Redispatch* F, class Ret, class... Args>
struct WrapFunction_<CastPolicy::promote, device_type, Redispatch, F, Ret, guts::typelist::typelist<Args...>> {
  static Ret call(Args... args) {
    c10::impl::ExcludeDispatchKeyGuard no_autocast(get_autocast_dispatch_key_from_device_type(device_type));
    auto to_type = promote_type(get_lower_precision_fp_from_device_type(device_type), device_type, args...);
    return (*F)(cached_cast(to_type, args, device_type)...);
  }
};

// Wrapper to infer return_type and parameter_types for WrapFunction_ (imitating core/boxing/impl/WrapFunctionIntoFunctor.h)
template<CastPolicy policy,
         DeviceType device_type,
         class Registered, // The signature for which we're registering.  The dispatcher's calling code invokes our
                           // registered functions with arguments matching Registered, so we register
                           // WrapFunction_::call methods with a matching signature to properly field those arguments.
                           // guts::function_traits below extracts return_type and parameter_types from Registered,
                           // which WrapFunction_ templates above use to declare their call methods.
         class Redispatch, // The signature for the function we're redispatching to.  In most cases this is the same
                           // as Registered, but for some ops (for example, ops where we append a dtype) it's useful
                           // to redispatch to a function with a different signature.
         Redispatch* F>    // The actual function we're redispatching to.
struct WrapFunction final {
  using type = WrapFunction_<policy,
                             device_type,
                             Redispatch,
                             F,
                             typename guts::function_traits<Registered>::return_type,
                             typename guts::function_traits<Registered>::parameter_types>;
};

/*******************************
Banned functions
*******************************/

Tensor binary_cross_entropy_banned(const Tensor &, const Tensor &, const c10::optional<Tensor>&, int64_t) {
  AT_ERROR("torch.nn.functional.binary_cross_entropy and torch.nn.BCELoss are unsafe to autocast.\n"
           "Many models use a sigmoid layer right before the binary cross entropy layer.\n"
           "In this case, combine the two layers using torch.nn.functional.binary_cross_entropy_with_logits\n"
           "or torch.nn.BCEWithLogitsLoss.  binary_cross_entropy_with_logits and BCEWithLogits are\n"
           "safe to autocast.");
}

namespace {
/*****************************************************************************************************************
This section performs load-time registration for autocast wrappers.

It's debatable at what level operations should be patched.  We'd like casts to be autograd-exposed
and precede autograd history recording, so that for lower_precision_fp ops, input tensors are saved for backward
in lower_precision_fp rather than fp32.  Saving inputs in lower_precision_fp can significantly reduce
a model's memory footprint.

Option 1 (strawman):  Patch only at the level of explicit calls into cudnn/cublas (cudnn_convolution, etc),
because those are the code paths that are guaranteed to use Tensor Cores, therefore they're the ones that
will benefit most from lower_precision_fp.   Potential pitfall:  convolutions (and other ops) are wrapped in several
layers of at::* calls.  If one of those happens to record autograd history, then we've lost the
opportunity to save inputs in lower_precision_fp.

Option 2:  Patch the Python-exposed surface of calls, to make 100% sure autograd history
recording can't sneak in ahead of autocast.  This mirrors Apex most closely.

I think Option 2 is the right answer for all ops, not just convolutions.  Option 2 is what I implement here.
*****************************************************************************************************************/

/********************************************************************************************************************
Explicit registration for out-of-place ops

The stuff below could be codegenned.  Ed said
> you are going to have to write the function definition at some point, I wouldn't try to get clever about it
Therefore, for the moment, this is all copy pasted in from VariableTypeEverything.cpp with appropriate substitutions.
********************************************************************************************************************/

#define ADD_NS(RAW_OP) at::RAW_OP

// Common cases where registration signature matches redispatch signature
// (that's why SIGNATURE is repeated in the WrapFunction instantiation)
#define KERNEL(FUNC, REGISTER_NAME, SIGNATURE, POLICY) \
  m.impl(TORCH_SELECTIVE_NAME("aten::" REGISTER_NAME), \
    &WrapFunction<CastPolicy::POLICY, DeviceType::CUDA, SIGNATURE, SIGNATURE, &FUNC>::type::call);

// Less-common but still useful case: redispatching to a function with a new signature (e.g. appending a dtype)
#define KERNEL_DIFFERENT_REDISPATCH_SIGNATURE(REDISPATCH_FUNC, REGISTER_NAME, REGISTER_SIGNATURE, REDISPATCH_SIGNATURE, POLICY) \
  m.impl(TORCH_SELECTIVE_NAME("aten::" REGISTER_NAME), \
    &WrapFunction<CastPolicy::POLICY, DeviceType::CUDA, REGISTER_SIGNATURE, REDISPATCH_SIGNATURE, &REDISPATCH_FUNC>::type::call);

// KERNEL_CPU registration for AutocastCPU
#define KERNEL_CPU(FUNC, REGISTER_NAME, SIGNATURE, POLICY) \
  m.impl(TORCH_SELECTIVE_NAME("aten::" REGISTER_NAME), \
    &WrapFunction<CastPolicy::POLICY, DeviceType::CPU, SIGNATURE, SIGNATURE, &FUNC>::type::call);

/*****************************************
Explicit registration for out-of-place ops
*****************************************/
TORCH_LIBRARY_IMPL(_, Autocast, m) {
  m.fallback(torch::CppFunction::makeFallthrough());
}

TORCH_LIBRARY_IMPL(aten, Autocast, m) {
  // lower_precision_fp
  KERNEL(ADD_NS(_convolution), "_convolution.deprecated", Tensor (const Tensor &, const Tensor &, const c10::optional<Tensor>&, IntArrayRef, IntArrayRef, IntArrayRef, bool, IntArrayRef, int64_t, bool, bool, bool), lower_precision_fp)
  KERNEL(ADD_NS(_convolution), "_convolution", Tensor (const Tensor &, const Tensor &, const c10::optional<Tensor>&, IntArrayRef, IntArrayRef, IntArrayRef, bool, IntArrayRef, int64_t, bool, bool, bool, bool), lower_precision_fp)
  KERNEL(ADD_NS(conv1d), "conv1d", Tensor (const Tensor &, const Tensor &, const c10::optional<Tensor>&, IntArrayRef, IntArrayRef, IntArrayRef, int64_t), lower_precision_fp)
  KERNEL(ADD_NS(conv2d), "conv2d", Tensor (const Tensor &, const Tensor &, const c10::optional<Tensor>&, IntArrayRef, IntArrayRef, IntArrayRef, int64_t), lower_precision_fp)
  KERNEL(ADD_NS(conv3d), "conv3d", Tensor (const Tensor &, const Tensor &, const c10::optional<Tensor>&, IntArrayRef, IntArrayRef, IntArrayRef, int64_t), lower_precision_fp)
  KERNEL(ADD_NS(conv_tbc), "conv_tbc", Tensor (const Tensor &, const Tensor &, const Tensor &, int64_t), lower_precision_fp)
  KERNEL(ADD_NS(conv_transpose1d), "conv_transpose1d", Tensor (const Tensor &, const Tensor &, const c10::optional<Tensor>&, IntArrayRef, IntArrayRef, IntArrayRef, int64_t, IntArrayRef), lower_precision_fp)
  KERNEL(ADD_NS(conv_transpose2d), "conv_transpose2d.input", Tensor (const Tensor &, const Tensor &, const c10::optional<Tensor>&, IntArrayRef, IntArrayRef, IntArrayRef, int64_t, IntArrayRef), lower_precision_fp)
  KERNEL(ADD_NS(conv_transpose3d), "conv_transpose3d.input", Tensor (const Tensor &, const Tensor &, const c10::optional<Tensor>&, IntArrayRef, IntArrayRef, IntArrayRef, int64_t, IntArrayRef), lower_precision_fp)
  KERNEL(ADD_NS(convolution), "convolution", Tensor (const Tensor &, const Tensor &, const c10::optional<Tensor>&, IntArrayRef, IntArrayRef, IntArrayRef, bool, IntArrayRef, int64_t), lower_precision_fp)
  KERNEL(ADD_NS(cudnn_convolution), "cudnn_convolution", Tensor (const Tensor &, const Tensor &, IntArrayRef, IntArrayRef, IntArrayRef, int64_t, bool, bool, bool), lower_precision_fp)
  KERNEL(ADD_NS(cudnn_convolution_transpose), "cudnn_convolution_transpose", Tensor (const Tensor &, const Tensor &, IntArrayRef, IntArrayRef, IntArrayRef, IntArrayRef, int64_t, bool, bool, bool), lower_precision_fp)
  KERNEL(ADD_NS(prelu), "prelu", Tensor (const Tensor &, const Tensor &), lower_precision_fp)
  KERNEL(ADD_NS(addmm), "addmm", Tensor (const Tensor &, const Tensor &, const Tensor &, const Scalar&, const Scalar&), lower_precision_fp)
  KERNEL(ADD_NS(addmv), "addmv", Tensor (const Tensor &, const Tensor &, const Tensor &, const Scalar&, const Scalar&), lower_precision_fp)
  KERNEL(ADD_NS(addr), "addr", Tensor (const Tensor &, const Tensor &, const Tensor &, const Scalar&, const Scalar&), lower_precision_fp)
  KERNEL(ADD_NS(matmul), "matmul", Tensor (const Tensor &, const Tensor &), lower_precision_fp)
  KERNEL(ADD_NS(einsum), "einsum", Tensor (c10::string_view, TensorList), lower_precision_fp)
  KERNEL(ADD_NS(mm), "mm", Tensor (const Tensor &, const Tensor &), lower_precision_fp)
  KERNEL(ADD_NS(mv), "mv", Tensor (const Tensor &, const Tensor &), lower_precision_fp)
  KERNEL(ADD_NS(linear), "linear", Tensor (const Tensor &, const Tensor &, const c10::optional<Tensor>&), lower_precision_fp)
  KERNEL(ADD_NS(addbmm), "addbmm", Tensor (const Tensor &, const Tensor &, const Tensor &, const Scalar&, const Scalar&), lower_precision_fp)
  KERNEL(ADD_NS(baddbmm), "baddbmm", Tensor (const Tensor &, const Tensor &, const Tensor &, const Scalar&, const Scalar&), lower_precision_fp)
  KERNEL(ADD_NS(bmm), "bmm", Tensor (const Tensor &, const Tensor &), lower_precision_fp)
  KERNEL(ADD_NS(chain_matmul), "chain_matmul", Tensor (TensorList), lower_precision_fp)
  KERNEL(ADD_NS(linalg_multi_dot), "linalg_multi_dot", Tensor (TensorList), lower_precision_fp)
  // The macro doesn't like these (I think it chokes on commas inside <>) so write them manually
  m.impl(TORCH_SELECTIVE_NAME("aten::_thnn_fused_lstm_cell"),
         TORCH_FN((&WrapFunction<CastPolicy::lower_precision_fp, DeviceType::CUDA,
                                 std::tuple<Tensor,Tensor,Tensor> (const Tensor &, const Tensor &, const Tensor &, const c10::optional<Tensor>&, const c10::optional<Tensor>&),
                                 std::tuple<Tensor,Tensor,Tensor> (const Tensor &, const Tensor &, const Tensor &, const c10::optional<Tensor>&, const c10::optional<Tensor>&),
                                 &ADD_NS(_thnn_fused_lstm_cell)>::type::call)));
  m.impl("_thnn_fused_gru_cell",
         TORCH_FN((&WrapFunction<CastPolicy::lower_precision_fp, DeviceType::CUDA,
                                 std::tuple<Tensor,Tensor> (const Tensor &, const Tensor &, const Tensor &, const c10::optional<Tensor>&, const c10::optional<Tensor>&),
                                 std::tuple<Tensor,Tensor> (const Tensor &, const Tensor &, const Tensor &, const c10::optional<Tensor>&, const c10::optional<Tensor>&),
                                 &ADD_NS(_thnn_fused_gru_cell)>::type::call)));
  m.impl("lstm_cell",
         TORCH_FN((&WrapFunction<CastPolicy::lower_precision_fp, DeviceType::CUDA,
                                 std::tuple<Tensor,Tensor> (const Tensor &, TensorList, const Tensor &, const Tensor &, const c10::optional<Tensor>&, const c10::optional<Tensor>&),
                                 std::tuple<Tensor,Tensor> (const Tensor &, TensorList, const Tensor &, const Tensor &, const c10::optional<Tensor>&, const c10::optional<Tensor>&),
                                 &ADD_NS(lstm_cell)>::type::call)));
  m.impl("gru_cell",
         TORCH_FN((&WrapFunction<CastPolicy::lower_precision_fp, DeviceType::CUDA,
                                 Tensor (const Tensor &, const Tensor &, const Tensor &, const Tensor &, const c10::optional<Tensor>&, const c10::optional<Tensor>&),
                                 Tensor (const Tensor &, const Tensor &, const Tensor &, const Tensor &, const c10::optional<Tensor>&, const c10::optional<Tensor>&),
                                 &ADD_NS(gru_cell)>::type::call)));
  m.impl("rnn_tanh_cell", // tanh unary op is executed as a cuda math library call.
         TORCH_FN((&WrapFunction<CastPolicy::lower_precision_fp, DeviceType::CUDA,
                                 Tensor (const Tensor &, const Tensor &, const Tensor &, const Tensor &, const c10::optional<Tensor>&, const c10::optional<Tensor>&),
                                 Tensor (const Tensor &, const Tensor &, const Tensor &, const Tensor &, const c10::optional<Tensor>&, const c10::optional<Tensor>&),
                                 &ADD_NS(rnn_tanh_cell)>::type::call)));
  m.impl("rnn_relu_cell",
         TORCH_FN((&WrapFunction<CastPolicy::lower_precision_fp, DeviceType::CUDA,
                                 Tensor (const Tensor &, const Tensor &, const Tensor &, const Tensor &, const c10::optional<Tensor>&, const c10::optional<Tensor>&),
                                 Tensor (const Tensor &, const Tensor &, const Tensor &, const Tensor &, const c10::optional<Tensor>&, const c10::optional<Tensor>&),
                                 &ADD_NS(rnn_relu_cell)>::type::call)));
  // fp32
  KERNEL(ADD_NS(acos), "acos", Tensor (const Tensor &), fp32)
  KERNEL(ADD_NS(asin), "asin", Tensor (const Tensor &), fp32)
  KERNEL(ADD_NS(cosh), "cosh", Tensor (const Tensor &), fp32)
  KERNEL(ADD_NS(erfinv), "erfinv", Tensor (const Tensor &), fp32)
  KERNEL(ADD_NS(exp), "exp", Tensor (const Tensor &), fp32)
  KERNEL(ADD_NS(expm1), "expm1", Tensor (const Tensor &), fp32)
  KERNEL(ADD_NS(log), "log", Tensor (const Tensor &), fp32)
  KERNEL(ADD_NS(log10), "log10", Tensor (const Tensor &), fp32)
  KERNEL(ADD_NS(log2), "log2", Tensor (const Tensor &), fp32)
  KERNEL(ADD_NS(log1p), "log1p", Tensor (const Tensor &), fp32)
  KERNEL(ADD_NS(reciprocal), "reciprocal", Tensor (const Tensor &), fp32)
  KERNEL(ADD_NS(rsqrt), "rsqrt", Tensor (const Tensor &), fp32)
  KERNEL(ADD_NS(sinh), "sinh", Tensor (const Tensor &), fp32)
  KERNEL(ADD_NS(tan), "tan", Tensor (const Tensor &), fp32)
  KERNEL(ADD_NS(pow), "pow.Tensor_Scalar", Tensor (const Tensor &, const Scalar&), fp32)
  KERNEL(ADD_NS(pow), "pow.Tensor_Tensor", Tensor (const Tensor &, const Tensor &), fp32)
  KERNEL(ADD_NS(pow), "pow.Scalar", Tensor (const Scalar&, const Tensor &), fp32)
  KERNEL(ADD_NS(softplus), "softplus", Tensor (const Tensor &, const Scalar&, const Scalar&), fp32)
  KERNEL(ADD_NS(layer_norm), "layer_norm", Tensor (const Tensor &, IntArrayRef, const c10::optional<Tensor>&, const c10::optional<Tensor>&, double, bool), fp32)
  // The macro doesn't like this one (I think it chokes on commas inside <>) so write it manually
  m.impl(TORCH_SELECTIVE_NAME("aten::native_layer_norm"),
         TORCH_FN((&WrapFunction<CastPolicy::fp32, DeviceType::CUDA,
                                 std::tuple<Tensor,Tensor,Tensor> (const Tensor&, IntArrayRef, const c10::optional<Tensor>&, const c10::optional<Tensor>&, double),
                                 std::tuple<Tensor,Tensor,Tensor> (const Tensor&, IntArrayRef, const c10::optional<Tensor>&, const c10::optional<Tensor>&, double),
                                 &ADD_NS(native_layer_norm)>::type::call)));
  KERNEL(ADD_NS(group_norm), "group_norm", Tensor (const Tensor &, int64_t, const c10::optional<Tensor>&, const c10::optional<Tensor>&, double, bool), fp32)
  KERNEL(ADD_NS(frobenius_norm), "frobenius_norm", Tensor (const Tensor &), fp32)
  KERNEL(ADD_NS(frobenius_norm), "frobenius_norm.dim", Tensor (const Tensor &, IntArrayRef, bool), fp32)
  KERNEL(ADD_NS(nuclear_norm), "nuclear_norm", Tensor (const Tensor &, bool), fp32)
  KERNEL(ADD_NS(nuclear_norm), "nuclear_norm.dim", Tensor (const Tensor &, IntArrayRef, bool), fp32)
  KERNEL(ADD_NS(cosine_similarity), "cosine_similarity", Tensor (const Tensor &, const Tensor &, int64_t, double), fp32)
  KERNEL(ADD_NS(poisson_nll_loss), "poisson_nll_loss", Tensor (const Tensor &, const Tensor &, bool, bool, double, int64_t), fp32)
  KERNEL(ADD_NS(cosine_embedding_loss), "cosine_embedding_loss", Tensor (const Tensor &, const Tensor &, const Tensor &, double, int64_t), fp32)
  KERNEL(ADD_NS(nll_loss), "nll_loss", Tensor (const Tensor &, const Tensor &, const c10::optional<Tensor>&, int64_t, int64_t), fp32)
  KERNEL(ADD_NS(nll_loss2d), "nll_loss2d", Tensor (const Tensor &, const Tensor &, const c10::optional<Tensor>&, int64_t, int64_t), fp32)
  KERNEL(ADD_NS(hinge_embedding_loss), "hinge_embedding_loss", Tensor (const Tensor &, const Tensor &, double, int64_t), fp32)
  KERNEL(ADD_NS(kl_div), "kl_div", Tensor (const Tensor &, const Tensor &, int64_t, bool), fp32)
  KERNEL(ADD_NS(l1_loss), "l1_loss", Tensor (const Tensor &, const Tensor &, int64_t), fp32)
  KERNEL(ADD_NS(smooth_l1_loss), "smooth_l1_loss", Tensor (const Tensor &, const Tensor &, int64_t, double), fp32)
  KERNEL(ADD_NS(huber_loss), "huber_loss", Tensor (const Tensor &, const Tensor &, int64_t, double), fp32)
  KERNEL(ADD_NS(mse_loss), "mse_loss", Tensor (const Tensor &, const Tensor &, int64_t), fp32)
  KERNEL(ADD_NS(margin_ranking_loss), "margin_ranking_loss", Tensor (const Tensor &, const Tensor &, const Tensor &, double, int64_t), fp32)
  KERNEL(ADD_NS(multilabel_margin_loss), "multilabel_margin_loss", Tensor (const Tensor &, const Tensor &, int64_t), fp32)
  KERNEL(ADD_NS(soft_margin_loss), "soft_margin_loss", Tensor (const Tensor &, const Tensor &, int64_t), fp32)
  KERNEL(ADD_NS(triplet_margin_loss), "triplet_margin_loss", Tensor (const Tensor &, const Tensor &, const Tensor &, double, double, double, bool, int64_t), fp32)
  KERNEL(ADD_NS(multi_margin_loss), "multi_margin_loss", Tensor (const Tensor &, const Tensor &, const Scalar&, const Scalar&, const c10::optional<Tensor>&, int64_t), fp32)
  KERNEL(ADD_NS(binary_cross_entropy_with_logits), "binary_cross_entropy_with_logits", Tensor (const Tensor &, const Tensor &, const c10::optional<Tensor>&, const c10::optional<Tensor>&, int64_t), fp32)
  KERNEL(ADD_NS(dist), "dist", Tensor (const Tensor &, const Tensor &, const Scalar&), fp32)
  KERNEL(ADD_NS(pdist), "pdist", Tensor (const Tensor &, double), fp32)
  KERNEL(ADD_NS(cdist), "cdist", Tensor (const Tensor &, const Tensor &, double, c10::optional<int64_t>), fp32)
  KERNEL(ADD_NS(renorm), "renorm", Tensor (const Tensor &, const Scalar&, int64_t, const Scalar&), fp32)
  // fp32_set_opt_dtype
  KERNEL(ADD_NS(prod), "prod", Tensor (const Tensor &, c10::optional<ScalarType>), fp32_set_opt_dtype)
  KERNEL(ADD_NS(prod), "prod.dim_int", Tensor (const Tensor &, int64_t, bool, c10::optional<ScalarType>), fp32_set_opt_dtype)
  KERNEL(ADD_NS(prod), "prod.dim_Dimname", Tensor (const Tensor &, Dimname, bool, c10::optional<ScalarType>), fp32_set_opt_dtype)
  KERNEL(ADD_NS(softmax), "softmax.int", Tensor (const Tensor &, int64_t, c10::optional<ScalarType>), fp32_set_opt_dtype)
  KERNEL(ADD_NS(softmax), "softmax.Dimname", Tensor (const Tensor &, Dimname, c10::optional<ScalarType>), fp32_set_opt_dtype)
  KERNEL(ADD_NS(log_softmax), "log_softmax.int", Tensor (const Tensor &, int64_t, c10::optional<ScalarType>), fp32_set_opt_dtype)
  KERNEL(ADD_NS(log_softmax), "log_softmax.Dimname", Tensor (const Tensor &, Dimname, c10::optional<ScalarType>), fp32_set_opt_dtype)
  KERNEL(ADD_NS(cumprod), "cumprod", Tensor (const Tensor &, int64_t, c10::optional<ScalarType>), fp32_set_opt_dtype)
  KERNEL(ADD_NS(cumprod), "cumprod.dimname", Tensor (const Tensor &, Dimname, c10::optional<ScalarType>), fp32_set_opt_dtype)
  KERNEL(ADD_NS(cumsum), "cumsum", Tensor (const Tensor &, int64_t, c10::optional<ScalarType>), fp32_set_opt_dtype)
  KERNEL(ADD_NS(cumsum), "cumsum.dimname", Tensor (const Tensor &, Dimname, c10::optional<ScalarType>), fp32_set_opt_dtype)
  // commenting these out because they accept an explicit (not-optional) dtype, and we shouldn't try to flip that even
  // when autocasting.
  // KERNEL(ADD_NS(norm), "norm.ScalarOpt_dtype", Tensor (const Tensor &, c10::optional<Scalar>, ScalarType), fp32_set_opt_dtype)
  // KERNEL(ADD_NS(norm), "norm.ScalarOpt_dim_dtype", Tensor (const Tensor &, c10::optional<Scalar>, IntArrayRef, bool, ScalarType), fp32_set_opt_dtype)
  // KERNEL(ADD_NS(norm), "norm.names_ScalarOpt_dim_dtype", Tensor (const Tensor &, c10::optional<Scalar>, DimnameList, bool, ScalarType), fp32_set_opt_dtype)
  KERNEL(ADD_NS(sum), "sum", Tensor (const Tensor &, c10::optional<ScalarType>), fp32_set_opt_dtype)
  KERNEL(ADD_NS(sum), "sum.dim_IntList", Tensor (const Tensor &, IntArrayRef, bool, c10::optional<ScalarType>), fp32_set_opt_dtype)
  KERNEL(ADD_NS(sum), "sum.dim_DimnameList", Tensor (const Tensor &, DimnameList, bool, c10::optional<ScalarType>), fp32_set_opt_dtype)
  // fp32_append_dtype
  // The fp32_append_dtype wrapper overrides implicit promotion behavior.
  // norm does not implicitly promote, but be aware when adding new ops to this policy.
  KERNEL_DIFFERENT_REDISPATCH_SIGNATURE(ADD_NS(norm), "norm.Scalar", Tensor (const Tensor &, const Scalar&), Tensor (const Tensor &, const c10::optional<Scalar>&, ScalarType), fp32_append_dtype)
  KERNEL_DIFFERENT_REDISPATCH_SIGNATURE(ADD_NS(norm), "norm.ScalarOpt_dim", Tensor (const Tensor &, const c10::optional<Scalar>&, IntArrayRef, bool), Tensor (const Tensor &, const c10::optional<Scalar>&, IntArrayRef, bool, ScalarType), fp32_append_dtype)
  KERNEL_DIFFERENT_REDISPATCH_SIGNATURE(ADD_NS(norm), "norm.names_ScalarOpt_dim", Tensor (const Tensor &, const c10::optional<Scalar>&, DimnameList, bool), Tensor (const Tensor &, const c10::optional<Scalar>&, DimnameList, bool, ScalarType), fp32_append_dtype)
  // promote
  KERNEL(ADD_NS(addcdiv), "addcdiv", Tensor (const Tensor &, const Tensor &, const Tensor &, const Scalar&), promote)
  KERNEL(ADD_NS(addcmul), "addcmul", Tensor (const Tensor &, const Tensor &, const Tensor &, const Scalar&), promote)
  KERNEL(ADD_NS(atan2), "atan2", Tensor (const Tensor &, const Tensor &), promote)
  KERNEL(ADD_NS(bilinear), "bilinear", Tensor (const Tensor &, const Tensor &, const Tensor &, const c10::optional<Tensor>&), promote)
  KERNEL(ADD_NS(cross), "cross", Tensor (const Tensor &, const Tensor &, c10::optional<int64_t>), promote)
  KERNEL(ADD_NS(dot), "dot", Tensor (const Tensor &, const Tensor &), promote)
  KERNEL(ADD_NS(grid_sampler), "grid_sampler", Tensor (const Tensor &, const Tensor &, int64_t, int64_t, bool), promote)
  KERNEL(ADD_NS(index_put), "index_put", Tensor (const Tensor &, const torch::List<c10::optional<Tensor>>&, const Tensor &, bool), promote)
  KERNEL(ADD_NS(tensordot), "tensordot", Tensor (const Tensor &, const Tensor &, IntArrayRef, IntArrayRef), promote)
  KERNEL(ADD_NS(scatter_add), "scatter_add", Tensor (const Tensor&, int64_t, const Tensor&, const Tensor&), promote)

  m.impl(TORCH_SELECTIVE_NAME("aten::binary_cross_entropy"),
         TORCH_FN((&at::autocast::binary_cross_entropy_banned)));
}

TORCH_LIBRARY_IMPL(_, AutocastCPU, m) {
  m.fallback(torch::CppFunction::makeFallthrough());
}

TORCH_LIBRARY_IMPL(aten, AutocastCPU, m) {
  // lower_precision_fp cast policy
  KERNEL_CPU(ADD_NS(conv1d), "conv1d", Tensor (const Tensor &, const Tensor &, const c10::optional<Tensor>&, IntArrayRef, IntArrayRef, IntArrayRef, int64_t), lower_precision_fp)
  KERNEL_CPU(ADD_NS(conv2d), "conv2d", Tensor (const Tensor &, const Tensor &, const c10::optional<Tensor>&, IntArrayRef, IntArrayRef, IntArrayRef, int64_t), lower_precision_fp)
  KERNEL_CPU(ADD_NS(conv3d), "conv3d", Tensor (const Tensor &, const Tensor &, const c10::optional<Tensor>&, IntArrayRef, IntArrayRef, IntArrayRef, int64_t), lower_precision_fp)
  KERNEL_CPU(ADD_NS(bmm), "bmm", Tensor (const Tensor &, const Tensor &), lower_precision_fp)
  KERNEL_CPU(ADD_NS(mm), "mm", Tensor (const Tensor &, const Tensor &), lower_precision_fp)
  KERNEL_CPU(ADD_NS(baddbmm), "baddbmm", Tensor (const Tensor &, const Tensor &, const Tensor &, const Scalar&, const Scalar&), lower_precision_fp)
  KERNEL_CPU(ADD_NS(addmm), "addmm", Tensor (const Tensor &, const Tensor &, const Tensor &, const Scalar&, const Scalar&), lower_precision_fp)
  KERNEL_CPU(ADD_NS(addbmm), "addbmm", Tensor (const Tensor &, const Tensor &, const Tensor &, const Scalar&, const Scalar&), lower_precision_fp)
  KERNEL_CPU(ADD_NS(linear), "linear", Tensor (const Tensor &, const Tensor &, const c10::optional<Tensor> &), lower_precision_fp)
  KERNEL_CPU(ADD_NS(_convolution), "_convolution.deprecated", Tensor (const Tensor &, const Tensor &, const c10::optional<Tensor>&, IntArrayRef, IntArrayRef, IntArrayRef, bool, IntArrayRef, int64_t, bool, bool, bool), lower_precision_fp)
<<<<<<< HEAD
=======
  KERNEL_CPU(ADD_NS(_convolution), "_convolution", Tensor (const Tensor &, const Tensor &, const c10::optional<Tensor>&, IntArrayRef, IntArrayRef, IntArrayRef, bool, IntArrayRef, int64_t, bool, bool, bool, bool), lower_precision_fp)
  KERNEL_CPU(ADD_NS(matmul), "matmul", Tensor (const Tensor &, const Tensor &), lower_precision_fp)
  KERNEL_CPU(ADD_NS(conv_tbc), "conv_tbc", Tensor(const Tensor &, const Tensor &, const Tensor &, int64_t), lower_precision_fp)
>>>>>>> 4a57321a

  // fp32 cast policy
  KERNEL_CPU(ADD_NS(conv_transpose1d), "conv_transpose1d", Tensor (const Tensor &, const Tensor &, const c10::optional<Tensor> &, IntArrayRef, IntArrayRef, IntArrayRef, int64_t, IntArrayRef), fp32)
  KERNEL_CPU(ADD_NS(conv_transpose2d), "conv_transpose2d.input", Tensor (const Tensor &, const Tensor &, const c10::optional<Tensor> &, IntArrayRef, IntArrayRef, IntArrayRef, int64_t, IntArrayRef), fp32)
  KERNEL_CPU(ADD_NS(conv_transpose3d), "conv_transpose3d.input", Tensor (const Tensor &, const Tensor &, const c10::optional<Tensor> &, IntArrayRef, IntArrayRef, IntArrayRef, int64_t, IntArrayRef), fp32)
<<<<<<< HEAD
  KERNEL_CPU(ADD_NS(batch_norm), "batch_norm", Tensor (const Tensor &, const c10::optional<Tensor> &, const c10::optional<Tensor> &, const c10::optional<Tensor> &, const c10::optional<Tensor> &, bool, double, double, bool), fp32)

  KERNEL_CPU(ADD_NS(dropout), "dropout", Tensor (const Tensor &, double, bool), fp32)
  KERNEL_CPU(ADD_NS(avg_pool1d), "avg_pool1d", Tensor (const Tensor &, IntArrayRef, IntArrayRef, IntArrayRef, bool, bool), fp32)
  KERNEL_CPU(ADD_NS(avg_pool2d), "avg_pool2d", Tensor (const Tensor &, IntArrayRef, IntArrayRef, IntArrayRef, bool, bool, c10::optional<int64_t>), fp32)
  KERNEL_CPU(ADD_NS(avg_pool3d), "avg_pool3d", Tensor (const Tensor &, IntArrayRef, IntArrayRef, IntArrayRef, bool, bool, c10::optional<int64_t>), fp32)
  KERNEL_CPU(ADD_NS(gelu), "gelu", Tensor (const Tensor &, c10::string_view), fp32)
  KERNEL_CPU(ADD_NS(upsample_nearest1d), "upsample_nearest1d", Tensor (const Tensor &, IntArrayRef, c10::optional<double>), fp32)
  KERNEL_CPU(ADD_NS(upsample_nearest1d), "upsample_nearest1d.vec", Tensor (const Tensor &, at::OptionalIntArrayRef, c10::optional<ArrayRef<double>>), fp32)
  KERNEL_CPU(ADD_NS(_upsample_nearest_exact1d), "_upsample_nearest_exact1d", Tensor (const Tensor &, IntArrayRef, c10::optional<double>), fp32)
  KERNEL_CPU(ADD_NS(_upsample_nearest_exact1d), "_upsample_nearest_exact1d.vec", Tensor (const Tensor &, at::OptionalIntArrayRef, c10::optional<ArrayRef<double>>), fp32)
  KERNEL_CPU(ADD_NS(upsample_nearest2d), "upsample_nearest2d", Tensor (const Tensor &, IntArrayRef, c10::optional<double>, c10::optional<double>), fp32)
  KERNEL_CPU(ADD_NS(upsample_nearest2d), "upsample_nearest2d.vec", Tensor (const Tensor &, at::OptionalIntArrayRef, c10::optional<ArrayRef<double>>), fp32)
  KERNEL_CPU(ADD_NS(_upsample_nearest_exact2d), "_upsample_nearest_exact2d", Tensor (const Tensor &, IntArrayRef, c10::optional<double>, c10::optional<double>), fp32)
  KERNEL_CPU(ADD_NS(_upsample_nearest_exact2d), "_upsample_nearest_exact2d.vec", Tensor (const Tensor &, at::OptionalIntArrayRef, c10::optional<ArrayRef<double>>), fp32)
  KERNEL_CPU(ADD_NS(upsample_nearest3d), "upsample_nearest3d", Tensor (const Tensor &, IntArrayRef, c10::optional<double>, c10::optional<double>, c10::optional<double>), fp32)
  KERNEL_CPU(ADD_NS(upsample_nearest3d), "upsample_nearest3d.vec", Tensor (const Tensor &, at::OptionalIntArrayRef, c10::optional<ArrayRef<double>>), fp32)
  KERNEL_CPU(ADD_NS(_upsample_nearest_exact3d), "_upsample_nearest_exact3d", Tensor (const Tensor &, IntArrayRef, c10::optional<double>, c10::optional<double>, c10::optional<double>), fp32)
  KERNEL_CPU(ADD_NS(_upsample_nearest_exact3d), "_upsample_nearest_exact3d.vec", Tensor (const Tensor &, at::OptionalIntArrayRef, c10::optional<ArrayRef<double>>), fp32)
  KERNEL_CPU(ADD_NS(upsample_linear1d), "upsample_linear1d", Tensor (const Tensor &, IntArrayRef, bool, c10::optional<double>), fp32)
  KERNEL_CPU(ADD_NS(upsample_linear1d), "upsample_linear1d.vec", Tensor (const Tensor &, at::OptionalIntArrayRef, bool, c10::optional<ArrayRef<double>>), fp32)
  KERNEL_CPU(ADD_NS(upsample_bilinear2d), "upsample_bilinear2d", Tensor (const Tensor &, IntArrayRef, bool, c10::optional<double>, c10::optional<double>), fp32)
  KERNEL_CPU(ADD_NS(upsample_bilinear2d), "upsample_bilinear2d.vec", Tensor (const Tensor &, at::OptionalIntArrayRef, bool, c10::optional<ArrayRef<double>>), fp32)
  KERNEL_CPU(ADD_NS(upsample_trilinear3d), "upsample_trilinear3d", Tensor (const Tensor &, IntArrayRef, bool, c10::optional<double>, c10::optional<double>, c10::optional<double>), fp32)
  KERNEL_CPU(ADD_NS(upsample_trilinear3d), "upsample_trilinear3d.vec", Tensor (const Tensor &, at::OptionalIntArrayRef, bool, c10::optional<ArrayRef<double>>), fp32)

  KERNEL_CPU(ADD_NS(binary_cross_entropy), "binary_cross_entropy", Tensor (const Tensor &, const Tensor &, const c10::optional<Tensor>&, int64_t), fp32)
  KERNEL_CPU(ADD_NS(binary_cross_entropy_with_logits), "binary_cross_entropy_with_logits", Tensor (const Tensor &, const Tensor &, const c10::optional<Tensor>&, const c10::optional<Tensor>&, int64_t), fp32)
  KERNEL_CPU(ADD_NS(instance_norm), "instance_norm", Tensor (const Tensor &, const c10::optional<Tensor>&, const c10::optional<Tensor>&, const c10::optional<Tensor>&, const c10::optional<Tensor>&, bool, double, double, bool), fp32)
  KERNEL_CPU(ADD_NS(grid_sampler), "grid_sampler", Tensor(const Tensor &, const Tensor &, int64_t, int64_t, bool), fp32)
  KERNEL_CPU(ADD_NS(polar), "polar", Tensor(const Tensor &, const Tensor &), fp32)
  KERNEL_CPU(ADD_NS(multinomial), "multinomial", Tensor(const Tensor &, int64_t, bool, c10::optional<at::Generator>), fp32)
  KERNEL_CPU(ADD_NS(poisson), "poisson", Tensor(const Tensor &, c10::optional<at::Generator>), fp32)
  KERNEL_CPU(ADD_NS(fmod), "fmod.Tensor", Tensor(const Tensor &, const Tensor &), fp32)
  KERNEL_CPU(ADD_NS(fmod), "fmod.Scalar", Tensor(const Tensor &, const Scalar &), fp32)
=======
  KERNEL_CPU(ADD_NS(avg_pool3d), "avg_pool3d", Tensor (const Tensor &, IntArrayRef, IntArrayRef, IntArrayRef, bool, bool, c10::optional<int64_t>), fp32)
  KERNEL_CPU(ADD_NS(binary_cross_entropy), "binary_cross_entropy", Tensor (const Tensor &, const Tensor &, const c10::optional<Tensor>&, int64_t), fp32)
  KERNEL_CPU(ADD_NS(grid_sampler), "grid_sampler", Tensor(const Tensor &, const Tensor &, int64_t, int64_t, bool), fp32)
  KERNEL_CPU(ADD_NS(polar), "polar", Tensor(const Tensor &, const Tensor &), fp32)
>>>>>>> 4a57321a
  KERNEL_CPU(ADD_NS(prod), "prod", Tensor(const Tensor &, c10::optional<at::ScalarType>), fp32)
  KERNEL_CPU(ADD_NS(prod), "prod.dim_int", Tensor(const Tensor &, int64_t, bool, c10::optional<at::ScalarType>), fp32)
  KERNEL_CPU(ADD_NS(prod), "prod.dim_Dimname", Tensor(const Tensor &, at::Dimname, bool, c10::optional<at::ScalarType>), fp32)
  KERNEL_CPU(ADD_NS(quantile), "quantile", Tensor(const Tensor &, const Tensor &, c10::optional<int64_t>, bool, c10::string_view), fp32)
  KERNEL_CPU(ADD_NS(quantile), "quantile.scalar", Tensor(const Tensor &, double, c10::optional<int64_t>, bool, c10::string_view), fp32)
  KERNEL_CPU(ADD_NS(nanquantile), "nanquantile", Tensor(const Tensor &, const Tensor &, c10::optional<int64_t>, bool, c10::string_view), fp32)
  KERNEL_CPU(ADD_NS(nanquantile), "nanquantile.scalar", Tensor(const Tensor &, double, c10::optional<int64_t>, bool, c10::string_view), fp32)
  KERNEL_CPU(ADD_NS(stft), "stft", Tensor(const Tensor &, int64_t, c10::optional<int64_t>, c10::optional<int64_t>, const c10::optional<Tensor> &, bool, c10::optional<bool>, c10::optional<bool>), fp32)
  KERNEL_CPU(ADD_NS(stft), "stft.center", Tensor(const Tensor &, int64_t, c10::optional<int64_t>, c10::optional<int64_t>, const c10::optional<Tensor> &, bool, c10::string_view, bool, c10::optional<bool>, c10::optional<bool>), fp32)
  KERNEL_CPU(ADD_NS(cdist), "cdist", Tensor(const Tensor &, const Tensor &, double, c10::optional<int64_t>), fp32)
<<<<<<< HEAD
  KERNEL_CPU(ADD_NS(cross), "cross", Tensor(const Tensor &, const Tensor &, c10::optional<int64_t>), fp32)
  KERNEL_CPU(ADD_NS(cumprod), "cumprod", Tensor(const Tensor &, int64_t, c10::optional<at::ScalarType>), fp32)
  KERNEL_CPU(ADD_NS(cumprod), "cumprod.dimname", Tensor(const Tensor &, at::Dimname, c10::optional<at::ScalarType>), fp32)
  KERNEL_CPU(ADD_NS(cumsum), "cumsum", Tensor(const Tensor &, int64_t, c10::optional<at::ScalarType>), fp32)
  KERNEL_CPU(ADD_NS(cumsum), "cumsum.dimname", Tensor(const Tensor &, at::Dimname, c10::optional<at::ScalarType>), fp32)
  KERNEL_CPU(ADD_NS(diag), "diag", Tensor(const Tensor &, int64_t), fp32)
  KERNEL_CPU(ADD_NS(diagflat), "diagflat", Tensor(const Tensor &, int64_t), fp32)
  KERNEL_CPU(ADD_NS(histc), "histc", Tensor(const Tensor &, int64_t, const at::Scalar &, const at::Scalar &), fp32)
  KERNEL_CPU(ADD_NS(logcumsumexp), "logcumsumexp", Tensor(const Tensor &, int64_t), fp32)
  KERNEL_CPU(ADD_NS(searchsorted), "searchsorted.Tensor", Tensor(const Tensor &, const Tensor &, bool, bool, const c10::optional<c10::string_view>, const c10::optional<Tensor> &), fp32)
  KERNEL_CPU(ADD_NS(searchsorted), "searchsorted.Scalar", Tensor(const Tensor &, const at::Scalar &, bool, bool, const c10::optional<c10::string_view>, const c10::optional<Tensor> &), fp32)
  KERNEL_CPU(ADD_NS(trace), "trace", Tensor(const Tensor &), fp32)
  KERNEL_CPU(ADD_NS(tril), "tril", Tensor(const Tensor &, int64_t), fp32)
  KERNEL_CPU(ADD_NS(triu), "triu", Tensor(const Tensor &, int64_t), fp32)
  KERNEL_CPU(ADD_NS(vander), "vander", Tensor(const Tensor &, c10::optional<int64_t>, bool), fp32)
=======
  KERNEL_CPU(ADD_NS(grid_sampler_2d), "grid_sampler_2d", Tensor(const Tensor &, const Tensor &, int64_t, int64_t, bool), fp32)
  KERNEL_CPU(ADD_NS(_grid_sampler_2d_cpu_fallback), "_grid_sampler_2d_cpu_fallback", Tensor(const Tensor &, const Tensor &, int64_t, int64_t, bool), fp32)
  KERNEL_CPU(ADD_NS(grid_sampler_3d), "grid_sampler_3d", Tensor(const Tensor &, const Tensor &, int64_t, int64_t, bool), fp32)
  KERNEL_CPU(ADD_NS(trace), "trace", Tensor(const Tensor &), fp32)
>>>>>>> 4a57321a
  KERNEL_CPU(ADD_NS(view_as_complex), "view_as_complex", Tensor(const Tensor &), fp32)
  KERNEL_CPU(ADD_NS(cholesky), "cholesky", Tensor(const Tensor &, bool), fp32)
  KERNEL_CPU(ADD_NS(cholesky_inverse), "cholesky_inverse", Tensor(const Tensor &, bool), fp32)
  KERNEL_CPU(ADD_NS(cholesky_solve), "cholesky_solve", Tensor(const Tensor &, const Tensor &, bool), fp32)
  KERNEL_CPU(ADD_NS(dot), "dot", Tensor(const Tensor &, const Tensor &), fp32)
  KERNEL_CPU(ADD_NS(inverse), "inverse", Tensor(const Tensor &), fp32)
  KERNEL_CPU(ADD_NS(lu_solve), "lu_solve", Tensor(const Tensor &, const Tensor &, const Tensor &), fp32)
  KERNEL_CPU(ADD_NS(matrix_rank), "matrix_rank", Tensor(const Tensor &, bool), fp32)
  KERNEL_CPU(ADD_NS(orgqr), "orgqr", Tensor(const Tensor &, const Tensor &), fp32)
  KERNEL_CPU(ADD_NS(ormqr), "ormqr", Tensor(const Tensor &, const Tensor &, const Tensor &, bool, bool), fp32)
  KERNEL_CPU(ADD_NS(pinverse), "pinverse", Tensor(const Tensor &, double), fp32)
  KERNEL_CPU(ADD_NS(vdot), "vdot", Tensor(const Tensor &, const Tensor &), fp32)
  KERNEL_CPU(ADD_NS(im2col), "im2col", Tensor(const Tensor &, IntArrayRef, IntArrayRef, IntArrayRef, IntArrayRef), fp32)
  KERNEL_CPU(ADD_NS(col2im), "col2im", Tensor(const Tensor &, IntArrayRef, IntArrayRef, IntArrayRef, IntArrayRef, IntArrayRef), fp32)
  KERNEL_CPU(ADD_NS(max_pool3d), "max_pool3d", Tensor(const Tensor &, IntArrayRef, IntArrayRef, IntArrayRef, IntArrayRef, bool), fp32)
  KERNEL_CPU(ADD_NS(max_unpool2d), "max_unpool2d", Tensor(const Tensor &, const Tensor &, IntArrayRef), fp32)
  KERNEL_CPU(ADD_NS(max_unpool3d), "max_unpool3d", Tensor(const Tensor &, const Tensor &, IntArrayRef, IntArrayRef, IntArrayRef), fp32)
  KERNEL_CPU(ADD_NS(adaptive_avg_pool3d), "adaptive_avg_pool3d", Tensor(const Tensor &, IntArrayRef), fp32)
  KERNEL_CPU(ADD_NS(reflection_pad1d), "reflection_pad1d", Tensor(const Tensor &, IntArrayRef), fp32)
  KERNEL_CPU(ADD_NS(reflection_pad2d), "reflection_pad2d", Tensor(const Tensor &, IntArrayRef), fp32)
  KERNEL_CPU(ADD_NS(replication_pad1d), "replication_pad1d", Tensor(const Tensor &, IntArrayRef), fp32)
  KERNEL_CPU(ADD_NS(replication_pad2d), "replication_pad2d", Tensor(const Tensor &, IntArrayRef), fp32)
  KERNEL_CPU(ADD_NS(replication_pad3d), "replication_pad3d", Tensor(const Tensor &, IntArrayRef), fp32)
<<<<<<< HEAD
  KERNEL_CPU(ADD_NS(elu), "elu", Tensor(const Tensor &, const Scalar &, const Scalar &, const Scalar &), fp32)
  KERNEL_CPU(ADD_NS(hardshrink), "hardshrink", Tensor(const Tensor &, const Scalar &), fp32)
  KERNEL_CPU(ADD_NS(hardsigmoid), "hardsigmoid", Tensor(const Tensor &), fp32)
  KERNEL_CPU(ADD_NS(hardswish), "hardswish", Tensor(const Tensor &), fp32)
  KERNEL_CPU(ADD_NS(log_sigmoid), "log_sigmoid", Tensor(const Tensor &), fp32)
  KERNEL_CPU(ADD_NS(prelu), "prelu", Tensor(const Tensor &, const Tensor &), fp32)
  KERNEL_CPU(ADD_NS(selu), "selu", Tensor(const Tensor &), fp32)
  KERNEL_CPU(ADD_NS(celu), "celu", Tensor(const Tensor &, const Scalar &), fp32)
  KERNEL_CPU(ADD_NS(softplus), "softplus", Tensor(const Tensor &, const Scalar &, const Scalar &), fp32)
  KERNEL_CPU(ADD_NS(softshrink), "softshrink", Tensor(const Tensor &, const Scalar &), fp32)
  KERNEL_CPU(ADD_NS(group_norm), "group_norm", Tensor(const Tensor &, int64_t, const c10::optional<Tensor> &, const c10::optional<Tensor> &, double, bool), fp32)
  KERNEL_CPU(ADD_NS(smooth_l1_loss), "smooth_l1_loss", Tensor (const Tensor &, const Tensor &, int64_t, double), fp32)
=======
>>>>>>> 4a57321a
  KERNEL_CPU(ADD_NS(mse_loss), "mse_loss", Tensor(const Tensor &, const Tensor &, int64_t), fp32)
  KERNEL_CPU(ADD_NS(ctc_loss), "ctc_loss.IntList", Tensor(const Tensor &, const Tensor &, IntArrayRef, IntArrayRef, int64_t, int64_t, bool), fp32)
  KERNEL_CPU(ADD_NS(ctc_loss), "ctc_loss.Tensor", Tensor(const Tensor &, const Tensor &, const Tensor &, const Tensor &, int64_t, int64_t, bool), fp32)
  KERNEL_CPU(ADD_NS(kl_div), "kl_div", Tensor(const Tensor &, const Tensor &, int64_t, bool), fp32)
  KERNEL_CPU(ADD_NS(multilabel_margin_loss), "multilabel_margin_loss", Tensor(const Tensor &, const Tensor &, int64_t), fp32)
  KERNEL_CPU(ADD_NS(fft_fft), "fft_fft", Tensor(const Tensor &, c10::optional<int64_t>, int64_t, c10::optional<c10::string_view>), fp32)
  KERNEL_CPU(ADD_NS(fft_ifft), "fft_ifft", Tensor(const Tensor &, c10::optional<int64_t>, int64_t, c10::optional<c10::string_view>), fp32)
  KERNEL_CPU(ADD_NS(fft_fft2), "fft_fft2", Tensor(const Tensor &, at::OptionalIntArrayRef, at::IntArrayRef, c10::optional<c10::string_view>), fp32)
  KERNEL_CPU(ADD_NS(fft_ifft2), "fft_ifft2", Tensor(const Tensor &, at::OptionalIntArrayRef, at::IntArrayRef, c10::optional<c10::string_view>), fp32)
  KERNEL_CPU(ADD_NS(fft_fftn), "fft_fftn", Tensor(const Tensor &, at::OptionalIntArrayRef, at::OptionalIntArrayRef, c10::optional<c10::string_view>), fp32)
  KERNEL_CPU(ADD_NS(fft_ifftn), "fft_ifftn", Tensor(const Tensor &, at::OptionalIntArrayRef, at::OptionalIntArrayRef, c10::optional<c10::string_view>), fp32)
  KERNEL_CPU(ADD_NS(fft_rfft), "fft_rfft", Tensor(const Tensor &, c10::optional<int64_t>, int64_t, c10::optional<c10::string_view>), fp32)
  KERNEL_CPU(ADD_NS(fft_irfft), "fft_irfft", Tensor(const Tensor &, c10::optional<int64_t>, int64_t, c10::optional<c10::string_view>), fp32)
  KERNEL_CPU(ADD_NS(fft_rfft2), "fft_rfft2", Tensor(const Tensor &, at::OptionalIntArrayRef, at::IntArrayRef, c10::optional<c10::string_view>), fp32)
  KERNEL_CPU(ADD_NS(fft_irfft2), "fft_irfft2", Tensor(const Tensor &, at::OptionalIntArrayRef, at::IntArrayRef, c10::optional<c10::string_view>), fp32)
  KERNEL_CPU(ADD_NS(fft_rfftn), "fft_rfftn", Tensor(const Tensor &, at::OptionalIntArrayRef, at::OptionalIntArrayRef, c10::optional<c10::string_view>), fp32)
  KERNEL_CPU(ADD_NS(fft_irfftn), "fft_irfftn", Tensor(const Tensor &, at::OptionalIntArrayRef, at::OptionalIntArrayRef, c10::optional<c10::string_view>), fp32)
  KERNEL_CPU(ADD_NS(fft_hfft), "fft_hfft", Tensor(const Tensor &, c10::optional<int64_t>, int64_t, c10::optional<c10::string_view>), fp32)
  KERNEL_CPU(ADD_NS(fft_ihfft), "fft_ihfft", Tensor(const Tensor &, c10::optional<int64_t>, int64_t, c10::optional<c10::string_view>), fp32)
  KERNEL_CPU(ADD_NS(linalg_matrix_norm), "linalg_matrix_norm", Tensor(const Tensor &, const at::Scalar &, at::IntArrayRef, bool, c10::optional<at::ScalarType>), fp32)
  KERNEL_CPU(ADD_NS(linalg_matrix_norm), "linalg_matrix_norm.str_ord", Tensor(const Tensor &, c10::string_view, at::IntArrayRef, bool, c10::optional<at::ScalarType>), fp32)
  KERNEL_CPU(ADD_NS(linalg_cond), "linalg_cond", Tensor(const Tensor &, const c10::optional<at::Scalar> &), fp32)
  KERNEL_CPU(ADD_NS(linalg_cond), "linalg_cond.p_str", Tensor(const Tensor &, c10::string_view), fp32)
  KERNEL_CPU(ADD_NS(linalg_matrix_rank), "linalg_matrix_rank", Tensor(const Tensor &, double, bool), fp32)
  KERNEL_CPU(ADD_NS(linalg_matrix_rank), "linalg_matrix_rank.tol_tensor", Tensor(const Tensor &, const Tensor &, bool), fp32)
  KERNEL_CPU(ADD_NS(linalg_solve), "linalg_solve", Tensor(const Tensor &, const Tensor &), fp32)
  KERNEL_CPU(ADD_NS(linalg_cholesky), "linalg_cholesky", Tensor(const Tensor &, bool), fp32)
  KERNEL_CPU(ADD_NS(linalg_svdvals), "linalg_svdvals", Tensor(const Tensor &), fp32)
  KERNEL_CPU(ADD_NS(linalg_eigvals), "linalg_eigvals", Tensor(const Tensor &), fp32)
  KERNEL_CPU(ADD_NS(linalg_eigvalsh), "linalg_eigvalsh", Tensor(const Tensor &, c10::string_view), fp32)
  KERNEL_CPU(ADD_NS(linalg_inv), "linalg_inv", Tensor(const Tensor &), fp32)
  KERNEL_CPU(ADD_NS(linalg_householder_product), "linalg_householder_product", Tensor(const Tensor &, const Tensor &), fp32)
  KERNEL_CPU(ADD_NS(linalg_tensorinv), "linalg_tensorinv", Tensor(const Tensor &, int64_t), fp32)
  KERNEL_CPU(ADD_NS(linalg_tensorsolve), "linalg_tensorsolve", Tensor(const Tensor &, const Tensor &, at::OptionalIntArrayRef), fp32)
  KERNEL_CPU(ADD_NS(fake_quantize_per_tensor_affine), "fake_quantize_per_tensor_affine", Tensor (const Tensor &, double, int64_t, int64_t, int64_t), fp32)

  m.impl(TORCH_SELECTIVE_NAME("aten::cummax"),
         TORCH_FN((&WrapFunction<CastPolicy::fp32, DeviceType::CPU,
                                 std::tuple<Tensor, Tensor> (const Tensor &, int64_t),
                                 std::tuple<Tensor, Tensor> (const Tensor &, int64_t),
                                 &ADD_NS(cummax)>::type::call)));

  m.impl(TORCH_SELECTIVE_NAME("aten::cummax.dimname"),
         TORCH_FN((&WrapFunction<CastPolicy::fp32, DeviceType::CPU,
                                 std::tuple<Tensor, Tensor> (const Tensor &, at::Dimname),
                                 std::tuple<Tensor, Tensor> (const Tensor &, at::Dimname),
                                 &ADD_NS(cummax)>::type::call)));

  m.impl(TORCH_SELECTIVE_NAME("aten::cummin"),
         TORCH_FN((&WrapFunction<CastPolicy::fp32, DeviceType::CPU,
                                 std::tuple<Tensor, Tensor> (const Tensor &, int64_t),
                                 std::tuple<Tensor, Tensor> (const Tensor &, int64_t),
                                 &ADD_NS(cummin)>::type::call)));

  m.impl(TORCH_SELECTIVE_NAME("aten::cummin.dimname"),
         TORCH_FN((&WrapFunction<CastPolicy::fp32, DeviceType::CPU,
                                 std::tuple<Tensor, Tensor> (const Tensor &, at::Dimname),
                                 std::tuple<Tensor, Tensor> (const Tensor &, at::Dimname),
                                 &ADD_NS(cummin)>::type::call)));

  m.impl(TORCH_SELECTIVE_NAME("aten::eig"),
         TORCH_FN((&WrapFunction<CastPolicy::fp32, DeviceType::CPU,
                                 std::tuple<Tensor, Tensor> (const Tensor &, bool),
                                 std::tuple<Tensor, Tensor> (const Tensor &, bool),
                                 &ADD_NS(eig)>::type::call)));

  m.impl(TORCH_SELECTIVE_NAME("aten::geqrf"),
         TORCH_FN((&WrapFunction<CastPolicy::fp32, DeviceType::CPU,
                                 std::tuple<Tensor, Tensor> (const Tensor &),
                                 std::tuple<Tensor, Tensor> (const Tensor &),
                                 &ADD_NS(geqrf)>::type::call)));

  m.impl(TORCH_SELECTIVE_NAME("aten::lstsq"),
         TORCH_FN((&WrapFunction<CastPolicy::fp32, DeviceType::CPU,
                                 std::tuple<Tensor, Tensor> (const Tensor &, const Tensor &),
                                 std::tuple<Tensor, Tensor> (const Tensor &, const Tensor &),
                                 &ADD_NS(lstsq)>::type::call)));

  m.impl(TORCH_SELECTIVE_NAME("aten::_lu_with_info"),
         TORCH_FN((&WrapFunction<CastPolicy::fp32, DeviceType::CPU,
                                 std::tuple<Tensor, Tensor, Tensor> (const Tensor &, bool, bool),
                                 std::tuple<Tensor, Tensor, Tensor> (const Tensor &, bool, bool),
                                 &ADD_NS(_lu_with_info)>::type::call)));

  m.impl(TORCH_SELECTIVE_NAME("aten::lu_unpack"),
         TORCH_FN((&WrapFunction<CastPolicy::fp32, DeviceType::CPU,
                                 std::tuple<Tensor, Tensor, Tensor> (const Tensor &, const Tensor &, bool, bool),
                                 std::tuple<Tensor, Tensor, Tensor> (const Tensor &, const Tensor &, bool, bool),
                                 &ADD_NS(lu_unpack)>::type::call)));

  m.impl(TORCH_SELECTIVE_NAME("aten::qr"),
         TORCH_FN((&WrapFunction<CastPolicy::fp32, DeviceType::CPU,
                                 std::tuple<Tensor, Tensor> (const Tensor &, bool),
                                 std::tuple<Tensor, Tensor> (const Tensor &, bool),
                                 &ADD_NS(qr)>::type::call)));

  m.impl(TORCH_SELECTIVE_NAME("aten::solve"),
         TORCH_FN((&WrapFunction<CastPolicy::fp32, DeviceType::CPU,
                                 std::tuple<Tensor, Tensor> (const Tensor &, const Tensor &),
                                 std::tuple<Tensor, Tensor> (const Tensor &, const Tensor &),
                                 &ADD_NS(solve)>::type::call)));

  m.impl(TORCH_SELECTIVE_NAME("aten::svd"),
         TORCH_FN((&WrapFunction<CastPolicy::fp32, DeviceType::CPU,
                                 std::tuple<Tensor, Tensor, Tensor> (const Tensor &, bool, bool),
                                 std::tuple<Tensor, Tensor, Tensor> (const Tensor &, bool, bool),
                                 &ADD_NS(svd)>::type::call)));

  m.impl(TORCH_SELECTIVE_NAME("aten::symeig"),
         TORCH_FN((&WrapFunction<CastPolicy::fp32, DeviceType::CPU,
                                 std::tuple<Tensor, Tensor> (const Tensor &, bool, bool),
                                 std::tuple<Tensor, Tensor> (const Tensor &, bool, bool),
                                 &ADD_NS(symeig)>::type::call)));

  m.impl(TORCH_SELECTIVE_NAME("aten::triangular_solve"),
         TORCH_FN((&WrapFunction<CastPolicy::fp32, DeviceType::CPU,
                                 std::tuple<Tensor, Tensor> (const Tensor &, const Tensor &, bool, bool, bool),
                                 std::tuple<Tensor, Tensor> (const Tensor &, const Tensor &, bool, bool, bool),
                                 &ADD_NS(triangular_solve)>::type::call)));

  m.impl(TORCH_SELECTIVE_NAME("aten::fractional_max_pool2d"),
         TORCH_FN((&WrapFunction<CastPolicy::fp32, DeviceType::CPU,
                                 std::tuple<Tensor, Tensor> (const Tensor &, IntArrayRef, IntArrayRef, const Tensor &),
                                 std::tuple<Tensor, Tensor> (const Tensor &, IntArrayRef, IntArrayRef, const Tensor &),
                                 &ADD_NS(fractional_max_pool2d)>::type::call)));

  m.impl(TORCH_SELECTIVE_NAME("aten::fractional_max_pool3d"),
         TORCH_FN((&WrapFunction<CastPolicy::fp32, DeviceType::CPU,
                                 std::tuple<Tensor, Tensor> (const Tensor &, IntArrayRef, IntArrayRef, const Tensor &),
                                 std::tuple<Tensor, Tensor> (const Tensor &, IntArrayRef, IntArrayRef, const Tensor &),
                                 &ADD_NS(fractional_max_pool3d)>::type::call)));

  m.impl(TORCH_SELECTIVE_NAME("aten::adaptive_max_pool1d"),
         TORCH_FN((&WrapFunction<CastPolicy::fp32, DeviceType::CPU,
                                 std::tuple<Tensor, Tensor> (const Tensor &, IntArrayRef),
                                 std::tuple<Tensor, Tensor> (const Tensor &, IntArrayRef),
                                 &ADD_NS(adaptive_max_pool1d)>::type::call)));

  m.impl(TORCH_SELECTIVE_NAME("aten::adaptive_max_pool2d"),
         TORCH_FN((&WrapFunction<CastPolicy::fp32, DeviceType::CPU,
                                 std::tuple<Tensor, Tensor> (const Tensor &, IntArrayRef),
                                 std::tuple<Tensor, Tensor> (const Tensor &, IntArrayRef),
                                 &ADD_NS(adaptive_max_pool2d)>::type::call)));

  m.impl(TORCH_SELECTIVE_NAME("aten::adaptive_max_pool3d"),
         TORCH_FN((&WrapFunction<CastPolicy::fp32, DeviceType::CPU,
                                 std::tuple<Tensor, Tensor> (const Tensor &, IntArrayRef),
                                 std::tuple<Tensor, Tensor> (const Tensor &, IntArrayRef),
                                 &ADD_NS(adaptive_max_pool3d)>::type::call)));

  m.impl(TORCH_SELECTIVE_NAME("aten::multilabel_margin_loss_forward"),
         TORCH_FN((&WrapFunction<CastPolicy::fp32, DeviceType::CPU,
                                 std::tuple<Tensor, Tensor> (const Tensor &, const Tensor &, int64_t),
                                 std::tuple<Tensor, Tensor> (const Tensor &, const Tensor &, int64_t),
                                 &ADD_NS(multilabel_margin_loss_forward)>::type::call)));

  m.impl(TORCH_SELECTIVE_NAME("aten::linalg_qr"),
         TORCH_FN((&WrapFunction<CastPolicy::fp32, DeviceType::CPU,
                                 std::tuple<Tensor, Tensor> (const Tensor &, c10::string_view),
                                 std::tuple<Tensor, Tensor> (const Tensor &, c10::string_view),
                                 &ADD_NS(linalg_qr)>::type::call)));

  m.impl(TORCH_SELECTIVE_NAME("aten::linalg_cholesky_ex"),
         TORCH_FN((&WrapFunction<CastPolicy::fp32, DeviceType::CPU,
                                 std::tuple<Tensor, Tensor> (const Tensor &, bool, bool),
                                 std::tuple<Tensor, Tensor> (const Tensor &, bool, bool),
                                 &ADD_NS(linalg_cholesky_ex)>::type::call)));

  m.impl(TORCH_SELECTIVE_NAME("aten::linalg_svd"),
         TORCH_FN((&WrapFunction<CastPolicy::fp32, DeviceType::CPU,
                                 std::tuple<Tensor, Tensor, Tensor> (const Tensor &, bool),
                                 std::tuple<Tensor, Tensor, Tensor> (const Tensor &, bool),
                                 &ADD_NS(linalg_svd)>::type::call)));

  m.impl(TORCH_SELECTIVE_NAME("aten::linalg_eig"),
         TORCH_FN((&WrapFunction<CastPolicy::fp32, DeviceType::CPU,
                                 std::tuple<Tensor, Tensor> (const Tensor &),
                                 std::tuple<Tensor, Tensor> (const Tensor &),
                                 &ADD_NS(linalg_eig)>::type::call)));

  m.impl(TORCH_SELECTIVE_NAME("aten::linalg_eigh"),
         TORCH_FN((&WrapFunction<CastPolicy::fp32, DeviceType::CPU,
                                 std::tuple<Tensor, Tensor> (const Tensor &, c10::string_view),
                                 std::tuple<Tensor, Tensor> (const Tensor &, c10::string_view),
                                 &ADD_NS(linalg_eigh)>::type::call)));

  m.impl(TORCH_SELECTIVE_NAME("aten::linalg_lstsq"),
         TORCH_FN((&WrapFunction<CastPolicy::fp32, DeviceType::CPU,
                                 std::tuple<Tensor, Tensor, Tensor, Tensor> (const Tensor &, const Tensor &, c10::optional<double>, c10::optional<c10::string_view>),
                                 std::tuple<Tensor, Tensor, Tensor, Tensor> (const Tensor &, const Tensor &, c10::optional<double>, c10::optional<c10::string_view>),
                                 &ADD_NS(linalg_lstsq)>::type::call)));

  m.impl(TORCH_SELECTIVE_NAME("aten::linalg_inv_ex"),
         TORCH_FN((&WrapFunction<CastPolicy::fp32, DeviceType::CPU,
                                 std::tuple<Tensor, Tensor> (const Tensor &, bool),
                                 std::tuple<Tensor, Tensor> (const Tensor &, bool),
                                 &ADD_NS(linalg_inv_ex)>::type::call)));

  // promote
  KERNEL_CPU(ADD_NS(cat), "cat", Tensor (TensorList, int64_t), promote)
  KERNEL_CPU(ADD_NS(stack), "stack", Tensor (TensorList, int64_t), promote)
  KERNEL_CPU(ADD_NS(index_copy), "index_copy", Tensor (const Tensor &, int64_t, const Tensor &, const Tensor &), promote)
  KERNEL_CPU(ADD_NS(index_copy), "index_copy.dimname", Tensor (const Tensor &, at::Dimname, const Tensor &, const Tensor &), promote)

}
} // namespace
} // namespace autocast
} // namespace at<|MERGE_RESOLUTION|>--- conflicted
+++ resolved
@@ -494,59 +494,18 @@
   KERNEL_CPU(ADD_NS(addbmm), "addbmm", Tensor (const Tensor &, const Tensor &, const Tensor &, const Scalar&, const Scalar&), lower_precision_fp)
   KERNEL_CPU(ADD_NS(linear), "linear", Tensor (const Tensor &, const Tensor &, const c10::optional<Tensor> &), lower_precision_fp)
   KERNEL_CPU(ADD_NS(_convolution), "_convolution.deprecated", Tensor (const Tensor &, const Tensor &, const c10::optional<Tensor>&, IntArrayRef, IntArrayRef, IntArrayRef, bool, IntArrayRef, int64_t, bool, bool, bool), lower_precision_fp)
-<<<<<<< HEAD
-=======
   KERNEL_CPU(ADD_NS(_convolution), "_convolution", Tensor (const Tensor &, const Tensor &, const c10::optional<Tensor>&, IntArrayRef, IntArrayRef, IntArrayRef, bool, IntArrayRef, int64_t, bool, bool, bool, bool), lower_precision_fp)
   KERNEL_CPU(ADD_NS(matmul), "matmul", Tensor (const Tensor &, const Tensor &), lower_precision_fp)
   KERNEL_CPU(ADD_NS(conv_tbc), "conv_tbc", Tensor(const Tensor &, const Tensor &, const Tensor &, int64_t), lower_precision_fp)
->>>>>>> 4a57321a
 
   // fp32 cast policy
   KERNEL_CPU(ADD_NS(conv_transpose1d), "conv_transpose1d", Tensor (const Tensor &, const Tensor &, const c10::optional<Tensor> &, IntArrayRef, IntArrayRef, IntArrayRef, int64_t, IntArrayRef), fp32)
   KERNEL_CPU(ADD_NS(conv_transpose2d), "conv_transpose2d.input", Tensor (const Tensor &, const Tensor &, const c10::optional<Tensor> &, IntArrayRef, IntArrayRef, IntArrayRef, int64_t, IntArrayRef), fp32)
   KERNEL_CPU(ADD_NS(conv_transpose3d), "conv_transpose3d.input", Tensor (const Tensor &, const Tensor &, const c10::optional<Tensor> &, IntArrayRef, IntArrayRef, IntArrayRef, int64_t, IntArrayRef), fp32)
-<<<<<<< HEAD
-  KERNEL_CPU(ADD_NS(batch_norm), "batch_norm", Tensor (const Tensor &, const c10::optional<Tensor> &, const c10::optional<Tensor> &, const c10::optional<Tensor> &, const c10::optional<Tensor> &, bool, double, double, bool), fp32)
-
-  KERNEL_CPU(ADD_NS(dropout), "dropout", Tensor (const Tensor &, double, bool), fp32)
-  KERNEL_CPU(ADD_NS(avg_pool1d), "avg_pool1d", Tensor (const Tensor &, IntArrayRef, IntArrayRef, IntArrayRef, bool, bool), fp32)
-  KERNEL_CPU(ADD_NS(avg_pool2d), "avg_pool2d", Tensor (const Tensor &, IntArrayRef, IntArrayRef, IntArrayRef, bool, bool, c10::optional<int64_t>), fp32)
-  KERNEL_CPU(ADD_NS(avg_pool3d), "avg_pool3d", Tensor (const Tensor &, IntArrayRef, IntArrayRef, IntArrayRef, bool, bool, c10::optional<int64_t>), fp32)
-  KERNEL_CPU(ADD_NS(gelu), "gelu", Tensor (const Tensor &, c10::string_view), fp32)
-  KERNEL_CPU(ADD_NS(upsample_nearest1d), "upsample_nearest1d", Tensor (const Tensor &, IntArrayRef, c10::optional<double>), fp32)
-  KERNEL_CPU(ADD_NS(upsample_nearest1d), "upsample_nearest1d.vec", Tensor (const Tensor &, at::OptionalIntArrayRef, c10::optional<ArrayRef<double>>), fp32)
-  KERNEL_CPU(ADD_NS(_upsample_nearest_exact1d), "_upsample_nearest_exact1d", Tensor (const Tensor &, IntArrayRef, c10::optional<double>), fp32)
-  KERNEL_CPU(ADD_NS(_upsample_nearest_exact1d), "_upsample_nearest_exact1d.vec", Tensor (const Tensor &, at::OptionalIntArrayRef, c10::optional<ArrayRef<double>>), fp32)
-  KERNEL_CPU(ADD_NS(upsample_nearest2d), "upsample_nearest2d", Tensor (const Tensor &, IntArrayRef, c10::optional<double>, c10::optional<double>), fp32)
-  KERNEL_CPU(ADD_NS(upsample_nearest2d), "upsample_nearest2d.vec", Tensor (const Tensor &, at::OptionalIntArrayRef, c10::optional<ArrayRef<double>>), fp32)
-  KERNEL_CPU(ADD_NS(_upsample_nearest_exact2d), "_upsample_nearest_exact2d", Tensor (const Tensor &, IntArrayRef, c10::optional<double>, c10::optional<double>), fp32)
-  KERNEL_CPU(ADD_NS(_upsample_nearest_exact2d), "_upsample_nearest_exact2d.vec", Tensor (const Tensor &, at::OptionalIntArrayRef, c10::optional<ArrayRef<double>>), fp32)
-  KERNEL_CPU(ADD_NS(upsample_nearest3d), "upsample_nearest3d", Tensor (const Tensor &, IntArrayRef, c10::optional<double>, c10::optional<double>, c10::optional<double>), fp32)
-  KERNEL_CPU(ADD_NS(upsample_nearest3d), "upsample_nearest3d.vec", Tensor (const Tensor &, at::OptionalIntArrayRef, c10::optional<ArrayRef<double>>), fp32)
-  KERNEL_CPU(ADD_NS(_upsample_nearest_exact3d), "_upsample_nearest_exact3d", Tensor (const Tensor &, IntArrayRef, c10::optional<double>, c10::optional<double>, c10::optional<double>), fp32)
-  KERNEL_CPU(ADD_NS(_upsample_nearest_exact3d), "_upsample_nearest_exact3d.vec", Tensor (const Tensor &, at::OptionalIntArrayRef, c10::optional<ArrayRef<double>>), fp32)
-  KERNEL_CPU(ADD_NS(upsample_linear1d), "upsample_linear1d", Tensor (const Tensor &, IntArrayRef, bool, c10::optional<double>), fp32)
-  KERNEL_CPU(ADD_NS(upsample_linear1d), "upsample_linear1d.vec", Tensor (const Tensor &, at::OptionalIntArrayRef, bool, c10::optional<ArrayRef<double>>), fp32)
-  KERNEL_CPU(ADD_NS(upsample_bilinear2d), "upsample_bilinear2d", Tensor (const Tensor &, IntArrayRef, bool, c10::optional<double>, c10::optional<double>), fp32)
-  KERNEL_CPU(ADD_NS(upsample_bilinear2d), "upsample_bilinear2d.vec", Tensor (const Tensor &, at::OptionalIntArrayRef, bool, c10::optional<ArrayRef<double>>), fp32)
-  KERNEL_CPU(ADD_NS(upsample_trilinear3d), "upsample_trilinear3d", Tensor (const Tensor &, IntArrayRef, bool, c10::optional<double>, c10::optional<double>, c10::optional<double>), fp32)
-  KERNEL_CPU(ADD_NS(upsample_trilinear3d), "upsample_trilinear3d.vec", Tensor (const Tensor &, at::OptionalIntArrayRef, bool, c10::optional<ArrayRef<double>>), fp32)
-
-  KERNEL_CPU(ADD_NS(binary_cross_entropy), "binary_cross_entropy", Tensor (const Tensor &, const Tensor &, const c10::optional<Tensor>&, int64_t), fp32)
-  KERNEL_CPU(ADD_NS(binary_cross_entropy_with_logits), "binary_cross_entropy_with_logits", Tensor (const Tensor &, const Tensor &, const c10::optional<Tensor>&, const c10::optional<Tensor>&, int64_t), fp32)
-  KERNEL_CPU(ADD_NS(instance_norm), "instance_norm", Tensor (const Tensor &, const c10::optional<Tensor>&, const c10::optional<Tensor>&, const c10::optional<Tensor>&, const c10::optional<Tensor>&, bool, double, double, bool), fp32)
-  KERNEL_CPU(ADD_NS(grid_sampler), "grid_sampler", Tensor(const Tensor &, const Tensor &, int64_t, int64_t, bool), fp32)
-  KERNEL_CPU(ADD_NS(polar), "polar", Tensor(const Tensor &, const Tensor &), fp32)
-  KERNEL_CPU(ADD_NS(multinomial), "multinomial", Tensor(const Tensor &, int64_t, bool, c10::optional<at::Generator>), fp32)
-  KERNEL_CPU(ADD_NS(poisson), "poisson", Tensor(const Tensor &, c10::optional<at::Generator>), fp32)
-  KERNEL_CPU(ADD_NS(fmod), "fmod.Tensor", Tensor(const Tensor &, const Tensor &), fp32)
-  KERNEL_CPU(ADD_NS(fmod), "fmod.Scalar", Tensor(const Tensor &, const Scalar &), fp32)
-=======
   KERNEL_CPU(ADD_NS(avg_pool3d), "avg_pool3d", Tensor (const Tensor &, IntArrayRef, IntArrayRef, IntArrayRef, bool, bool, c10::optional<int64_t>), fp32)
   KERNEL_CPU(ADD_NS(binary_cross_entropy), "binary_cross_entropy", Tensor (const Tensor &, const Tensor &, const c10::optional<Tensor>&, int64_t), fp32)
   KERNEL_CPU(ADD_NS(grid_sampler), "grid_sampler", Tensor(const Tensor &, const Tensor &, int64_t, int64_t, bool), fp32)
   KERNEL_CPU(ADD_NS(polar), "polar", Tensor(const Tensor &, const Tensor &), fp32)
->>>>>>> 4a57321a
   KERNEL_CPU(ADD_NS(prod), "prod", Tensor(const Tensor &, c10::optional<at::ScalarType>), fp32)
   KERNEL_CPU(ADD_NS(prod), "prod.dim_int", Tensor(const Tensor &, int64_t, bool, c10::optional<at::ScalarType>), fp32)
   KERNEL_CPU(ADD_NS(prod), "prod.dim_Dimname", Tensor(const Tensor &, at::Dimname, bool, c10::optional<at::ScalarType>), fp32)
@@ -557,42 +516,20 @@
   KERNEL_CPU(ADD_NS(stft), "stft", Tensor(const Tensor &, int64_t, c10::optional<int64_t>, c10::optional<int64_t>, const c10::optional<Tensor> &, bool, c10::optional<bool>, c10::optional<bool>), fp32)
   KERNEL_CPU(ADD_NS(stft), "stft.center", Tensor(const Tensor &, int64_t, c10::optional<int64_t>, c10::optional<int64_t>, const c10::optional<Tensor> &, bool, c10::string_view, bool, c10::optional<bool>, c10::optional<bool>), fp32)
   KERNEL_CPU(ADD_NS(cdist), "cdist", Tensor(const Tensor &, const Tensor &, double, c10::optional<int64_t>), fp32)
-<<<<<<< HEAD
-  KERNEL_CPU(ADD_NS(cross), "cross", Tensor(const Tensor &, const Tensor &, c10::optional<int64_t>), fp32)
-  KERNEL_CPU(ADD_NS(cumprod), "cumprod", Tensor(const Tensor &, int64_t, c10::optional<at::ScalarType>), fp32)
-  KERNEL_CPU(ADD_NS(cumprod), "cumprod.dimname", Tensor(const Tensor &, at::Dimname, c10::optional<at::ScalarType>), fp32)
-  KERNEL_CPU(ADD_NS(cumsum), "cumsum", Tensor(const Tensor &, int64_t, c10::optional<at::ScalarType>), fp32)
-  KERNEL_CPU(ADD_NS(cumsum), "cumsum.dimname", Tensor(const Tensor &, at::Dimname, c10::optional<at::ScalarType>), fp32)
-  KERNEL_CPU(ADD_NS(diag), "diag", Tensor(const Tensor &, int64_t), fp32)
-  KERNEL_CPU(ADD_NS(diagflat), "diagflat", Tensor(const Tensor &, int64_t), fp32)
-  KERNEL_CPU(ADD_NS(histc), "histc", Tensor(const Tensor &, int64_t, const at::Scalar &, const at::Scalar &), fp32)
-  KERNEL_CPU(ADD_NS(logcumsumexp), "logcumsumexp", Tensor(const Tensor &, int64_t), fp32)
-  KERNEL_CPU(ADD_NS(searchsorted), "searchsorted.Tensor", Tensor(const Tensor &, const Tensor &, bool, bool, const c10::optional<c10::string_view>, const c10::optional<Tensor> &), fp32)
-  KERNEL_CPU(ADD_NS(searchsorted), "searchsorted.Scalar", Tensor(const Tensor &, const at::Scalar &, bool, bool, const c10::optional<c10::string_view>, const c10::optional<Tensor> &), fp32)
-  KERNEL_CPU(ADD_NS(trace), "trace", Tensor(const Tensor &), fp32)
-  KERNEL_CPU(ADD_NS(tril), "tril", Tensor(const Tensor &, int64_t), fp32)
-  KERNEL_CPU(ADD_NS(triu), "triu", Tensor(const Tensor &, int64_t), fp32)
-  KERNEL_CPU(ADD_NS(vander), "vander", Tensor(const Tensor &, c10::optional<int64_t>, bool), fp32)
-=======
   KERNEL_CPU(ADD_NS(grid_sampler_2d), "grid_sampler_2d", Tensor(const Tensor &, const Tensor &, int64_t, int64_t, bool), fp32)
   KERNEL_CPU(ADD_NS(_grid_sampler_2d_cpu_fallback), "_grid_sampler_2d_cpu_fallback", Tensor(const Tensor &, const Tensor &, int64_t, int64_t, bool), fp32)
   KERNEL_CPU(ADD_NS(grid_sampler_3d), "grid_sampler_3d", Tensor(const Tensor &, const Tensor &, int64_t, int64_t, bool), fp32)
   KERNEL_CPU(ADD_NS(trace), "trace", Tensor(const Tensor &), fp32)
->>>>>>> 4a57321a
   KERNEL_CPU(ADD_NS(view_as_complex), "view_as_complex", Tensor(const Tensor &), fp32)
   KERNEL_CPU(ADD_NS(cholesky), "cholesky", Tensor(const Tensor &, bool), fp32)
   KERNEL_CPU(ADD_NS(cholesky_inverse), "cholesky_inverse", Tensor(const Tensor &, bool), fp32)
   KERNEL_CPU(ADD_NS(cholesky_solve), "cholesky_solve", Tensor(const Tensor &, const Tensor &, bool), fp32)
-  KERNEL_CPU(ADD_NS(dot), "dot", Tensor(const Tensor &, const Tensor &), fp32)
   KERNEL_CPU(ADD_NS(inverse), "inverse", Tensor(const Tensor &), fp32)
   KERNEL_CPU(ADD_NS(lu_solve), "lu_solve", Tensor(const Tensor &, const Tensor &, const Tensor &), fp32)
   KERNEL_CPU(ADD_NS(matrix_rank), "matrix_rank", Tensor(const Tensor &, bool), fp32)
   KERNEL_CPU(ADD_NS(orgqr), "orgqr", Tensor(const Tensor &, const Tensor &), fp32)
   KERNEL_CPU(ADD_NS(ormqr), "ormqr", Tensor(const Tensor &, const Tensor &, const Tensor &, bool, bool), fp32)
   KERNEL_CPU(ADD_NS(pinverse), "pinverse", Tensor(const Tensor &, double), fp32)
-  KERNEL_CPU(ADD_NS(vdot), "vdot", Tensor(const Tensor &, const Tensor &), fp32)
-  KERNEL_CPU(ADD_NS(im2col), "im2col", Tensor(const Tensor &, IntArrayRef, IntArrayRef, IntArrayRef, IntArrayRef), fp32)
-  KERNEL_CPU(ADD_NS(col2im), "col2im", Tensor(const Tensor &, IntArrayRef, IntArrayRef, IntArrayRef, IntArrayRef, IntArrayRef), fp32)
   KERNEL_CPU(ADD_NS(max_pool3d), "max_pool3d", Tensor(const Tensor &, IntArrayRef, IntArrayRef, IntArrayRef, IntArrayRef, bool), fp32)
   KERNEL_CPU(ADD_NS(max_unpool2d), "max_unpool2d", Tensor(const Tensor &, const Tensor &, IntArrayRef), fp32)
   KERNEL_CPU(ADD_NS(max_unpool3d), "max_unpool3d", Tensor(const Tensor &, const Tensor &, IntArrayRef, IntArrayRef, IntArrayRef), fp32)
@@ -602,21 +539,6 @@
   KERNEL_CPU(ADD_NS(replication_pad1d), "replication_pad1d", Tensor(const Tensor &, IntArrayRef), fp32)
   KERNEL_CPU(ADD_NS(replication_pad2d), "replication_pad2d", Tensor(const Tensor &, IntArrayRef), fp32)
   KERNEL_CPU(ADD_NS(replication_pad3d), "replication_pad3d", Tensor(const Tensor &, IntArrayRef), fp32)
-<<<<<<< HEAD
-  KERNEL_CPU(ADD_NS(elu), "elu", Tensor(const Tensor &, const Scalar &, const Scalar &, const Scalar &), fp32)
-  KERNEL_CPU(ADD_NS(hardshrink), "hardshrink", Tensor(const Tensor &, const Scalar &), fp32)
-  KERNEL_CPU(ADD_NS(hardsigmoid), "hardsigmoid", Tensor(const Tensor &), fp32)
-  KERNEL_CPU(ADD_NS(hardswish), "hardswish", Tensor(const Tensor &), fp32)
-  KERNEL_CPU(ADD_NS(log_sigmoid), "log_sigmoid", Tensor(const Tensor &), fp32)
-  KERNEL_CPU(ADD_NS(prelu), "prelu", Tensor(const Tensor &, const Tensor &), fp32)
-  KERNEL_CPU(ADD_NS(selu), "selu", Tensor(const Tensor &), fp32)
-  KERNEL_CPU(ADD_NS(celu), "celu", Tensor(const Tensor &, const Scalar &), fp32)
-  KERNEL_CPU(ADD_NS(softplus), "softplus", Tensor(const Tensor &, const Scalar &, const Scalar &), fp32)
-  KERNEL_CPU(ADD_NS(softshrink), "softshrink", Tensor(const Tensor &, const Scalar &), fp32)
-  KERNEL_CPU(ADD_NS(group_norm), "group_norm", Tensor(const Tensor &, int64_t, const c10::optional<Tensor> &, const c10::optional<Tensor> &, double, bool), fp32)
-  KERNEL_CPU(ADD_NS(smooth_l1_loss), "smooth_l1_loss", Tensor (const Tensor &, const Tensor &, int64_t, double), fp32)
-=======
->>>>>>> 4a57321a
   KERNEL_CPU(ADD_NS(mse_loss), "mse_loss", Tensor(const Tensor &, const Tensor &, int64_t), fp32)
   KERNEL_CPU(ADD_NS(ctc_loss), "ctc_loss.IntList", Tensor(const Tensor &, const Tensor &, IntArrayRef, IntArrayRef, int64_t, int64_t, bool), fp32)
   KERNEL_CPU(ADD_NS(ctc_loss), "ctc_loss.Tensor", Tensor(const Tensor &, const Tensor &, const Tensor &, const Tensor &, int64_t, int64_t, bool), fp32)
@@ -642,6 +564,8 @@
   KERNEL_CPU(ADD_NS(linalg_cond), "linalg_cond.p_str", Tensor(const Tensor &, c10::string_view), fp32)
   KERNEL_CPU(ADD_NS(linalg_matrix_rank), "linalg_matrix_rank", Tensor(const Tensor &, double, bool), fp32)
   KERNEL_CPU(ADD_NS(linalg_matrix_rank), "linalg_matrix_rank.tol_tensor", Tensor(const Tensor &, const Tensor &, bool), fp32)
+  KERNEL_CPU(ADD_NS(linalg_matrix_rank), "linalg_matrix_rank.atol_rtol_tensor", Tensor(const Tensor &, const c10::optional<at::Tensor> &, const c10::optional<at::Tensor> &, bool), fp32)
+  KERNEL_CPU(ADD_NS(linalg_matrix_rank), "linalg_matrix_rank.atol_rtol_float", Tensor(const Tensor &, c10::optional<double>, c10::optional<double>, bool), fp32)
   KERNEL_CPU(ADD_NS(linalg_solve), "linalg_solve", Tensor(const Tensor &, const Tensor &), fp32)
   KERNEL_CPU(ADD_NS(linalg_cholesky), "linalg_cholesky", Tensor(const Tensor &, bool), fp32)
   KERNEL_CPU(ADD_NS(linalg_svdvals), "linalg_svdvals", Tensor(const Tensor &), fp32)
@@ -653,30 +577,6 @@
   KERNEL_CPU(ADD_NS(linalg_tensorsolve), "linalg_tensorsolve", Tensor(const Tensor &, const Tensor &, at::OptionalIntArrayRef), fp32)
   KERNEL_CPU(ADD_NS(fake_quantize_per_tensor_affine), "fake_quantize_per_tensor_affine", Tensor (const Tensor &, double, int64_t, int64_t, int64_t), fp32)
 
-  m.impl(TORCH_SELECTIVE_NAME("aten::cummax"),
-         TORCH_FN((&WrapFunction<CastPolicy::fp32, DeviceType::CPU,
-                                 std::tuple<Tensor, Tensor> (const Tensor &, int64_t),
-                                 std::tuple<Tensor, Tensor> (const Tensor &, int64_t),
-                                 &ADD_NS(cummax)>::type::call)));
-
-  m.impl(TORCH_SELECTIVE_NAME("aten::cummax.dimname"),
-         TORCH_FN((&WrapFunction<CastPolicy::fp32, DeviceType::CPU,
-                                 std::tuple<Tensor, Tensor> (const Tensor &, at::Dimname),
-                                 std::tuple<Tensor, Tensor> (const Tensor &, at::Dimname),
-                                 &ADD_NS(cummax)>::type::call)));
-
-  m.impl(TORCH_SELECTIVE_NAME("aten::cummin"),
-         TORCH_FN((&WrapFunction<CastPolicy::fp32, DeviceType::CPU,
-                                 std::tuple<Tensor, Tensor> (const Tensor &, int64_t),
-                                 std::tuple<Tensor, Tensor> (const Tensor &, int64_t),
-                                 &ADD_NS(cummin)>::type::call)));
-
-  m.impl(TORCH_SELECTIVE_NAME("aten::cummin.dimname"),
-         TORCH_FN((&WrapFunction<CastPolicy::fp32, DeviceType::CPU,
-                                 std::tuple<Tensor, Tensor> (const Tensor &, at::Dimname),
-                                 std::tuple<Tensor, Tensor> (const Tensor &, at::Dimname),
-                                 &ADD_NS(cummin)>::type::call)));
-
   m.impl(TORCH_SELECTIVE_NAME("aten::eig"),
          TORCH_FN((&WrapFunction<CastPolicy::fp32, DeviceType::CPU,
                                  std::tuple<Tensor, Tensor> (const Tensor &, bool),
@@ -701,11 +601,6 @@
                                  std::tuple<Tensor, Tensor, Tensor> (const Tensor &, bool, bool),
                                  &ADD_NS(_lu_with_info)>::type::call)));
 
-  m.impl(TORCH_SELECTIVE_NAME("aten::lu_unpack"),
-         TORCH_FN((&WrapFunction<CastPolicy::fp32, DeviceType::CPU,
-                                 std::tuple<Tensor, Tensor, Tensor> (const Tensor &, const Tensor &, bool, bool),
-                                 std::tuple<Tensor, Tensor, Tensor> (const Tensor &, const Tensor &, bool, bool),
-                                 &ADD_NS(lu_unpack)>::type::call)));
 
   m.impl(TORCH_SELECTIVE_NAME("aten::qr"),
          TORCH_FN((&WrapFunction<CastPolicy::fp32, DeviceType::CPU,
@@ -713,12 +608,6 @@
                                  std::tuple<Tensor, Tensor> (const Tensor &, bool),
                                  &ADD_NS(qr)>::type::call)));
 
-  m.impl(TORCH_SELECTIVE_NAME("aten::solve"),
-         TORCH_FN((&WrapFunction<CastPolicy::fp32, DeviceType::CPU,
-                                 std::tuple<Tensor, Tensor> (const Tensor &, const Tensor &),
-                                 std::tuple<Tensor, Tensor> (const Tensor &, const Tensor &),
-                                 &ADD_NS(solve)>::type::call)));
-
   m.impl(TORCH_SELECTIVE_NAME("aten::svd"),
          TORCH_FN((&WrapFunction<CastPolicy::fp32, DeviceType::CPU,
                                  std::tuple<Tensor, Tensor, Tensor> (const Tensor &, bool, bool),
@@ -749,17 +638,6 @@
                                  std::tuple<Tensor, Tensor> (const Tensor &, IntArrayRef, IntArrayRef, const Tensor &),
                                  &ADD_NS(fractional_max_pool3d)>::type::call)));
 
-  m.impl(TORCH_SELECTIVE_NAME("aten::adaptive_max_pool1d"),
-         TORCH_FN((&WrapFunction<CastPolicy::fp32, DeviceType::CPU,
-                                 std::tuple<Tensor, Tensor> (const Tensor &, IntArrayRef),
-                                 std::tuple<Tensor, Tensor> (const Tensor &, IntArrayRef),
-                                 &ADD_NS(adaptive_max_pool1d)>::type::call)));
-
-  m.impl(TORCH_SELECTIVE_NAME("aten::adaptive_max_pool2d"),
-         TORCH_FN((&WrapFunction<CastPolicy::fp32, DeviceType::CPU,
-                                 std::tuple<Tensor, Tensor> (const Tensor &, IntArrayRef),
-                                 std::tuple<Tensor, Tensor> (const Tensor &, IntArrayRef),
-                                 &ADD_NS(adaptive_max_pool2d)>::type::call)));
 
   m.impl(TORCH_SELECTIVE_NAME("aten::adaptive_max_pool3d"),
          TORCH_FN((&WrapFunction<CastPolicy::fp32, DeviceType::CPU,
