--- conflicted
+++ resolved
@@ -174,7 +174,10 @@
   floordiv = vec_t::blendv(floordiv, floordiv + one, mask);
   const auto basic_div = a / b;
   floordiv = vec_t::blendv(floordiv, zero.copysign(basic_div), div == zero);
-  floordiv = vec_t::blendv(floordiv, basic_div, b == zero);
+  vec_t inf(std::numeric_limits<scalar_t>::infinity());
+  // Sleef_fmod doesn't handle inf/nan well, so use basic_div for extremal values
+  auto nonfinite = basic_div.isnan() | (basic_div.abs() == inf);
+  floordiv = vec_t::blendv(floordiv, basic_div, nonfinite);
   return floordiv;
 };
 
@@ -217,26 +220,7 @@
             return div_floor_floating(a, b);
           },
           [](vec_t a, vec_t b) -> vec_t {
-<<<<<<< HEAD
-            auto mod = a.fmod(b);
-            auto div = (a - mod) / b;
-            const auto zero = vec_t(0);
-            auto mask = (mod != zero) & ((b < zero) ^ (mod < zero));
-            const auto one = vec_t(1);
-            div = vec_t::blendv(div, div - one, mask);
-            auto floordiv = div.floor();
-            mask = (div - floordiv) > vec_t(0.5);
-            floordiv = vec_t::blendv(floordiv, floordiv + one, mask);
-            const auto basic_div = a / b;
-            floordiv = vec_t::blendv(floordiv, zero.copysign(basic_div), div == zero);
-            vec_t inf(std::numeric_limits<scalar_t>::infinity());
-            // Sleef_fmod doesn't handle inf/nan well, so use basic_div for extremal values
-            auto nonfinite = basic_div.isnan() | (basic_div.abs() == inf);
-            floordiv = vec_t::blendv(floordiv, basic_div, nonfinite);
-            return floordiv;
-=======
             return div_floor_floating_vec(a, b);
->>>>>>> 51c5182b
           });
       });
     }
