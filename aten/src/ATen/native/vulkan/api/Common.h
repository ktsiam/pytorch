#pragma once

#ifdef USE_VULKAN_API

#include <ATen/ATen.h>

#ifdef USE_VULKAN_SHADERC_RUNTIME
#include <ATen/native/vulkan/glsl.h>
<<<<<<< HEAD
#define VK_KERNEL(name)                          \
  ::at::native::vulkan::api::ShaderSource{ \
    name##_glsl,                                 \
  }
#else
#include <ATen/native/vulkan/spv.h>
#define VK_KERNEL(name)                          \
  ::at::native::vulkan::api::ShaderSource{ \
    name##_spv,                                  \
    name##_spv_len,                              \
=======
#define VK_KERNEL(name)                     \
  ::at::native::vulkan::api::ShaderSource { \
#name, name##_glsl,                     \
  }
#else
#include <ATen/native/vulkan/spv.h>
#define VK_KERNEL(name)                     \
  ::at::native::vulkan::api::ShaderSource { \
#name, name##_spv, name##_spv_len,      \
>>>>>>> 0b5b1000
  }
#endif /* USE_VULKAN_SHADERC_RUNTIME */

#ifdef USE_VULKAN_WRAPPER
#ifdef USE_VULKAN_VOLK
#include <volk.h>
#else
#include <vulkan_wrapper.h>
#endif /* USE_VULKAN_VOLK */
#else
#include <vulkan/vulkan.h>
#endif /* USE_VULKAN_WRAPPER */

#define VK_CHECK(function)              \
  do {                                  \
    const VkResult result = (function); \
    TORCH_CHECK(                        \
        VK_SUCCESS == result,           \
        C10_STRINGIZE(__FILE__),        \
        " [",                           \
        C10_STRINGIZE(__LINE__),        \
        "] "                            \
        "VkResult:",                    \
        result);                        \
  } while (false)

#define VK_CHECK_RELAXED(function)                          \
  do {                                                      \
    const VkResult result = (function);                     \
    TORCH_CHECK(VK_SUCCESS <= result, "VkResult:", result); \
  } while (false)

#define VK_DELETER(Handle) \
    at::native::vulkan::api::destroy_##Handle

#define VK_DELETER_DISPATCHABLE_DECLARE(Handle) \
    void destroy_##Handle(const Vk##Handle handle)

#define VK_DELETER_NON_DISPATCHABLE_DECLARE(Handle)   \
  class destroy_##Handle final {                      \
   public:                                            \
    explicit destroy_##Handle(const VkDevice device); \
    void operator()(const Vk##Handle handle) const;   \
   private:                                           \
    VkDevice device_;                                 \
  };

namespace at {
namespace native {
namespace vulkan {
namespace api {

class Adapter;
struct Command;
class Context;
struct Descriptor;
struct Pipeline;
struct Resource;
class Runtime;

struct GPU final {
  VkInstance instance;
  const Adapter* adapter;
  VkDevice device;
  uint32_t queue_family_index;
  VkQueue queue;
};

VK_DELETER_DISPATCHABLE_DECLARE(Instance);
VK_DELETER_DISPATCHABLE_DECLARE(Device);
VK_DELETER_NON_DISPATCHABLE_DECLARE(Semaphore);
VK_DELETER_NON_DISPATCHABLE_DECLARE(Fence);
VK_DELETER_NON_DISPATCHABLE_DECLARE(Buffer);
VK_DELETER_NON_DISPATCHABLE_DECLARE(Image);
VK_DELETER_NON_DISPATCHABLE_DECLARE(Event);
VK_DELETER_NON_DISPATCHABLE_DECLARE(BufferView);
VK_DELETER_NON_DISPATCHABLE_DECLARE(ImageView);
VK_DELETER_NON_DISPATCHABLE_DECLARE(ShaderModule);
VK_DELETER_NON_DISPATCHABLE_DECLARE(PipelineCache);
VK_DELETER_NON_DISPATCHABLE_DECLARE(PipelineLayout);
VK_DELETER_NON_DISPATCHABLE_DECLARE(Pipeline);
VK_DELETER_NON_DISPATCHABLE_DECLARE(DescriptorSetLayout);
VK_DELETER_NON_DISPATCHABLE_DECLARE(Sampler);
VK_DELETER_NON_DISPATCHABLE_DECLARE(DescriptorPool);
VK_DELETER_NON_DISPATCHABLE_DECLARE(CommandPool);

// Vulkan objects are referenced via handles.  The spec defines Vulkan handles
// under two categories: dispatchable and non-dispatchable.  Dispatchable handles
// are required to be strongly typed as a result of being pointers to unique
// opaque types.  Since dispatchable handles are pointers at the heart,
// std::unique_ptr can be used to manage their lifetime with a custom deleter.
// Non-dispatchable handles on the other hand, are not required to have strong
// types, and even though they default to the same implementation as dispatchable
// handles on some platforms - making the use of std::unique_ptr possible - they
// are only required by the spec to weakly aliases 64-bit integers which is the
// implementation some platforms default to.  This makes the use of std::unique_ptr
// difficult since semantically unique_ptrs store pointers to their payload
// which is also what is passed onto the custom deleters.

template<typename Type, typename Deleter>
class Handle final {
 public:
  Handle(Type payload, Deleter deleter);
  Handle(const Handle&) = delete;
  Handle& operator=(const Handle&) = delete;
  Handle(Handle&&);
  Handle& operator=(Handle&&) &;
  Handle& operator=(Handle&&) && = delete;
  ~Handle();

  operator bool() const;
  Type get() const &;
  Type get() const && = delete;
  Type release();
  void reset(Type payload = kNull);

 private:
  static constexpr Type kNull{};

 private:
  Type payload_;
  Deleter deleter_;
};

//
// Impl
//

template<typename Type, typename Deleter>
constexpr Type Handle<Type, Deleter>::kNull;

template<typename Type, typename Deleter>
inline Handle<Type, Deleter>::Handle(const Type payload, Deleter deleter)
  : payload_(payload),
    deleter_(std::move(deleter)) {
}

template<typename Type, typename Deleter>
inline Handle<Type, Deleter>::Handle(Handle&& handle)
  : payload_(handle.release()),
    deleter_(std::move(handle.deleter_)) {
}

template<typename Type, typename Deleter>
inline Handle<Type, Deleter>&
Handle<Type, Deleter>::operator=(Handle&& handle) &
{
  reset(handle.release());
  deleter_ = std::move(handle.deleter_);
  return *this;
}

template<typename Type, typename Deleter>
inline Handle<Type, Deleter>::~Handle() {
  reset();
}

template<typename Type, typename Deleter>
inline Handle<Type, Deleter>::operator bool() const {
  return get();
}

template<typename Type, typename Deleter>
inline Type Handle<Type, Deleter>::get() const & {
  return payload_;
}

template<typename Type, typename Deleter>
inline Type Handle<Type, Deleter>::release() {
  const Type payload = payload_;
  payload_ = kNull;

  return payload;
}

template<typename Type, typename Deleter>
inline void Handle<Type, Deleter>::reset(Type payload) {
  using std::swap;
  swap(payload_, payload);

  if (kNull != payload) {
    deleter_(payload);
  }
}

} // namespace api
} // namespace vulkan
} // namespace native
} // namespace at

#endif /* USE_VULKAN_API */<|MERGE_RESOLUTION|>--- conflicted
+++ resolved
@@ -6,18 +6,6 @@
 
 #ifdef USE_VULKAN_SHADERC_RUNTIME
 #include <ATen/native/vulkan/glsl.h>
-<<<<<<< HEAD
-#define VK_KERNEL(name)                          \
-  ::at::native::vulkan::api::ShaderSource{ \
-    name##_glsl,                                 \
-  }
-#else
-#include <ATen/native/vulkan/spv.h>
-#define VK_KERNEL(name)                          \
-  ::at::native::vulkan::api::ShaderSource{ \
-    name##_spv,                                  \
-    name##_spv_len,                              \
-=======
 #define VK_KERNEL(name)                     \
   ::at::native::vulkan::api::ShaderSource { \
 #name, name##_glsl,                     \
@@ -27,7 +15,6 @@
 #define VK_KERNEL(name)                     \
   ::at::native::vulkan::api::ShaderSource { \
 #name, name##_spv, name##_spv_len,      \
->>>>>>> 0b5b1000
   }
 #endif /* USE_VULKAN_SHADERC_RUNTIME */
 
@@ -60,162 +47,4 @@
     TORCH_CHECK(VK_SUCCESS <= result, "VkResult:", result); \
   } while (false)
 
-#define VK_DELETER(Handle) \
-    at::native::vulkan::api::destroy_##Handle
-
-#define VK_DELETER_DISPATCHABLE_DECLARE(Handle) \
-    void destroy_##Handle(const Vk##Handle handle)
-
-#define VK_DELETER_NON_DISPATCHABLE_DECLARE(Handle)   \
-  class destroy_##Handle final {                      \
-   public:                                            \
-    explicit destroy_##Handle(const VkDevice device); \
-    void operator()(const Vk##Handle handle) const;   \
-   private:                                           \
-    VkDevice device_;                                 \
-  };
-
-namespace at {
-namespace native {
-namespace vulkan {
-namespace api {
-
-class Adapter;
-struct Command;
-class Context;
-struct Descriptor;
-struct Pipeline;
-struct Resource;
-class Runtime;
-
-struct GPU final {
-  VkInstance instance;
-  const Adapter* adapter;
-  VkDevice device;
-  uint32_t queue_family_index;
-  VkQueue queue;
-};
-
-VK_DELETER_DISPATCHABLE_DECLARE(Instance);
-VK_DELETER_DISPATCHABLE_DECLARE(Device);
-VK_DELETER_NON_DISPATCHABLE_DECLARE(Semaphore);
-VK_DELETER_NON_DISPATCHABLE_DECLARE(Fence);
-VK_DELETER_NON_DISPATCHABLE_DECLARE(Buffer);
-VK_DELETER_NON_DISPATCHABLE_DECLARE(Image);
-VK_DELETER_NON_DISPATCHABLE_DECLARE(Event);
-VK_DELETER_NON_DISPATCHABLE_DECLARE(BufferView);
-VK_DELETER_NON_DISPATCHABLE_DECLARE(ImageView);
-VK_DELETER_NON_DISPATCHABLE_DECLARE(ShaderModule);
-VK_DELETER_NON_DISPATCHABLE_DECLARE(PipelineCache);
-VK_DELETER_NON_DISPATCHABLE_DECLARE(PipelineLayout);
-VK_DELETER_NON_DISPATCHABLE_DECLARE(Pipeline);
-VK_DELETER_NON_DISPATCHABLE_DECLARE(DescriptorSetLayout);
-VK_DELETER_NON_DISPATCHABLE_DECLARE(Sampler);
-VK_DELETER_NON_DISPATCHABLE_DECLARE(DescriptorPool);
-VK_DELETER_NON_DISPATCHABLE_DECLARE(CommandPool);
-
-// Vulkan objects are referenced via handles.  The spec defines Vulkan handles
-// under two categories: dispatchable and non-dispatchable.  Dispatchable handles
-// are required to be strongly typed as a result of being pointers to unique
-// opaque types.  Since dispatchable handles are pointers at the heart,
-// std::unique_ptr can be used to manage their lifetime with a custom deleter.
-// Non-dispatchable handles on the other hand, are not required to have strong
-// types, and even though they default to the same implementation as dispatchable
-// handles on some platforms - making the use of std::unique_ptr possible - they
-// are only required by the spec to weakly aliases 64-bit integers which is the
-// implementation some platforms default to.  This makes the use of std::unique_ptr
-// difficult since semantically unique_ptrs store pointers to their payload
-// which is also what is passed onto the custom deleters.
-
-template<typename Type, typename Deleter>
-class Handle final {
- public:
-  Handle(Type payload, Deleter deleter);
-  Handle(const Handle&) = delete;
-  Handle& operator=(const Handle&) = delete;
-  Handle(Handle&&);
-  Handle& operator=(Handle&&) &;
-  Handle& operator=(Handle&&) && = delete;
-  ~Handle();
-
-  operator bool() const;
-  Type get() const &;
-  Type get() const && = delete;
-  Type release();
-  void reset(Type payload = kNull);
-
- private:
-  static constexpr Type kNull{};
-
- private:
-  Type payload_;
-  Deleter deleter_;
-};
-
-//
-// Impl
-//
-
-template<typename Type, typename Deleter>
-constexpr Type Handle<Type, Deleter>::kNull;
-
-template<typename Type, typename Deleter>
-inline Handle<Type, Deleter>::Handle(const Type payload, Deleter deleter)
-  : payload_(payload),
-    deleter_(std::move(deleter)) {
-}
-
-template<typename Type, typename Deleter>
-inline Handle<Type, Deleter>::Handle(Handle&& handle)
-  : payload_(handle.release()),
-    deleter_(std::move(handle.deleter_)) {
-}
-
-template<typename Type, typename Deleter>
-inline Handle<Type, Deleter>&
-Handle<Type, Deleter>::operator=(Handle&& handle) &
-{
-  reset(handle.release());
-  deleter_ = std::move(handle.deleter_);
-  return *this;
-}
-
-template<typename Type, typename Deleter>
-inline Handle<Type, Deleter>::~Handle() {
-  reset();
-}
-
-template<typename Type, typename Deleter>
-inline Handle<Type, Deleter>::operator bool() const {
-  return get();
-}
-
-template<typename Type, typename Deleter>
-inline Type Handle<Type, Deleter>::get() const & {
-  return payload_;
-}
-
-template<typename Type, typename Deleter>
-inline Type Handle<Type, Deleter>::release() {
-  const Type payload = payload_;
-  payload_ = kNull;
-
-  return payload;
-}
-
-template<typename Type, typename Deleter>
-inline void Handle<Type, Deleter>::reset(Type payload) {
-  using std::swap;
-  swap(payload_, payload);
-
-  if (kNull != payload) {
-    deleter_(payload);
-  }
-}
-
-} // namespace api
-} // namespace vulkan
-} // namespace native
-} // namespace at
-
 #endif /* USE_VULKAN_API */