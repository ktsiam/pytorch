#include <test/cpp/jit/test_utils.h>

#include <gtest/gtest.h>

#include <c10/core/TensorOptions.h>
#include <torch/csrc/autograd/generated/variable_factories.h>
#include <torch/csrc/jit/api/module.h>
#include <torch/csrc/jit/frontend/resolver.h>
#include <torch/csrc/jit/mobile/backport.h>
#include <torch/csrc/jit/mobile/backport_manager.h>
#include <torch/csrc/jit/mobile/import.h>
#include <torch/csrc/jit/mobile/interpreter.h>
#include <torch/csrc/jit/mobile/model_compatibility.h>
#include <torch/csrc/jit/mobile/module.h>
#include <torch/csrc/jit/mobile/parse_bytecode.h>
#include <torch/csrc/jit/mobile/parse_operators.h>
#include <torch/csrc/jit/mobile/runtime_compatibility.h>
#include <torch/csrc/jit/serialization/export.h>
#include <torch/csrc/jit/serialization/import.h>
#include <torch/custom_class.h>
#include <torch/torch.h>

#include <unordered_set>

// Tests go in torch::jit
namespace torch {
namespace jit {

TEST(LiteInterpreterTest, UpsampleNearest2d) {
  Module m("m");
  m.define(R"(
    def forward(self, input: Tensor, scale:float):
      return torch.upsample_nearest2d(input, [1, 1], float(scale), float(scale))
  )");

  std::vector<IValue> inputs;
  inputs.emplace_back(torch::rand({1, 3, 128, 128}));
  inputs.emplace_back(at::Scalar(2.0));
  auto ref = m.forward(inputs);

  std::stringstream ss;
  m._save_for_mobile(ss);
  mobile::Module bc = _load_for_mobile(ss);
  IValue res;
  res = bc.forward(inputs);

  auto resd = res.toTensor();
  auto refd = ref.toTensor();
  ASSERT_TRUE(resd.equal(refd));
}

TEST(LiteInterpreterTest, CheckAttrAccess) {
  Module m("m");
  m.register_attribute("mobile_optimized", BoolType::get(), true);

  std::stringstream ss;
  m._save_for_mobile(ss);
  mobile::Module bc = _load_for_mobile(ss);
  bool mobile_optimized = bc.attr("mobile_optimized", false).toBool();

  AT_ASSERT(mobile_optimized);
  m.setattr("mobile_optimized", false);
  ss = std::stringstream();
  m._save_for_mobile(ss);
  bc = _load_for_mobile(ss);
  mobile_optimized = bc.attr("mobile_optimized", false).toBool();

  AT_ASSERT(!mobile_optimized);
}

TEST(LiteInterpreterTest, MethodInvocation) { // NOLINT (use =delete in gtest)
  const std::vector<std::string> test_programs{
      // test invoking a method with default parameter
      R"(
      def test_func(self, x, b : int = 4):
        return self.foo + x + b
      )",
      // inner method call with default parameter (gets inlined)
      R"(
      def add_with_default_arg(self, x, b : int = 4):
        return self.foo + x + b
      def test_func(self, x):
        return self.add_with_default_arg(x)  # invoke method w/ default arg
      )",
      // simple method call
      R"(
      def test_func(self, x):
        b = 4
        return self.foo + x + b
      )",
  };
  for (const auto& test_program : test_programs) {
    Module m("m");
    m.register_parameter("foo", torch::ones({}), false);
    m.define(test_program);

    const int fortyTwo = 42; // (keep linter happy)
    auto minput = fortyTwo * torch::ones({});
    auto ref = m.run_method("test_func", minput);

    std::stringstream ss;
    m._save_for_mobile(ss);
    mobile::Module bc = _load_for_mobile(ss);
    const auto& test_func = bc.get_method("test_func");
    IValue res;
    for (int i = 0; i < 3; ++i) {
      res = test_func({minput});
    }

    auto resd = res.toTensor().item<float>();
    auto refd = ref.toTensor().item<float>();
    AT_ASSERT(resd == refd);
  }
}

TEST(LiteInterpreterTest, Conv) {
  auto s = std::getenv("PYTORCH_TEST_WITH_TSAN");
  if (s && strcmp(s, "1") == 0)
    return;

  std::vector<torch::jit::IValue> inputs;

  Module m("m");
  m.register_parameter("weight", torch::ones({20, 1, 5, 5}), false);
  m.register_parameter("bias", torch::ones({20}), false);
  m.define(R"(
    def forward(self, input):
      return torch._convolution(input, self.weight, self.bias, [1, 1], [0, 0], [1, 1], False, [0, 0], 1, False, False, True, True)
  )");

  // NOLINTNEXTLINE(cppcoreguidelines-avoid-magic-numbers,modernize-use-emplace)
  inputs.push_back(torch::ones({1, 1, 28, 28}));

  auto outputref = m.forward(inputs).toTensor();

  std::stringstream ss;
  m._save_for_mobile(ss);
  mobile::Module bc = _load_for_mobile(ss);
  IValue res;
  for (int i = 0; i < 3; ++i) {
    res = bc.get_method("forward")(inputs);
  }
  auto output = res.toTensor();
  AT_ASSERT(outputref.dim() == output.dim());
  AT_ASSERT(
      outputref[0][0][0][0].item<int>() == output[0][0][0][0].item<int>());
}

TEST(LiteInterpreterTest, Inline) {
  Module m("m");
  m.define(R"JIT(
  def foo1(self, x):
      return x + 1

  def foo2(self, x):
      return self.foo1(x) + 2

  def foo3(self, x):
      return self.foo2(x) + 3
  )JIT");
  std::stringstream ss;
  m._save_for_mobile(ss);
  mobile::Module bc = _load_for_mobile(ss);
  std::vector<torch::jit::IValue> inputs({torch::ones({})});
  auto output = bc.get_method("foo3")(inputs);
  AT_ASSERT(output.toTensor().item<float>() == 7.0);
}

TEST(LiteInterpreterTest, Tuple) {
  Module m("m");
  m.define(R"JIT(
  def foo(self, x):
      return (1, 2, x + 3)

  def forward(self, x):
      tuple = self.foo(x)
      return tuple
  )JIT");
  std::stringstream ss;
  m._save_for_mobile(ss);
  mobile::Module bc = _load_for_mobile(ss);
  std::vector<torch::jit::IValue> inputs({torch::ones({})});
  auto output = bc.get_method("forward")(inputs);
  AT_ASSERT(output.toTupleRef().elements()[1].toInt() == 2);
}

TEST(LiteInterpreterTest, Dict) {
  Module m("m");
  m.define(R"JIT(
  def foo(self, x):
      return {"result": x + 1}

  def forward(self, x):
      d = self.foo(x)
      return d
  )JIT");
  std::stringstream ss;
  m._save_for_mobile(ss);
  mobile::Module bc = _load_for_mobile(ss);
  std::vector<torch::jit::IValue> inputs({torch::ones({})});
  auto output = bc.get_method("forward")(inputs);
  AT_ASSERT(output.toGenericDict().at("result").toTensor().item().toInt() == 2);
}

TEST(LiteInterpreterTest, PrimOverload) {
  /*
  // temporarily disabled
  script::Module m("m");
  m.define(R"JIT(
  def forward(self, x):
      result = [1, 2]
      result.append(3)
      return result
  )JIT");
  std::stringstream ss;
  m._save_for_mobile(ss);
  mobile::Module bc = _load_for_mobile(ss);
  std::vector<torch::jit::IValue> inputs({torch::ones({})});
  auto output = bc.get_method("forward")(inputs);
  AT_ASSERT(output.toIntList()[2] == 3);
  */
}

TEST(LiteInterpreterTest, Prim) {
  Module m("m");
  m.define(R"JIT(
        def forward(self, x):
            return int(x)
  )JIT");

  std::vector<IValue> inputs;
  auto minput = 3.5 * torch::ones({});
  inputs.emplace_back(minput);
  auto ref = m.run_method("forward", minput);

  std::stringstream ss;
  m._save_for_mobile(ss);
  mobile::Module bc = _load_for_mobile(ss);
  IValue res;
  for (int i = 0; i < 3; ++i) {
    // NOLINTNEXTLINE(performance-unnecessary-copy-initialization)
    auto bcinputs = inputs;
    res = bc.get_method("forward")(bcinputs);
  }

  auto resi = res.toInt();
  auto refi = ref.toInt();
  AT_ASSERT(resi == refi);
}

TEST(LiteInterpreterTest, PrimScalar) {
  Module m("m");
  m.define(R"JIT(
        def forward(self, x):
            return int(x.item())
  )JIT");

  std::vector<IValue> inputs;
  auto minput = 3.5 * torch::ones({});
  inputs.emplace_back(minput);
  auto ref = m.run_method("forward", minput);

  std::stringstream ss;
  m._save_for_mobile(ss);
  mobile::Module bc = _load_for_mobile(ss);
  IValue res;
  for (int i = 0; i < 3; ++i) {
    // NOLINTNEXTLINE(performance-unnecessary-copy-initialization)
    auto bcinputs = inputs;
    res = bc.get_method("forward")(bcinputs);
  }

  auto resi = res.toInt();
  auto refi = ref.toInt();
  AT_ASSERT(resi == refi);
}

TEST(LiteInterpreterTest, LoadOrigJit) {
  Module m("m");
  m.register_parameter("foo", torch::ones({}), false);
  m.define(R"(
    def forward(self, x):
      b = 4
      return self.foo + x + b
  )");
  std::stringstream ss;
  m.save(ss);
  ASSERT_THROWS_WITH_MESSAGE(_load_for_mobile(ss), "file not found");
}

TEST(LiteInterpreterTest, WrongMethodName) {
  Module m("m");
  m.register_parameter("foo", torch::ones({}), false);
  m.define(R"(
    def add(self, x):
      b = 4
      return self.foo + x + b
  )");
  std::stringstream ss;
  m._save_for_mobile(ss);
  mobile::Module bc = _load_for_mobile(ss);
  std::vector<IValue> inputs;
  auto minput = 5 * torch::ones({});
  inputs.emplace_back(minput);
  ASSERT_THROWS_WITH_MESSAGE(
      bc.get_method("forward")(inputs), "is not defined");
}

TEST(LiteInterpreterTest, SetState) {
  Module m("m");
  m.register_parameter("foo", torch::ones({}), false);
  m.define(R"(
    def __getstate__(self):
      return self.foo + self.foo
    def __setstate__(self, a):
      self.foo = a
    def forward(self, x):
      b = 4
      return self.foo + x + b
  )");

  std::vector<IValue> inputs;
  auto minput = 5 * torch::ones({});
  inputs.emplace_back(minput);

  std::stringstream ms;
  m.save(ms);
  auto loaded_m = load(ms);
  auto ref = loaded_m.run_method("forward", minput);

  std::stringstream ss;
  m._save_for_mobile(ss);
  mobile::Module bc = _load_for_mobile(ss);
  IValue res;
  for (int i = 0; i < 3; ++i) {
    // NOLINTNEXTLINE(performance-unnecessary-copy-initialization)
    auto bcinputs = inputs;
    res = bc.get_method("forward")(bcinputs);
  }

  auto resd = res.toTensor().item<float>();
  auto refd = ref.toTensor().item<float>();
  AT_ASSERT(resd == refd);
}

class TorchBindLiteInterpreterTestStruct
    : public torch::jit::CustomClassHolder {
 public:
  std::string get(at::Tensor t) {
    std::stringstream ss;
    ss << "Hello! Your tensor has ";
    ss << t.numel();
    ss << " elements!";
    return ss.str();
  }
};

namespace {
struct ClassNamespaceValue : public SugaredValue {
  explicit ClassNamespaceValue(c10::QualifiedName name)
      : basename_(std::move(name)) {}

  std::shared_ptr<SugaredValue> attr(
      const SourceRange& loc,
      GraphFunction& m,
      const std::string& name) override {
    const auto fullName = c10::QualifiedName(basename_, name);

    // Check to see if it is a custom class.
    if (auto custom_class = getCustomClass(fullName.qualifiedName())) {
      return std::make_shared<ClassValue>(custom_class);
    }

    // If it's not a custom class, assume it's another namespace
    // NOLINTNEXTLINE(performance-move-const-arg)
    return std::make_shared<ClassNamespaceValue>(std::move(fullName));
  }

  std::string kind() const override {
    return "Class Namespace";
  }

 private:
  c10::QualifiedName basename_;
};

struct TestModuleResolver : public Resolver {
  std::shared_ptr<SugaredValue> resolveValue(
      const std::string& name,
      GraphFunction& m,
      const SourceRange& loc) override {
    if (name == "torch") {
      return std::make_shared<BuiltinModule>("aten");
    } else if (name == "__torch__") {
      return std::make_shared<ClassNamespaceValue>(c10::QualifiedName(name));
    }

    return nullptr;
  }

  TypePtr resolveType(const std::string& name, const SourceRange& loc)
      override {
    return nullptr;
  }
};
} // namespace

TEST(LiteInterpreterTest, BuiltinClass) {
  script::Module m("m");

  auto cls = getCustomClass(
      "__torch__.torch.classes._TorchScriptTesting._LiteInterpreterTest");
  TORCH_INTERNAL_ASSERT(cls);
  c10::intrusive_ptr<torch::CustomClassHolder> obj_holder;
  m.register_attribute("my_obj", cls, IValue::make_capsule(obj_holder));

  m.register_parameter("foo", torch::ones({}), false);
  m.define(
      R"(
    def __getstate__(self):
      return 1
    def __setstate__(self, a):
      self.my_obj = __torch__.torch.classes._TorchScriptTesting._LiteInterpreterTest()

    def forward(self, x) -> str:
      return self.my_obj.get(x)
  )",
      std::make_shared<TestModuleResolver>());

  std::stringstream ss;
  m._save_for_mobile(ss);
  mobile::Module bc = _load_for_mobile(ss);
  auto res =
      bc.get_method("forward")(std::vector<IValue>{torch::zeros({3, 4})});
  const auto& str = res.toStringRef();
  std::string expected = "Hello! Your tensor has 12 elements!";
  AT_ASSERT(str == expected);
}

TEST(LiteInterpreterTest, BuiltinFunction) {
  script::Module m("m");
  auto custom_class_obj =
      make_custom_class<TorchBindLiteInterpreterTestStruct>();
  m.register_attribute("my_obj", custom_class_obj.type(), custom_class_obj);
  m.define(R"(
    def forward(self, x) -> str:
      return self.my_obj.get(x)
  )");

  std::stringstream ss;
  m._save_for_mobile(ss);
  mobile::Module bc = _load_for_mobile(ss);
  auto res =
      bc.get_method("forward")(std::vector<IValue>{torch::zeros({3, 4})});
  // NOLINTNEXTLINE(performance-unnecessary-copy-initialization)
  auto str = res.toStringRef();
  std::string expected = "Hello! Your tensor has 12 elements!";
  AT_ASSERT(str == expected);
}

#if !defined FB_XPLAT_BUILD
TEST(LiteInterpreterTest, GetRuntimeByteCodeVersion) {
  auto runtime_bytecode_version = _get_runtime_bytecode_version();
  AT_ASSERT(
      runtime_bytecode_version ==
      caffe2::serialize::kMaxSupportedBytecodeVersion);
}

TEST(LiteInterpreterTest, GetRuntimeOperatorsVersion) {
  auto runtime_operators_version = _get_runtime_operators_min_max_versions();
  AT_ASSERT(
      runtime_operators_version.first ==
          caffe2::serialize::kMinSupportedFileFormatVersion &&
      runtime_operators_version.second ==
          caffe2::serialize::kMaxSupportedFileFormatVersion);
}

/**
 * The test below is disarmed for FB internal xplat builds since
 * BUCK requires us to pass in the script_module_v4.ptl file in
 * as a resource dependency of the build rule for this file, and
 * we would need to access it via the C++ Resources API instead
 * of directly reading from disk (which is what the open source
 * build/run does).
 */
TEST(LiteInterpreterTest, GetByteCodeVersion) {
  std::string filePath(__FILE__);
  auto test_model_file_v4 =
      filePath.substr(0, filePath.find_last_of("/\\") + 1);
  test_model_file_v4.append("script_module_v4.ptl");

  auto version_v4 = _get_model_bytecode_version(test_model_file_v4);
  AT_ASSERT(version_v4 == 4);
}

#endif // !defined(FB_XPLAT_BUILD)

TEST(LiteInterpreterTest, GetContainTypes) {
  Module m("m");
  m.define(R"(
    def forward(self):
      return 3
  )");

  std::stringstream ss;
  m._save_for_mobile(ss, {}, true);

  auto contained_types = _get_mobile_model_contained_types(ss);
  AT_ASSERT(contained_types.size() >= 0);
}

namespace {

void compareModelOutput(
    c10::ArrayRef<IValue> actual_result_list,
    const std::vector<Tensor>& expect_result_list) {
  AT_ASSERT(actual_result_list.size() == expect_result_list.size());
  AT_ASSERT(actual_result_list[0].toTensor().equal(expect_result_list[0]));
  AT_ASSERT(
      actual_result_list[1].toTensor().dim() == expect_result_list[1].dim());
  AT_ASSERT(actual_result_list[2].toTensor().equal(expect_result_list[2]));
  AT_ASSERT(actual_result_list[3].toTensor().equal(expect_result_list[3]));
}

void runAndCheckTorchScriptModel(
    std::stringstream& input_model_stream,
    const std::vector<IValue>& input_data,
    const std::vector<Tensor>& expect_result_list,
    const int64_t expect_version) {
  auto actual_version = _get_model_bytecode_version(input_model_stream);
  AT_ASSERT(actual_version == expect_version);

  // Load and run the backport model, then compare the result with expect
  // result
  Module m_mobile = load(input_model_stream);

  auto actual_result = m_mobile.forward(input_data);
<<<<<<< HEAD
  const auto& actual_result_list = actual_result.toTuple()->elements();
=======
  const auto& actual_result_list = actual_result.toTupleRef().elements();
>>>>>>> 0b2f68ea
  compareModelOutput(actual_result_list, expect_result_list);
}

void runAndCheckBytecodeModel(
    std::stringstream& input_model_stream,
    const std::vector<IValue>& input_data,
    const std::vector<Tensor>& expect_result_list,
    const int64_t expect_version) {
  auto actual_version = _get_model_bytecode_version(input_model_stream);
  AT_ASSERT(actual_version == expect_version);

  // Load and run the backport model, then compare the result with expect
  // result
  Module m_mobile = load(input_model_stream);

  auto actual_result = m_mobile.forward(input_data);
<<<<<<< HEAD
  const auto& actual_result_list = actual_result.toTuple()->elements();
=======
  const auto& actual_result_list = actual_result.toTupleRef().elements();
>>>>>>> 0b2f68ea

  compareModelOutput(actual_result_list, expect_result_list);
}

void backportAllVersionCheck(
    std::stringstream& test_model_file_stream,
    std::vector<IValue>& input_data,
    std::vector<Tensor>& expect_result_list,
    const int64_t expect_from_version) {
  auto from_version = _get_model_bytecode_version(test_model_file_stream);
  AT_ASSERT(from_version == expect_from_version);

  // Backport script_module_v5.ptl to an older version
  constexpr int64_t minimum_to_version = 4;
  int64_t current_to_version = from_version - 1;

  // Verify all candidate to_version work as expected. All backport to version
  // larger than minimum_to_version should success.
  while (current_to_version >= minimum_to_version) {
    // Do not declare std::stringstream oss outside of the while loop as
    // oss.clear() doesn't reset the stream content, only clears out error state
    // flag in stringstream causing a problematic stream. Instead, it's cleaner
    // and safer to just declare a new std::stringstream one and swap them.
    std::stringstream oss;
    bool backPortSuccess =
        _backport_for_mobile(test_model_file_stream, oss, current_to_version);
    AT_ASSERT(backPortSuccess);

    // Check backport model version
    auto backport_version = _get_model_bytecode_version(oss);
    AT_ASSERT(backport_version == current_to_version);

    // Load and run the backport model, then compare the result with expect
    // result
    runAndCheckBytecodeModel(
        oss, input_data, expect_result_list, current_to_version);
    runAndCheckTorchScriptModel(
        oss, input_data, expect_result_list, current_to_version);

    current_to_version--;
  }
  //  backport to minimum version - 1 should fail
  std::stringstream oss;
  bool backPortSuccess =
      _backport_for_mobile(test_model_file_stream, oss, minimum_to_version - 1);
  AT_ASSERT(!backPortSuccess);
}
} // namespace

#if !defined FB_XPLAT_BUILD
TEST(LiteInterpreterTest, BackPortByteCodeModelAllVersions) {
  torch::jit::Module module("m");
  // NOLINTNEXTLINE(cppcoreguidelines-avoid-magic-numbers)
  module.register_parameter("weight", torch::ones({20, 1, 5, 5}), false);
  // NOLINTNEXTLINE(cppcoreguidelines-avoid-magic-numbers)
  module.register_parameter("bias", torch::ones({20}), false);
  module.define(R"(
    def forward(self, input):
      x1 = torch.zeros(2, 2)
      x2 = torch.empty_like(torch.empty(2, 2))
      x3 = torch._convolution(input, self.weight, self.bias, [1, 1], [0, 0], [1, 1], False, [0, 0], 1, False, False, True, True)
      # Add torch.add operator to cover bytecode version bump from 6 to 7
      # for bytecode version 7, the main change is to support defaults arguments with out arguments
      x = 2 * torch.ones(1)
      h = torch.ones(1)
      torch.add(x, h, out=x)
      return (x1, x2, x3, x)
  )");

  torch::jit::Module module_freeze = freeze(module);

  std::stringstream input_model_stream;
  module_freeze._save_for_mobile(input_model_stream);
  std::vector<IValue> input_data =
      std::vector<IValue>({torch::ones({1, 1, 28, 28})});
  std::vector<Tensor> expect_result_list;
  expect_result_list.emplace_back(at::ones({2, 2}, ScalarType::Float) * 0);
  expect_result_list.emplace_back(at::ones({2, 2}, ScalarType::Float));
  expect_result_list.emplace_back(
      at::ones({1, 20, 24, 24}, ScalarType::Float) * 26);
  expect_result_list.emplace_back(3 * at::ones({1}));

  backportAllVersionCheck(
      input_model_stream,
      input_data,
      expect_result_list,
      caffe2::serialize::kProducedBytecodeVersion);
}
#endif // !defined(FB_XPLAT_BUILD)

TEST(LiteInterpreterTest, GetRuntimeOpsAndInfo) {
  auto runtime_ops = _get_runtime_ops_and_info();
  // Ballpark estimate of the minimal number of ops; just used to
  // verify API returns a reasonably large number.
  AT_ASSERT(runtime_ops.size() > 2900);
}

TEST(LiteInterpreterTest, isCompatibleSuccess) {
  // test trivial success case
  auto runtime_info = RuntimeCompatibilityInfo::get();
  std::unordered_map<std::string, OperatorInfo> model_ops;
  model_ops["aten::add.Scalar"] = OperatorInfo{2};

  std::unordered_set<std::string> types = {"List", "int", "NamedTuple"};
  auto model_info = ModelCompatibilityInfo{
      caffe2::serialize::kMaxSupportedBytecodeVersion, model_ops, types};

  AT_ASSERT(
      is_compatible(runtime_info, model_info).status ==
      ModelCompatibilityStatus::OK);
}

TEST(LiteInterpreterTest, isCompatibleFail) {
  // test trivial failure due to ops
  std::unordered_map<std::string, OperatorInfo> model_ops;
  model_ops["aten::add.Scalar"] = OperatorInfo{2};
  auto model_info = ModelCompatibilityInfo{
      caffe2::serialize::kMaxSupportedBytecodeVersion, model_ops};
  std::unordered_map<std::string, OperatorInfo> runtime_ops;
  runtime_ops["aten::add.Int"] = OperatorInfo{2};
  auto runtime_info = RuntimeCompatibilityInfo{
      caffe2::serialize::kMaxSupportedBytecodeVersion,
      runtime_ops,
      _get_mobile_supported_types()};

  auto result = is_compatible(runtime_info, model_info);
  AT_ASSERT(result.status = ModelCompatibilityStatus::ERROR);
  AT_ASSERT(
      result.errors[0] ==
      "Operator 'aten::add.Scalar' missing from runtime (not found)");

  // test trivial failure due to bytecode
  runtime_ops["aten::add.Scalar"] = OperatorInfo{2};
  runtime_info = RuntimeCompatibilityInfo{
      caffe2::serialize::kMaxSupportedBytecodeVersion,
      runtime_ops,
      _get_mobile_supported_types()};
  model_info.bytecode_version =
      caffe2::serialize::kMaxSupportedBytecodeVersion + 1;

  result = is_compatible(runtime_info, model_info);
  AT_ASSERT(result.status = ModelCompatibilityStatus::ERROR);

  // test trivial failure due to type
  runtime_info = RuntimeCompatibilityInfo::get();
  std::unordered_set<std::string> types = {"List", "int", "Sequence"};

  model_info = ModelCompatibilityInfo{
      caffe2::serialize::kMaxSupportedBytecodeVersion, model_ops, types};

  AT_ASSERT(
      is_compatible(runtime_info, model_info).status ==
      ModelCompatibilityStatus::ERROR);
}

TEST(LiteInterpreterTest, Eval) {
  std::vector<torch::jit::IValue> inputs;

  Module m("m");
  m.define(R"(
    def __init__(self, x):
      self.training = True

    def forward(self, input):
      return torch.dropout(input, 1.0, self.training)
  )");

  // NOLINTNEXTLINE(cppcoreguidelines-avoid-magic-numbers,modernize-use-emplace)
  inputs.push_back(torch::ones({1, 1, 28, 28}));
  m.eval();
  auto outputref = m.forward(inputs).toTensor();

  // save m in training mode to make sure that mobile eval() will correctly
  // change back to eval mode
  m.train();
  std::stringstream ss;
  m._save_for_mobile(ss);
  mobile::Module bc = _load_for_mobile(ss);
  bc.eval();
  IValue res;
  for (int i = 0; i < 3; ++i) {
    res = bc.get_method("forward")(inputs);
  }
  auto output = res.toTensor();
  AT_ASSERT(outputref.dim() == output.dim());
  AT_ASSERT(
      outputref[0][0][0][0].item<int>() == output[0][0][0][0].item<int>());
}

TEST(LiteInterpreterTest, FindWrongMethodName) {
  Module m("m");
  m.register_parameter("foo", torch::ones({}), false);
  m.define(R"(
    def add(self, x):
      b = 4
      return self.foo + x + b
  )");
  std::stringstream ss;
  m._save_for_mobile(ss);
  mobile::Module bc = _load_for_mobile(ss);
  ASSERT_TRUE(bc.find_method("forward") == c10::nullopt);
}

TEST(LiteInterpreterTest, FindAndRunMethod) {
  Module m("m");
  m.register_parameter("foo", torch::ones({}), false);
  m.define(R"(
    def add_it(self, x):
      b = 4
      return self.foo + x + b
  )");

  std::vector<IValue> inputs;
  auto minput = 5 * torch::ones({});
  inputs.emplace_back(minput);
  auto ref = m.get_method("add_it")(inputs);

  std::stringstream ss;
  m._save_for_mobile(ss);
  mobile::Module bc = _load_for_mobile(ss);
  IValue res;
  for (int i = 0; i < 3; ++i) {
    auto bcinputs = inputs;
    auto method = bc.find_method("add_it");
    AT_ASSERT(method != c10::nullopt);
    res = (*method)(std::move(bcinputs));
  }

  auto resd = res.toTensor().item<float>();
  auto refd = ref.toTensor().item<float>();
  AT_ASSERT(resd == refd);
}

TEST(LiteInterpreterTest, RunMethodVariadic) {
  Module m("m");
  m.register_parameter("foo", torch::ones({}), false);
  m.define(R"(
    def add_three(self, x, y):
      return self.foo + x + y
  )");

  std::vector<IValue> inputs;
  auto inputx = 5 * torch::ones({});
  auto inputy = 4 * torch::ones({});
  auto ref = m.run_method("add_three", inputx, inputy);

  std::stringstream ss;
  m._save_for_mobile(ss);
  mobile::Module bc = _load_for_mobile(ss);
  IValue res = bc.run_method("add_three", inputx, inputy);

  auto resd = res.toTensor().item<float>();
  auto refd = ref.toTensor().item<float>();
  AT_ASSERT(resd == refd);
}

TEST(LiteInterpreterTest, DuplicateSetState) {
  Module m("M");
  m.register_parameter("foo", torch::ones({}), false);
  m.define(R"(
    def __getstate__(self):
      return self.foo + self.foo
    def __setstate__(self, a):
      self.foo = a
    def forward(self, x):
      b = 4
      return self.foo + x + b
  )");

  Module b("B");
  b.register_module("M0", m);
  b.register_module("M1", m);
  b.define(R"(
    def forward(self, x):
      return self.M0.forward(x) + self.M1.forward(x)
  )");

  std::stringstream ss;
  m._save_for_mobile(ss);
  mobile::Module bc = _load_for_mobile(ss);
  const auto methods = bc.get_methods();
  const size_t expected_n = 3;
  ASSERT_EQ(methods.size(), expected_n);
}

TEST(LiteInterpreterTest, ExtraFiles) {
  const auto script = R"JIT(
    def forward(self):
        x = torch.rand(5, 5)
        x = x.mm(x)
        return x
  )JIT";

  auto module =
      std::make_shared<Module>("Module", std::make_shared<CompilationUnit>());
  module->define(script);
  std::ostringstream oss;
  std::unordered_map<std::string, std::string> extra_files;
  extra_files["metadata.json"] = "abc";
  extra_files["mobile_info.json"] = "{\"key\": 23}";
  module->_save_for_mobile(oss, extra_files);

  std::istringstream iss(oss.str());
  caffe2::serialize::IStreamAdapter adapter{&iss};
  std::unordered_map<std::string, std::string> loaded_extra_files;
  loaded_extra_files["metadata.json"] = "";
  torch::jit::_load_for_mobile(iss, torch::kCPU, loaded_extra_files);
  ASSERT_EQ(loaded_extra_files["metadata.json"], "abc");

  loaded_extra_files.clear();
  std::vector<std::string> all_files =
      caffe2::serialize::PyTorchStreamReader(&iss).getAllRecords();

  for (auto& file_name : all_files) {
    if (file_name.find("extra/") == 0) {
      loaded_extra_files[file_name.substr(6)] = "";
    }
  }

  torch::jit::_load_for_mobile(iss, torch::kCPU, loaded_extra_files);
  ASSERT_EQ(loaded_extra_files["metadata.json"], "abc");
  ASSERT_EQ(loaded_extra_files["mobile_info.json"], "{\"key\": 23}");
}

TEST(LiteInterpreterTest, OpNameExportFetchRootOperators) {
  torch::jit::Module m("m");
  m.register_parameter("weight", torch::ones({20, 1, 5, 5}), false);
  m.register_parameter("bias", torch::ones({20}), false);
  m.define(R"(
    def forward(self, input):
      x1 = torch.zeros(2, 2)
      x2 = torch.empty_like(torch.empty(2, 2))
      x3 = torch._convolution(input, self.weight, self.bias, [1, 1], [0, 0], [1, 1], False, [0, 0], 1, False, False, True, True)
      return (x1, x2, x3)
  )");
  m.eval();

  std::stringstream ss;
  m._save_for_mobile(ss);

  torch::jit::mobile::Module ptl_model = torch::jit::_load_for_mobile(ss);
  std::set<std::string> operator_names =
      torch::jit::mobile::_export_operator_list(ptl_model);
  std::set<std::string> expected_operator_names = {
      "aten::_convolution",
      "aten::empty.memory_format",
      "aten::empty_like",
      "aten::zeros",
  };
  EXPECT_EQ(operator_names, expected_operator_names)
      << "Expected the root operator lists to be the same";
}

TEST(LiteInterpreterTest, DefaultArgsConv) {
  auto s = std::getenv("PYTORCH_TEST_WITH_TSAN");
  if (s && strcmp(s, "1") == 0)
    return;

  std::vector<torch::jit::IValue> inputs;

  Module m("m");
  m.register_parameter("weight", torch::ones({20, 1, 5, 5}), false);
  m.register_parameter("bias", torch::ones({20}), false);
  m.define(R"(
    def forward(self, input):
      return torch.conv2d(input, self.weight, self.bias, [1, 1], [0, 0], [1, 1], 1)
  )");

  inputs.push_back(torch::ones({1, 1, 28, 28}));

  auto outputref = m.forward(inputs).toTensor();

  std::stringstream ss;
  m._save_for_mobile(ss);
  mobile::Module bc = _load_for_mobile(ss);
  IValue res;
  for (int i = 0; i < 1; ++i) {
    res = bc.get_method("forward")(inputs);
  }
  auto output = res.toTensor();
  AT_ASSERT(outputref.dim() == output.dim());
  AT_ASSERT(output.equal(outputref));
}

TEST(RunTimeTest, ParseBytecode) {
  // A simple example to show a simple bytecode that can be used independent of
  // PyTorch TorchScript serialization (unpickler, etc) and operator library.
  // It has basic control flow (if, else) and basic data orchestration (list
  // construction). The original PyTorch program:

  //  class Module(torch.nn.Module):
  //
  //    def __init__(self):
  //      super().__init__()
  //
  //    def forward(self, x: int, h: int, xfirst: bool):
  //      if xfirst:
  //        return [x, h]
  //      else:
  //        return [h, x]

  // 1. Prepare for the bytecode. In reality it can be from a customized
  // deserializer.
  std::vector<IValue> instructions{
      to_tuple({"STOREN", 1, 4}),
      to_tuple({"DROPR", 1, 0}),
      to_tuple({"MOVE", 4, 0}),
      to_tuple({"JF", 5, 0}),
      to_tuple({"LOAD", 2, 0}),
      to_tuple({"LOAD", 3, 0}),
      to_tuple({"LIST_CONSTRUCT", 0, 2}),
      to_tuple({"JMP", 4, 0}),
      to_tuple({"LOAD", 3, 0}),
      to_tuple({"LOAD", 2, 0}),
      to_tuple({"LIST_CONSTRUCT", 1, 2}),
      to_tuple({"STORE", 5, 0}),
      to_tuple({"DROPR", 3, 0}),
      to_tuple({"DROPR", 2, 0}),
      to_tuple({"MOVE", 5, 0}),
      to_tuple({"RET", 0, 0}),
  };
  std::vector<IValue> operators; // empty for this example
  std::vector<IValue> constants; // empty for this example

  std::vector<IValue> types{"List[int]", "List[int]"};
  // 2. Parse the function
  std::string function_name("test_function");
  auto function = std::unique_ptr<mobile::Function>(
      new mobile::Function(c10::QualifiedName(function_name)));
  c10::ivalue::TupleElements debug_handles_m_tuple;
  parseInstructions(
      function_name,
      std::move(*c10::ivalue::Tuple::create(instructions)).elements(),
      debug_handles_m_tuple,
      function.get());
  parseTypes(c10::ivalue::Tuple::create(types)->elements(), function.get());
  const size_t rsize = 5;
  parseRegisterSize(rsize, function.get());

  // 3. Prepare for inputs and run the function
  // Note that the first input is reserved for Module object.
  // Since this is a function test and Module object is not required,
  // a dummy IValue (0) is added here.
  std::vector<IValue> inputs{0, 1, 2, true};
  function->run(inputs);
  auto output = inputs[0].toList();
  ASSERT_EQ(output[0], 1);
  ASSERT_EQ(output[1], 2);

  std::vector<IValue> inputs1{0, 1, 2, false};
  function->run(inputs1);
  auto output1 = inputs1[0].toList();
  ASSERT_EQ(output1[0], 2);
  ASSERT_EQ(output1[1], 1);
}

TEST(RunTimeTest, ParseOperator) {
  // A simple example to show a simple bytecode that can be used independent of
  // PyTorch TorchScript serialization (unpickler, etc) and operator library.
  // It has one operator and we should be able to register it. The original
  // PyTorch program:

  // class Add(torch.nn.Module):
  //     def __init__(self):
  //         super(Add, self).__init__()

  //     def forward(self, a, b):
  //         return a + b

  // 1. Prepare for the bytecode. In reality it can be from a customized
  // deserializer.
  std::vector<IValue> instructions{
      to_tuple({"STOREN", 1, 3}),
      to_tuple({"DROPR", 1, 0}),
      to_tuple({"MOVE", 2, 0}),
      to_tuple({"MOVE", 3, 0}),
      to_tuple({"OP", 0, 0}),
      to_tuple({"RET", 0, 0}),
  };
  std::vector<IValue> operators{
      to_tuple({"aten::add", "Tensor", 2}),
  };
  std::vector<IValue> constants{
      to_tuple({1}),
  };
  int64_t model_version = caffe2::serialize::kProducedBytecodeVersion;
  // 2. Parse the function
  std::string function_name("test_function");
  auto function = std::unique_ptr<mobile::Function>(
      new mobile::Function(c10::QualifiedName(function_name)));
  c10::ivalue::TupleElements debug_handles_m_tuple;
  parseInstructions(
      function_name,
      std::move(*c10::ivalue::Tuple::create(instructions)).elements(),
      debug_handles_m_tuple,
      function.get());
  parseOperators(
      std::move(*c10::ivalue::Tuple::create(operators)).elements(),
      model_version,
      1,
      function.get());
  const size_t rsize = 5;
  parseRegisterSize(rsize, function.get());

  // 3. Prepare for inputs and run the function
  // Note that the first input is reserved for Module object.
  // Since this is a function test and Module object is not required,
  // a dummy IValue (0) is added here.
  std::vector<IValue> inputs{0, at::tensor(1), at::tensor(2)};
  function->run(inputs);
  auto output = inputs[0];
  ASSERT_EQ(output, at::tensor(3));
}

namespace {
void testLiteModuleCompareResultTensors(
    Module& m,
    const std::vector<torch::jit::IValue>& inputs,
    const std::string& method_name = "forward") {
  auto outputref = m.get_method(method_name)(inputs).toTensor();

  std::stringstream ss;
  m._save_for_mobile(ss);
  mobile::Module bc = _load_for_mobile(ss);
  IValue res;
  for (int i = 0; i < 3; ++i) {
    res = bc.get_method(method_name)(inputs);
  }
  auto output = res.toTensor();
  AT_ASSERT(outputref.dim() == output.dim());
  AT_ASSERT(output.equal(outputref));
}

void testDefaultArgsPinv(int num_args) {
  Module m("m");
  if (num_args == 1) {
    m.define(R"(
      def forward(self, input):
        return torch.linalg_pinv(input)
    )");
  } else if (num_args == 2) {
    m.define(R"(
      def forward(self, input):
        return torch.linalg_pinv(input, 1e-5)
    )");
  } else if (num_args == 3) {
    m.define(R"(
      def forward(self, input):
        return torch.linalg_pinv(input, 1e-5, True)
    )");
  }

  std::vector<torch::jit::IValue> inputs;
  const int N = 28;
  auto input = torch::range(1, N * N, 1);
  input[0] = 1; // a more stable matrix
  input = input.view({N, N});
  inputs.push_back(input);
  testLiteModuleCompareResultTensors(m, inputs);
}
} // namespace

#if !defined FB_XPLAT_BUILD
TEST(LiteInterpreterTest, DefaultArgsPinv) {
  // Test with different number of specified arguments.
  // Arguments not specified take default value.
  for (int num_args = 1; num_args <= 3; ++num_args) {
    testDefaultArgsPinv(num_args);
  }

  //  bytecode with one specified argument:
  //  (6,
  //      ('__torch__.m.forward',
  //          (('instructions',
  //              (('STOREN', 1, 2),
  //                  ('DROPR', 1, 0),
  //                  ('MOVE', 2, 0),
  //                  ('OP', 0, 0),
  //                  ('RET', 0, 0))),
  //              ('operators', (('aten::linalg_pinv', '', 1),)),
  //              ('constants', (False, 1e-15)), # default constants are not
  //              used
  //              ('types', ()),
  //              ('register_size', 2)),
  //          (('arguments',
  //              ((('name', 'self'), ('type', '__torch__.m'), ('default_value',
  //              None)),
  //                  (('name', 'input'), ('type', 'Tensor'), ('default_value',
  //                  None)))),
  //              ('returns',
  //                  ((('name', ''), ('type', 'Tensor'), ('default_value',
  //                  None)),)))))

  //  bytecode with 2 specified argument:
  //  (6,
  //      ('__torch__.m.forward',
  //          (('instructions',
  //              (('STOREN', 1, 2),
  //                  ('DROPR', 1, 0),
  //                  ('MOVE', 2, 0),
  //                  ('LOADC', 1, 0), # added LOADC for specified argument
  //                  ('OP', 0, 0),
  //                  ('RET', 0, 0))),
  //              ('operators', (('aten::linalg_pinv', '', 2),)),
  //              ('constants', (False, 1e-05)), # updated constant table
  //              ('types', ()),
  //              ('register_size', 2)),
  //          (('arguments',
  //              ((('name', 'self'), ('type', '__torch__.m'), ('default_value',
  //              None)),
  //                  (('name', 'input'), ('type', 'Tensor'), ('default_value',
  //                  None)))),
  //              ('returns',
  //                  ((('name', ''), ('type', 'Tensor'), ('default_value',
  //                  None)),)))))

  //  bytecode with 3 specified arguments:
  //  (6,
  //      ('__torch__.m.forward',
  //          (('instructions',
  //              (('STOREN', 1, 2),
  //                  ('DROPR', 1, 0),
  //                  ('MOVE', 2, 0),
  //                  ('LOADC', 1, 0),
  //                  ('LOADC', 0, 0),
  //                  ('OP', 0, 0),
  //                  ('RET', 0, 0))),
  //              ('operators', (('aten::linalg_pinv', '', 3),)),
  //              ('constants', (True, 1e-05)),
  //              ('types', ()),
  //              ('register_size', 2)),
  //          (('arguments',
  //              ((('name', 'self'), ('type', '__torch__.m'), ('default_value',
  //              None)),
  //                  (('name', 'input'), ('type', 'Tensor'), ('default_value',
  //                  None)))),
  //              ('returns',
  //                  ((('name', ''), ('type', 'Tensor'), ('default_value',
  //                  None)),)))))
}

TEST(LiteInterpreterTest, DefaultArgsTensorinvSpecifyDefault) {
  // The second argument is specified, but the value is the same as the default
  // value. It's treated as "not specified" since the value can be fetched from
  // schema.
  Module m("m");
  m.define(R"(
    def forward(self, input):
      return torch.linalg_tensorinv(input, 2)
  )");
  torch::jit::MobileCode code(m.get_method("forward").graph(), "forward");
  auto arg_nums = code.op_to_num_specified_args();
  ASSERT_EQ(arg_nums.size(), 1);
  ASSERT_EQ(arg_nums["aten::linalg_tensorinv"], 1);
  std::vector<torch::jit::IValue> inputs;
  const int N = 4;
  auto input = torch::rand({N, N, N, N});
  inputs.push_back(input);
  testLiteModuleCompareResultTensors(m, inputs);
}

void testDefaultArgsPinvWithOutArg(int num_args) {
  Module m("m");
  if (num_args == 1) {
    m.define(R"(
      def forward(self, input):
        return torch.linalg_pinv(input, out=input)
    )");
  } else if (num_args == 2) {
    m.define(R"(
      def forward(self, input):
        return torch.linalg_pinv(input, 1e-5, out=input)
    )");
  } else if (num_args == 3) {
    m.define(R"(
      def forward(self, input):
        return torch.linalg_pinv(input, 1e-5, True, out=input)
    )");
  }

  const int N = 28;
  auto input = torch::range(1, N * N, 1);
  input[0] = 10000; // a more stable matrix
  input = input.view({N, N});
  auto ref = m.run_method("forward", input);
  TORCH_CHECK(!input.equal(torch::range(1, N * N, 1)));
  TORCH_CHECK(input.equal(ref.toTensor()));
}

TEST(LiteInterpreterTest, DefaultArgsPinvWithOutArg) {
  // Test with different number of specified arguments + out arg.
  // Arguments not specified take default value.
  for (int num_args = 1; num_args <= 3; ++num_args) {
    testDefaultArgsPinvWithOutArg(num_args);
  }
}

TEST(LiteInterpreterTest, DefaultArgsWithOutArg) {
  Module m("m");
  m.define(R"(
    def forward(self, x, h):
      torch.add(x, h, out=x)
  )");

  std::vector<IValue> inputs;
  auto input_x = 2 * torch::ones({});
  auto input_h = torch::ones({});
  auto ref = m.run_method("forward", input_x, input_h);

  std::stringstream ss;

  m._save_for_mobile(ss, {}, true);
  mobile::Module bc = _load_for_mobile(ss);
  bc.run_method("forward", input_x, input_h);
  AT_ASSERT(input_x.equal(4 * torch::ones({})));

  auto ops = _get_model_ops_and_info(ss);
  auto op = ops.find("aten::add.out");
  TORCH_CHECK(
      op != ops.end() && op->second.num_schema_args.has_value() &&
      op->second.num_schema_args.value() == 3);
}

TEST(LiteInterpreterTest, TestExceptionStackWithTwoLevelModuleHierarchy) {
  Module a("A");
  a.define(R"(
    def bar(self, x, y):
      return x + y
  )");
  Module b("B");
  b.register_module("A0", a);
  b.define(R"(
    def foo(self, x, y):
      return self.A0.bar(x, y) + 2
  )");
  Module c("C");
  c.register_module("B0", b);
  c.define(R"(
    def forward(self, x, y):
      return self.B0.foo(x, y) + 3
  )");

  std::vector<IValue> inputs;
  inputs.emplace_back(torch::rand({2, 4}));
  inputs.emplace_back(torch::rand({13, 9}));

  std::stringstream ss;
  c._save_for_mobile(ss, ExtraFilesMap(), true);
  auto lite_m = _load_for_mobile(ss);
  std::string error_pattern = R"(
  Module hierarchy:top(C)::<unknown>.B0(B)::foo.A0(A)::bar.aten::add
Traceback of TorchScript (most recent call last):
  File "<string>", line 3, in <unknown>

    def forward(self, x, y):
      return self.B0.foo(x, y) + 3
             ~~~~~~~~~~~ <--- HERE

  File "<string>", line 3, in foo

    def foo(self, x, y):
      return self.A0.bar(x, y) + 2
             ~~~~~~~~~~~ <--- HERE

  File "<string>", line 3, in bar

    def bar(self, x, y):
      return x + y
             ~~~~~ <--- HERE
  )";
  ASSERT_THROWS_WITH_MESSAGE(lite_m.forward(inputs), error_pattern);
}
#endif // !defined(FB_XPLAT_BUILD)

namespace {
static auto reg =
    torch::class_<TorchBindLiteInterpreterTestStruct>(
        "_TorchScriptTesting",
        "_LiteInterpreterTest")
        .def(torch::init<>())
        .def("get", &TorchBindLiteInterpreterTestStruct::get)
        .def_pickle(
            // __getattr__
            [](const c10::intrusive_ptr<TorchBindLiteInterpreterTestStruct>&
                   self) -> int64_t { return 0; },
            // __setattr__
            [](int64_t state) {
              return c10::make_intrusive<TorchBindLiteInterpreterTestStruct>();
            });

} // namespace

TEST(LiteInterpreterTest, OperatorCacheDifferentiatesDefaultArgs) {
  // Create 3 methods:
  //
  // 1. forward() returns a tensor with dtype=torch.int64 (4)
  // 2. forward2() returns a tensor with dtype=torch.float32 (6)
  // 3. forward3() returns a tensor with dtype=torch.float32 but
  //    the dtype is inferred by the input tensor's dtype
  //
  // If caching works correctly, then the result from the full-jit
  // module and the lite module will be the same. Otherwise, it
  // will be different if we don't correctly ignore the cache
  // entry for an operator that has a different number of
  // arguments.
  Module m("m");
  m.define(R"(
    def forward(self):
      ret1 = torch.new_empty(torch.zeros(10), [10], dtype=4)
      return ret1.fill_(25)
  )");
  m.define(R"(
    def forward2(self):
      ret1 = torch.new_empty(torch.zeros(10), [10], dtype=6)
      return ret1.fill_(32.0)
  )");
  m.define(R"(
    def forward3(self):
      ret1 = torch.new_empty(torch.zeros(10), [10])
      return ret1.fill_(12.0)
  )");

  std::vector<torch::jit::IValue> inputs;
  testLiteModuleCompareResultTensors(m, inputs, "forward");
  testLiteModuleCompareResultTensors(m, inputs, "forward2");
  testLiteModuleCompareResultTensors(m, inputs, "forward3");
}

TEST(RunTimeTest, RuntimeCall) {
  //     def call(x):
  //         return x + x
  //
  //     def forward(a):
  //         x = a + call(a)
  //         y = a + call(x)
  //         return y

  std::vector<IValue> instructionsCall{
      to_tuple({"STORE", 1, 0}),
      to_tuple({"LOAD", 1, 0}),
      to_tuple({"MOVE", 1, 0}),
      to_tuple({"LOADC", 0, 0}),
      to_tuple({"OP", 0, 0}),
      to_tuple({"RET", 0, 0}),
  };
  std::vector<IValue> instructionsFoo{
      to_tuple({"STORE", 1, 0}),
      to_tuple({"LOAD", 1, 0}),
      to_tuple({"LOAD", 1, 0}),
      to_tuple({"MOVE", 1, 0}),
      to_tuple({"CALL", 0, 0}),
      to_tuple({"LOADC", 0, 0}),
      to_tuple({"OP", 0, 0}),
      to_tuple({"CALL", 0, 0}),
      to_tuple({"LOADC", 0, 0}),
      to_tuple({"OP", 0, 0}),
      to_tuple({"RET", 0, 0}),
  };
  std::vector<IValue> operatorsFoo{
      to_tuple({"aten::add", "Tensor", 3}),
  };
  std::vector<IValue> constantsFoo{
      1,
  };
  std::vector<IValue> operatorsCall{
      to_tuple({"aten::add", "Tensor", 3}),
  };
  std::vector<IValue> constantsCall{
      1,
  };
  int64_t model_version = caffe2::serialize::kProducedBytecodeVersion;

  auto foo = std::make_unique<mobile::Function>(c10::QualifiedName("foo"));
  c10::ivalue::TupleElements debug_handles_m_tuple;
  parseInstructions(
      "foo",
      std::move(*c10::ivalue::Tuple::create(instructionsFoo)).elements(),
      debug_handles_m_tuple,
      foo.get());
  parseOperators(
      std::move(*c10::ivalue::Tuple::create(operatorsFoo)).elements(),
      model_version,
      1,
      foo.get());
  parseConstants(
      std::move(*c10::ivalue::Tuple::create(constantsFoo)).elements(),
      foo.get());
  const size_t rsize = 5;
  parseRegisterSize(rsize, foo.get());

  auto call = std::make_unique<mobile::Function>(c10::QualifiedName("call"));
  parseInstructions(
      "call",
      std::move(*c10::ivalue::Tuple::create(instructionsCall)).elements(),
      debug_handles_m_tuple,
      call.get());
  parseOperators(
      std::move(*c10::ivalue::Tuple::create(operatorsCall)).elements(),
      model_version,
      1,
      call.get());
  parseConstants(
      std::move(*c10::ivalue::Tuple::create(constantsCall)).elements(),
      call.get());
  parseRegisterSize(rsize, call.get());

  foo->append_function(*call);

  std::vector<IValue> inputs{at::tensor(1)};
  foo->run(inputs);
  auto output = inputs[0];
  ASSERT_EQ(output, at::tensor(7));
}

} // namespace jit
} // namespace torch<|MERGE_RESOLUTION|>--- conflicted
+++ resolved
@@ -535,11 +535,7 @@
   Module m_mobile = load(input_model_stream);
 
   auto actual_result = m_mobile.forward(input_data);
-<<<<<<< HEAD
-  const auto& actual_result_list = actual_result.toTuple()->elements();
-=======
   const auto& actual_result_list = actual_result.toTupleRef().elements();
->>>>>>> 0b2f68ea
   compareModelOutput(actual_result_list, expect_result_list);
 }
 
@@ -556,11 +552,7 @@
   Module m_mobile = load(input_model_stream);
 
   auto actual_result = m_mobile.forward(input_data);
-<<<<<<< HEAD
-  const auto& actual_result_list = actual_result.toTuple()->elements();
-=======
   const auto& actual_result_list = actual_result.toTupleRef().elements();
->>>>>>> 0b2f68ea
 
   compareModelOutput(actual_result_list, expect_result_list);
 }
