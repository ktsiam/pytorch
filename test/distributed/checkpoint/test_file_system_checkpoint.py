# Owner(s): ["oncall: distributed"]

import os
import shutil
import tempfile
from typing import Dict

import torch
import torch.distributed as dist
from torch.distributed._shard import sharded_tensor
from torch.distributed._shard.sharded_tensor import (
    ShardedTensor,
    state_dict_hook,
)
from torch.distributed._shard.sharding_spec import (
    ChunkShardingSpec,
    EnumerableShardingSpec,
    ShardingSpec,
    ShardMetadata,
)
from torch.testing._internal.common_distributed import (
    requires_nccl,
    skip_if_lt_x_gpu,
)
from torch.testing._internal.common_utils import TestCase
from torch.testing._internal.distributed._shard.sharded_tensor import (
    ShardedTensorTestBase,
    with_comms,
)
from torch.testing._internal.distributed._shard.sharded_tensor._test_st_common import (
    MyShardedModel1,
)


from torch.testing._internal.common_utils import (
    TEST_WITH_DEV_DBG_ASAN,
    run_tests,
)

from torch.distributed.checkpoint import (
    FileSystemReader,
    FileSystemWriter,
    load_state_dict,
    save_state_dict,
)


if TEST_WITH_DEV_DBG_ASAN:
    print(
        "Skip dev-asan as torch + multiprocessing spawn have known issues",
        file=sys.stderr,
    )
    sys.exit(0)


def assert_state_dict_equal(
    self: TestCase,
    state_dict_1: Dict[str, torch.Tensor],
    state_dict_2: Dict[str, torch.Tensor],
) -> bool:
    self.assertEqual(
        len(state_dict_1), len(state_dict_2), "state_dict must be the same size"
    )
    self.assertEqual(
        set(state_dict_1.keys()),
        set(state_dict_2.keys()),
        "state_dict keys do not match",
    )

    for key, value_1 in state_dict_1.items():
        value_2 = state_dict_2[key]
        if isinstance(value_1, ShardedTensor):
            for local_shard_1, local_shard_2 in zip(
                value_1.local_shards(), value_2.local_shards()
            ):
                self.assertEqual(
                    local_shard_1.tensor,
                    local_shard_1.tensor,
                    rtol=0,
                    atol=0,
                    exact_device=True,
                    msg=f"Key {key}'s shard does not match"
                )
        elif isinstance(value_1, torch.Tensor):
<<<<<<< HEAD
            self.assertEqual(
                value_1,
                value_2,
                rtol=0,
                atol=0,
                exact_device=True,
                msg=f"Key {key}'s tensor does not match"
=======
            self.assertTrue(
                torch.equal(value_1, value_2),
                f"Key {key}'s tensor does not match",
>>>>>>> 850b53bb
            )

    return True


class MyTestModule(torch.nn.Module):
    def __init__(self) -> None:
        super().__init__()
        self.linear_1 = torch.nn.Linear(5, 5)
        self.linear_2 = torch.nn.Linear(5, 1)
        self.emb = torch.nn.EmbeddingBag(5, 10)


# The ShardedModels are borrowed from test/distributed/_sharded_tensor/test_sharded_tensor.py
class MyShardedModel3(torch.nn.Module):
    def __init__(
        self,
        spec: ShardingSpec,
    ) -> None:
        super(MyShardedModel3, self).__init__()
        self.sharded_tensor: ShardedTensor = sharded_tensor.rand(
            spec, 10, 20, init_rrefs=False
        )


class TestDistributedStateDictSaveLoad(TestCase):
    def test_read_write_only_tensor(self) -> None:
        with tempfile.TemporaryDirectory() as path:
            state_dict_to_save = MyTestModule().state_dict()

            fs_writer = FileSystemWriter(path=path)
            save_state_dict(
                state_dict=state_dict_to_save,
                storage_writer=fs_writer,
                no_dist=True,
            )

            state_dict_to_load_to = MyTestModule().state_dict()

            with self.assertRaises(AssertionError):
                assert_state_dict_equal(
                    self, state_dict_to_load_to, state_dict_to_save
                )

            # Load from file without any resharding
            fs_reader = FileSystemReader(path=path)
            load_state_dict(
                state_dict=state_dict_to_load_to,
                storage_reader=fs_reader,
                no_dist=True,
            )

            assert_state_dict_equal(
                self, state_dict_to_load_to, state_dict_to_save
            )

        with tempfile.TemporaryDirectory() as path:
            state_dict_to_save = MyTestModule().state_dict()

            fs_writer = FileSystemWriter(path=path, single_file_per_rank=True)
            save_state_dict(
                state_dict=state_dict_to_save,
                storage_writer=fs_writer,
                no_dist=True,
            )

            state_dict_to_load_to = MyTestModule().state_dict()

            with self.assertRaises(AssertionError):
                assert_state_dict_equal(
                    self, state_dict_to_load_to, state_dict_to_save
                )

            # Load from file without any resharding
            fs_reader = FileSystemReader(path=path)
            load_state_dict(
                state_dict=state_dict_to_load_to,
                storage_reader=fs_reader,
                no_dist=True,
            )

            assert_state_dict_equal(
                self, state_dict_to_load_to, state_dict_to_save
            )


class TestDistributedStateDictSaveLoadWithSharedTensor(ShardedTensorTestBase):
    @property
    def world_size(self) -> int:
        return 2

    @with_comms(init_rpc=False)
    @skip_if_lt_x_gpu(2)
    @requires_nccl()
    def test_read_write_shard_tensor(self) -> None:
        paths = [tempfile.mkdtemp()]
        dist.broadcast_object_list(paths)

        path = paths[0]

        # pyre-fixme [28]: Unexpected keyword argument `dim` to call `dist._sharding_spec.api.ChunkShardingSpec.__init__`.
        spec = ChunkShardingSpec(
            dim=0,
            placements=[
                "rank:0/cuda:0",
                "rank:1/cuda:1",
            ],
        )

        model_to_save = MyShardedModel1(spec, init_rrefs=False)

        # Test save
        model_to_save._register_state_dict_hook(state_dict_hook)
        state_dict_to_save = model_to_save.state_dict()

        fs_writer = FileSystemWriter(path=path)
        save_state_dict(state_dict=state_dict_to_save, storage_writer=fs_writer)

        dist.barrier()

        # Create a new model
        model_to_load = MyShardedModel1(spec, init_rrefs=False)
        # This is not the correct hook for loading the state dict
        # model_to_load._register_load_state_dict_pre_hook(pre_load_state_dict_hook, True)
        model_to_load._register_state_dict_hook(state_dict_hook)
        state_dict_to_load_to = model_to_load.state_dict()

        dist.barrier()

        with self.assertRaises(AssertionError):
            assert_state_dict_equal(
                self, state_dict_to_load_to, state_dict_to_save
            )

        # Test load.
        fs_reader = FileSystemReader(path=path)
        load_state_dict(
            state_dict=state_dict_to_load_to, storage_reader=fs_reader
        )

        assert_state_dict_equal(self, state_dict_to_load_to, state_dict_to_save)
        dist.barrier()


class TestDistributedReshardOnLoad(ShardedTensorTestBase):
    @property
    def world_size(self) -> int:
        return 2

    def get_file_path(self) -> str:
        paths = [tempfile.mkdtemp()] if dist.get_rank() == 0 else [None]
        dist.broadcast_object_list(paths)
        return paths[0]

    def load_tensor(self, tensor: ShardedTensor) -> torch.Tensor:
        res = (
            torch.zeros(tensor.shape, device="cuda:0")
            if dist.get_rank() == 0
            else None
        )
        tensor.gather(out=res)
        return res

    @with_comms(init_rpc=False)
    @skip_if_lt_x_gpu(2)
    @requires_nccl()
    def test_load_with_different_shard_plan(self) -> None:
        path = self.get_file_path()

        # We hardcode the assumption of how many shards are around
        self.assertEqual(self.world_size, dist.get_world_size())

        specs = [
            # pyre-fixme [28]: Unexpected keyword argument `dim` to call `dist._sharding_spec.api.ChunkShardingSpec.__init__`.
            ChunkShardingSpec(
                dim=0,
                placements=[
                    "rank:0/cuda:0",
                    "rank:1/cuda:1",
                ],
            ),
            # pyre-fixme [28]: Unexpected keyword argument `dim` to call `dist._sharding_spec.api.ChunkShardingSpec.__init__`.
            ChunkShardingSpec(
                dim=0,
                placements=[
                    "rank:0/cuda:0",
                    "rank:1/cuda:1",
                    "rank:1/cuda:1",
                    "rank:0/cuda:0",
                ],
            ),
            # This requires the tensors to be [10, 20]
            EnumerableShardingSpec(
                shards=[
                    ShardMetadata(
                        shard_offsets=[0, 0],
                        shard_sizes=[2, 20],
                        placement="rank:0/cuda:0",
                    ),
                    ShardMetadata(
                        shard_offsets=[2, 0],
                        shard_sizes=[1, 20],
                        placement="rank:1/cuda:1",
                    ),
                    ShardMetadata(
                        shard_offsets=[3, 0],
                        shard_sizes=[3, 20],
                        placement="rank:0/cuda:0",
                    ),
                    ShardMetadata(
                        shard_offsets=[6, 0],
                        shard_sizes=[3, 20],
                        placement="rank:1/cuda:1",
                    ),
                    ShardMetadata(
                        shard_offsets=[9, 0],
                        shard_sizes=[1, 20],
                        placement="rank:0/cuda:0",
                    ),
                ]
            ),
            # This requires the tensors to be [10, 20]
            EnumerableShardingSpec(
                shards=[
                    ShardMetadata(
                        shard_offsets=[0, 0],
                        shard_sizes=[8, 20],
                        placement="rank:1/cuda:1",
                    ),
                    ShardMetadata(
                        shard_offsets=[8, 0],
                        shard_sizes=[2, 20],
                        placement="rank:0/cuda:0",
                    ),
                ]
            ),
        ]

        for s0 in specs:
            for s1 in specs:
                if s0 == s1:
                    continue

                if dist.get_rank() == 0:
                    shutil.rmtree(path, ignore_errors=True)
                    os.makedirs(path)
                dist.barrier()

                model_to_save = MyShardedModel3(s0)
                model_to_save._register_state_dict_hook(state_dict_hook)
                state_dict_to_save = model_to_save.state_dict()

                fs_writer = FileSystemWriter(path=path)
                save_state_dict(
                    state_dict=state_dict_to_save, storage_writer=fs_writer
                )

                dist.barrier()

                model_to_load = MyShardedModel3(s1)
                model_to_load._register_state_dict_hook(state_dict_hook)
                state_dict_to_load_to = model_to_load.state_dict()
                dist.barrier()

                fs_reader = FileSystemReader(path=path)
                load_state_dict(
                    state_dict=state_dict_to_load_to, storage_reader=fs_reader
                )

                dist.barrier()
                store_tensor = self.load_tensor(model_to_save.sharded_tensor)
                dist.barrier()
                load_tensor = self.load_tensor(model_to_load.sharded_tensor)

                if dist.get_rank() == 0:
                    self.assertTrue(
                        torch.allclose(store_tensor, load_tensor),
                        msg=f"{s0} vs {s1}",
                    )

    @with_comms(init_rpc=False)
    @skip_if_lt_x_gpu(2)
    @requires_nccl()
    def test_load_rowwise_to_colwise(self) -> None:
        path = self.get_file_path()
        self.assertEqual(self.world_size, dist.get_world_size())

        # pyre-fixme [28]: Unexpected keyword argument `dim` to call `dist._sharding_spec.api.ChunkShardingSpec.__init__`.
        src_spec = ChunkShardingSpec(
            dim=0,
            placements=[
                "rank:0/cuda:0",
                "rank:1/cuda:1",
            ],
        )

        # pyre-fixme [28]: Unexpected keyword argument `dim` to call `dist._sharding_spec.api.ChunkShardingSpec.__init__`.
        dst_spec = ChunkShardingSpec(
            dim=1,
            placements=[
                "rank:0/cuda:0",
                "rank:1/cuda:1",
            ],
        )

        if dist.get_rank() == 0:
            shutil.rmtree(path, ignore_errors=True)
            os.makedirs(path)

        model_to_save = MyShardedModel3(src_spec).cuda(dist.get_rank())
        model_to_save._register_state_dict_hook(state_dict_hook)
        state_dict_to_save = model_to_save.state_dict()

        fs_writer = FileSystemWriter(path=path)
        save_state_dict(state_dict=state_dict_to_save, storage_writer=fs_writer)

        model_to_load = MyShardedModel3(dst_spec).cuda(dist.get_rank())
        model_to_load._register_state_dict_hook(state_dict_hook)
        state_dict_to_load_to = model_to_load.state_dict()

        fs_reader = FileSystemReader(path=path)

        load_state_dict(
            state_dict=state_dict_to_load_to, storage_reader=fs_reader
        )

        # We can't use torch.allclose since each ST has a different sharding spec
        store_tensor = self.load_tensor(model_to_save.sharded_tensor)
        load_tensor = self.load_tensor(model_to_load.sharded_tensor)

        if dist.get_rank() == 0:
            self.assertTrue(torch.allclose(store_tensor, load_tensor))

    @with_comms(init_rpc=False)
    @skip_if_lt_x_gpu(2)
    @requires_nccl()
    def test_save_load_bytes(self) -> None:
        path = self.get_file_path()

        state_dict_to_save = {"bytes0": [1], "bytes1": "string"}

        fs_writer = FileSystemWriter(path=path)
        save_state_dict(state_dict=state_dict_to_save, storage_writer=fs_writer)

        state_dict_to_load = {"bytes0": [2], "bytes1": "other"}

        fs_reader = FileSystemReader(path=path)
        load_state_dict(state_dict=state_dict_to_load, storage_reader=fs_reader)

        self.assertEqual([1], state_dict_to_load["bytes0"])
        self.assertEqual("string", state_dict_to_load["bytes1"])

    @with_comms(init_rpc=False)
    @skip_if_lt_x_gpu(2)
    @requires_nccl()
    def test_switch_between_sharded_tensor_to_tensor(self) -> None:
        path = self.get_file_path()
        tensor_size = 32

        specs = [
            ChunkShardingSpec(
                dim=0,
                placements=[
                    "rank:0/cuda:0",
                    "rank:1/cuda:1",
                ],
            ),
            ChunkShardingSpec(
                dim=0,
                placements=[
                    "rank:0/cuda:0",
                    "rank:1/cuda:1",
                    "rank:1/cuda:1",
                    "rank:0/cuda:0",
                ],
            ),
            EnumerableShardingSpec(
                shards=[
                    ShardMetadata(
                        shard_offsets=[0],
                        shard_sizes=[8],
                        placement="rank:1/cuda:1",
                    ),
                    ShardMetadata(
                        shard_offsets=[8],
                        shard_sizes=[tensor_size - 8],
                        placement="rank:0/cuda:0",
                    ),
                ]
            ),
            EnumerableShardingSpec(
                shards=[
                    ShardMetadata(
                        shard_offsets=[0],
                        shard_sizes=[10],
                        placement="rank:0/cuda:0",
                    ),
                    ShardMetadata(
                        shard_offsets=[10],
                        shard_sizes=[tensor_size - 10],
                        placement="rank:1/cuda:1",
                    ),
                ]
            ),
        ]

        for save_spec in specs:
            for load_spec in specs:
                save_dict = {
                    "sharded": sharded_tensor.rand(save_spec, tensor_size),
                    "replicated": torch.rand(tensor_size, device=self.rank),
                }

                fs_writer = FileSystemWriter(path=path)
                save_state_dict(state_dict=save_dict, storage_writer=fs_writer)

                # Freaky Friday the tensors
                load_dict = {
                    "sharded": torch.zeros(tensor_size, device=self.rank),
                    "replicated": sharded_tensor.zeros(load_spec, tensor_size),
                }

                fs_reader = FileSystemReader(path=path)
                load_state_dict(state_dict=load_dict, storage_reader=fs_reader)

                save_dict_sharded = self.load_tensor(save_dict["sharded"])
                load_dict_replicated = self.load_tensor(load_dict["replicated"])

                if dist.get_rank() == 0:
                    self.assertTrue(
                        torch.allclose(save_dict_sharded, load_dict["sharded"]),
                        f"save-spec {save_spec} load-spec {load_spec}",
                    )
                    self.assertTrue(
                        torch.allclose(
                            save_dict["replicated"], load_dict_replicated
                        ),
                        f"save-spec {save_spec} load-spec {load_spec}",
                    )


if __name__ == "__main__":
    run_tests()<|MERGE_RESOLUTION|>--- conflicted
+++ resolved
@@ -82,7 +82,6 @@
                     msg=f"Key {key}'s shard does not match"
                 )
         elif isinstance(value_1, torch.Tensor):
-<<<<<<< HEAD
             self.assertEqual(
                 value_1,
                 value_2,
@@ -90,11 +89,6 @@
                 atol=0,
                 exact_device=True,
                 msg=f"Key {key}'s tensor does not match"
-=======
-            self.assertTrue(
-                torch.equal(value_1, value_2),
-                f"Key {key}'s tensor does not match",
->>>>>>> 850b53bb
             )
 
     return True
