--- conflicted
+++ resolved
@@ -10,20 +10,16 @@
 import torch._dynamo as torchdynamo
 from functorch.experimental.control_flow import cond, map
 from torch import Tensor
-<<<<<<< HEAD
-from torch.export import Constraint, Dim, export, unflatten, FlatArgsAdapter
-from torch._export import DEFAULT_EXPORT_DYNAMO_CONFIG, dynamic_dim, capture_pre_autograd_graph, _export
-=======
 from torch.export import (
     Constraint,
     Dim,
     dynamic_dim,
     export,
     unflatten,
+    FlatArgsAdapter,
 )
 from torch.export._trace import DEFAULT_EXPORT_DYNAMO_CONFIG
 from torch._export import capture_pre_autograd_graph
->>>>>>> 80717271
 from torch._export.utils import (
     get_buffer,
     get_param,
