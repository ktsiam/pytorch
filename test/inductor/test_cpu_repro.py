# Owner(s): ["module: inductor"]
import contextlib
import copy
import itertools
import math
import platform
import sys
import unittest
from typing import Callable
from unittest.mock import patch

import numpy as np
import sympy
import torch
from torch._C import FileCheck
from torch._dynamo.exc import BackendCompilerFailed
from torch._dynamo.testing import rand_strided
from torch._dynamo.utils import same
from torch._inductor import codecache, config, metrics
from torch._inductor.codegen.common import OptimizationContext
from torch._inductor.codegen.cpp import (
    CppOverrides,
    CppVecKernelChecker,
    CppVecOverrides,
)
from torch._inductor.compile_fx import (
    compile_fx,
    compile_fx_inner,
    complex_memory_overlap,
)
from torch._inductor.graph import GraphLowering
from torch._inductor.ir import InterpreterShim
from torch._inductor.utils import timed
from torch._inductor.virtualized import V
from torch.fx.experimental.proxy_tensor import make_fx
from torch.nn import functional as F
from torch.testing._internal.common_utils import IS_MACOS, slowTest
from torch.utils._python_dispatch import TorchDispatchMode

try:
    try:
        from . import test_torchinductor
    except ImportError:
        import test_torchinductor
except unittest.SkipTest:
    if __name__ == "__main__":
        sys.exit(0)
    raise


vec_dtypes = test_torchinductor.vec_dtypes
_lowp_fp_dtypes = (
    torch.bfloat16,
    torch.float16,
)
run_and_get_cpp_code = test_torchinductor.run_and_get_cpp_code
TestCase = test_torchinductor.TestCase
aten = torch.ops.aten
check_model = test_torchinductor.check_model


class LstmModule(torch.nn.Module):
    def __init__(
        self,
        input_size,
        hidden_size,
        num_layers,
        bias=True,
        bidirectional=False,
        batch_first=False,
    ):
        super().__init__()
        self.lstm = torch.nn.LSTM(
            input_size=input_size,
            hidden_size=hidden_size,
            num_layers=num_layers,
            bias=bias,
            bidirectional=bidirectional,
            batch_first=batch_first,
        )

    def forward(self, x, h=None):
        x, h = self.lstm(x, h)
        return x, h


class CPUReproTests(TestCase):
    common = check_model

    def test_conv_stride_constraints(self):
        for fmt in [torch.contiguous_format, torch.channels_last]:
            # TorchDispatch doesn't work in our cuda invocation for some reason
            m = torch.nn.Conv2d(5, 6, [3, 3])

            def fn(inp, weight):
                return (
                    F.conv2d(
                        inp, weight, None, m.stride, m.padding, m.dilation, m.groups
                    ),
                )

            inp = torch.randn([2, 5, 16, 16])
            inps = [inp, m.weight.to(memory_format=fmt)]
            fn_fx = make_fx(fn)(*inps)
            fn_compiled = compile_fx_inner(fn_fx, inps)
            test_self = self
            conv_seen = False

            class RecordFunctions(TorchDispatchMode):
                def __torch_dispatch__(self, func, types, args=(), kwargs=None):
                    kwargs = kwargs if kwargs else {}
                    if func == torch.ops.aten.convolution.default:
                        # For CPU and mkldnn enable, we always using channles last
                        nonlocal fmt
                        if (
                            torch.backends.mkldnn.enabled
                            and torch.backends.mkldnn.is_available()
                        ):
                            fmt = torch.channels_last
                        test_self.assertTrue(args[0].is_contiguous(memory_format=fmt))
                        test_self.assertTrue(args[1].is_contiguous(memory_format=fmt))
                        nonlocal conv_seen
                        conv_seen = True

                    return func(*args, **kwargs)

            with RecordFunctions():
                out = fn_compiled(inps)

            self.assertTrue(conv_seen)

    @patch("torch.cuda.is_available", lambda: False)
    def test_conv2d_bn_mixed_dtype(self):
        class Model(torch.nn.Module):
            def __init__(self):
                super().__init__()
                self.conv = torch.nn.Conv2d(
                    3,
                    16,
                    kernel_size=3,
                    stride=1,
                    padding=1,
                    bias=False,
                    dtype=torch.bfloat16,
                )
                self.bn = torch.nn.BatchNorm2d(
                    16, eps=0.001, momentum=0.1, affine=True, track_running_stats=True
                )

            def forward(self, x):
                x = self.conv(x)
                x = self.bn(x)
                return x

        v = torch.randn(1, 3, 64, 64, dtype=torch.bfloat16)
        mod = Model().eval()
        with torch.no_grad():
            self.common(
                mod,
                (v,),
            )

    @unittest.skipIf(not torch.backends.mkldnn.is_available(), "MKLDNN is not enabled")
    @patch("torch.cuda.is_available", lambda: False)
    def test_conv2d_packed(self):
        options = itertools.product([[3, 56, 56]], [True, False], [0, (0,)])
        for x_shape, mode_train, padding in options:
            mod = torch.nn.Sequential(
                torch.nn.Conv2d(3, 64, 3, 3, padding=padding)
            ).train(mode=mode_train)
            v = torch.randn(x_shape, dtype=torch.float32)

            with torch.no_grad():
                self.common(
                    mod,
                    (v,),
                )

    @patch("torch.cuda.is_available", lambda: False)
    def test_conv2d_autocast(self):
        v = torch.randn(1, 3, 28, 18, dtype=torch.float32)
        mod = torch.nn.Sequential(torch.nn.Conv2d(3, 64, 3, 3)).eval()
        with torch.no_grad(), torch.cpu.amp.autocast():
            self.common(
                mod,
                (v,),
            )

    @unittest.skipIf(not torch.backends.mkldnn.is_available(), "MKLDNN is not enabled")
    @patch("torch.cuda.is_available", lambda: False)
    def test_unsupported_conv_transpose(self):
        class Model(torch.nn.Module):
            def __init__(self):
                super().__init__()
                self.conv_transpose = torch.nn.ConvTranspose2d(
                    3, 6, 3, stride=1, padding=1, output_padding=1
                )

            def forward(self, input_tensor):
                x = self.conv_transpose(input_tensor)
                output = torch.tanh(x)
                return output

        input = torch.randn(1, 3, 28, 28)
        m = Model().eval()

        with torch.no_grad():
            compiled_m = torch.compile(m)
            with self.assertRaisesRegex(
                RuntimeError,
                "output padding must be smaller than either stride or dilation",
            ):
                compiled_m(input)

    @unittest.skipIf(not torch.backends.mkldnn.is_available(), "MKLDNN is not enabled")
    @patch("torch.cuda.is_available", lambda: False)
    def test_conv_used_from_multiple_places(self):
        class M(torch.nn.Module):
            def __init__(self, conv_in_channel, conv_out_channel) -> None:
                super().__init__()
                self.conv = torch.nn.Conv2d(conv_in_channel, conv_out_channel, (3, 3))

            def forward(self, x):
                res = self.conv(x)
                res = F.relu(res)
                res = self.conv(res)
                return res

        with torch.no_grad():
            mod = M(3, 3).eval()
            x = torch.randn(1, 3, 224, 224)
            self.common(
                mod,
                (x,),
            )

    @unittest.skipIf(not torch.backends.mkldnn.is_available(), "MKLDNN is not enabled")
    @patch("torch.cuda.is_available", lambda: False)
    def test_linear_used_from_multiple_places(self):
        class M(torch.nn.Module):
            def __init__(self, in_channel, out_channel) -> None:
                super().__init__()
                self.linear = torch.nn.Linear(in_channel, out_channel)

            def forward(self, x):
                res = self.linear(x)
                res = F.relu(res)
                res = self.linear(res)
                return res

        if torch.ops.mkldnn._is_mkldnn_bf16_supported():
            with torch.no_grad():
                m = M(224, 224).bfloat16().eval()
                m_opt = torch.compile(m)
                x = torch.randn(224, 224, dtype=torch.bfloat16)
                m_opt(x)
                self.assertEqual(m(x), m_opt(x))

    @config.patch(implicit_fallbacks=True)
    def test_multihead_attention_cpu(self):
        def fn(
            q,
            k,
            v,
            embed_dim,
            num_heads,
            qkv_weight,
            qkv_bias,
            proj_weight,
            proj_bias,
            mask,
            need_weights,
        ):
            return torch._native_multi_head_attention(
                q,
                k,
                v,
                embed_dim,
                num_heads,
                qkv_weight,
                qkv_bias,
                proj_weight,
                proj_bias,
                mask,
                need_weights,
            )

        B = 1
        T = 3
        embed_dim = 6
        num_heads = 2
        q = torch.randn([B, T, embed_dim])
        k = torch.randn([B, T, embed_dim])
        v = torch.randn([B, T, embed_dim])
        qkv_weight = torch.randn([3 * embed_dim, embed_dim])
        qkv_bias = torch.randn([3 * embed_dim])
        proj_weight = torch.randn([3 * embed_dim, embed_dim])
        proj_bias = torch.randn([3 * embed_dim])
        mask = None
        need_weights = False

        inps = [
            q,
            k,
            v,
            embed_dim,
            num_heads,
            qkv_weight,
            qkv_bias,
            proj_weight,
            proj_bias,
            mask,
            need_weights,
        ]
        self.common(fn, inps)

    @unittest.skipIf(not torch.backends.mkldnn.is_available(), "MKLDNN is not enabled")
    @patch("torch.cuda.is_available", lambda: False)
    def test_linear_packed(self):
        options = itertools.product(
            [[2, 3, 10], [2, 10], [10], [2, 0]], [3, 0], [True, False]
        )
        for input_shape, out_dim, bias in options:
            mod = torch.nn.Sequential(
                torch.nn.Linear(input_shape[-1], out_dim, bias=bias)
            ).eval()

            v = torch.randn(input_shape)
            with torch.no_grad():
                self.common(
                    mod,
                    (v,),
                )
            if torch.ops.mkldnn._is_mkldnn_bf16_supported() and len(input_shape) > 1:
                mod = mod.to(torch.bfloat16)
                v = v.to(torch.bfloat16)
                with torch.no_grad():
                    self.common(
                        mod,
                        (v,),
                    )

    @unittest.skipIf(not torch.backends.mkldnn.is_available(), "MKLDNN is not enabled")
    @patch("torch.cuda.is_available", lambda: False)
    def test_conv_transpose2d_packed_cpu(self):
        options = itertools.product([[1, 3, 28, 28], [3, 28, 28]], [0, (0,)])
        for x_shape, padding in options:
            mod = torch.nn.Sequential(
                torch.nn.ConvTranspose2d(3, 64, 3, 3, padding=padding)
            ).eval()
            v = torch.randn(x_shape, dtype=torch.float32)
            with torch.no_grad():
                self.common(
                    mod,
                    (v,),
                )

    @unittest.skipIf(not torch._C._has_mkldnn, "MKLDNN is not enabled")
    @patch("torch.cuda.is_available", lambda: False)
    @torch._dynamo.config.patch(dynamic_shapes=True)
    @torch._dynamo.config.patch(assume_static_by_default=False)
    @torch._dynamo.config.patch(allow_rnn=True)
    @config.patch(freezing=True)
    def _test_lstm_packed(self, params_dict, change_input_sizes=False):
        from torch._dynamo.utils import counters

        for (
            unbatched,
            input_size,
            hidden_size,
            num_layers,
            bidirectional,
            bias,
            empty_state,
            batch_first,
            batch_size,
            seq_len,
        ) in itertools.product(*list(params_dict.values())):
            dtypes = [torch.float]
            if torch.ops.mkldnn._is_mkldnn_bf16_supported():
                dtypes.append(torch.bfloat16)
            for dtype in dtypes:
                counters.clear()
                num_directions = 2 if bidirectional else 1

                seq_len_var = seq_len + 3
                if unbatched:
                    v = torch.randn(seq_len, input_size)
                    v_var = torch.randn(seq_len_var, input_size)
                    h = torch.randn(num_layers * num_directions, hidden_size)
                    c = torch.randn(num_layers * num_directions, hidden_size)
                else:
                    if batch_first:
                        v = torch.randn(batch_size, seq_len, input_size)
                        v_var = torch.randn(batch_size, seq_len_var, input_size)
                    else:
                        v = torch.randn(seq_len, batch_size, input_size)
                        v_var = torch.randn(seq_len_var, batch_size, input_size)
                    h = torch.randn(
                        num_layers * num_directions, batch_size, hidden_size
                    )
                    c = torch.randn(
                        num_layers * num_directions, batch_size, hidden_size
                    )

                mod = LstmModule(
                    input_size,
                    hidden_size,
                    num_layers,
                    bias,
                    bidirectional,
                    batch_first,
                ).eval()
                maybe_autocast = (
                    torch.cpu.amp.autocast()
                    if dtype == torch.bfloat16
                    else contextlib.nullcontext()
                )

                with torch.no_grad(), maybe_autocast:
                    inps = [v]
                    if not empty_state:
                        inps.append((h, c))

                    fn_opt = torch._dynamo.optimize("inductor")(mod)
                    _, code = run_and_get_cpp_code(fn_opt, *inps)

                    # Check that _flat_weights are not functional_tensor, otherwise
                    # deepcopy will fail during recompilation.
                    fn_opt_copy = copy.deepcopy(fn_opt)
                    _flat_weights = fn_opt_copy.lstm._flat_weights
                    for _flat_weight in _flat_weights:
                        self.assertFalse(torch._is_functional_tensor(_flat_weight))

                    self.assertTrue("aten.mkldnn_rnn_layer" in code)
                    self.assertEqual(fn_opt(*inps), mod(*inps))
                    self.assertEqual(
                        counters["inductor"]["pattern_matcher_count"],
                        num_layers * num_directions
                        + 2,  # num of mkldnn_rnn_layer call + 2 view call on the concatenated hy, cy.
                    )

                    # Change input sizes
                    if change_input_sizes:
                        inps_var = [v_var]
                        self.assertEqual(fn_opt(*inps_var), mod(*inps_var))

    @slowTest
    def test_lstm_packed(self):
        params_dict = {
            "unbatched": [True, False],
            "input_size": [1, 2],
            "hidden_size": [5, 32],
            "num_layers": [1, 3],
            "bidirectional": [False, True],
            "bias": [False, True],
            "empty_state": [False, True],
            "batch_first": [True, False],
            "batch_size": [1, 2],
            "seq_len": [1, 3],
        }
        self._test_lstm_packed(params_dict)

    def test_lstm_packed_change_input_sizes_cpu(self):
        params_dict = {
            "unbatched": [False],
            "input_size": [2],
            "hidden_size": [5],
            "num_layers": [3],
            "bidirectional": [True],
            "bias": [True],
            "empty_state": [False],
            "batch_first": [False],
            "batch_size": [2],
            "seq_len": [3],
        }
        self._test_lstm_packed(params_dict, change_input_sizes=True)

    @torch._dynamo.config.patch(dynamic_shapes=True)
    @torch._dynamo.config.patch(assume_static_by_default=False)
    @torch._dynamo.config.patch(allow_rnn=True)
    def test_pack_padded_sequence_lstm(self):
        embedding_dim = 12
        hidden_dim = 10
        batch_size = 24
        num_layers = 1
        bidirectional = True
        num_direc = 2
        max_lens = 96

        sent = torch.randn(batch_size, max_lens, embedding_dim)
        hid_0 = torch.rand(num_layers * num_direc, batch_size, hidden_dim)
        hid_1 = torch.randn(num_layers * num_direc, batch_size, hidden_dim)

        sent_lens = torch.Tensor(
            [1, 2, 3, 4, 5, 1, 3, 2, 96, 5, 3, 1, 1, 2, 1, 2, 3, 6, 1, 2, 4, 6, 2, 1]
        )

        assert sent_lens.shape[0] == batch_size
        assert sent_lens.max().item() == max_lens

        hidden_0 = hid_0.clone().requires_grad_(False)
        hidden_1 = hid_1.clone().requires_grad_(False)
        embeds = torch.nn.utils.rnn.pack_padded_sequence(
            sent, sent_lens, batch_first=True, enforce_sorted=False
        )

        mod = LstmModule(
            embedding_dim,
            hidden_dim,
            num_layers=num_layers,
            bias=True,
            bidirectional=bidirectional,
            batch_first=True,
        ).eval()

        with torch.no_grad():
            inps = [embeds, (hidden_0, hidden_1)]
            fn_opt = torch._dynamo.optimize("inductor")(mod)
            _, code = run_and_get_cpp_code(fn_opt, *inps)
            # This case is unsupported
            self.assertFalse("torch.ops.mkldnn._lstm" in code)
            self.assertEqual(fn_opt(*inps), mod(*inps))

    @patch("torch.cuda.is_available", lambda: False)
    def test_conv_transpose2d_has_output_size_input(self):
        # https://github.com/pytorch/pytorch/issues/100344.
        class M(torch.nn.Module):
            def __init__(self) -> None:
                super().__init__()
                self.conv_transpose = torch.nn.ConvTranspose2d(
                    in_channels=3, out_channels=1, kernel_size=3, stride=1, padding=1
                )

            def forward(self, x):
                return self.conv_transpose(x, output_size=(10, 10))

        mod = M().eval()
        v = torch.randn(1, 3, 10, 10, dtype=torch.float32)
        with torch.no_grad():
            self.common(
                mod,
                (v,),
            )

    def test_pad_with_nan_value(self):
        # https://github.com/pytorch/pytorch/issues/100988.
        class Model(torch.nn.Module):
            def forward(self, x):
                x = F.pad(x, (1, 1, 1, 1), value=float("nan"))
                return x

        mod = Model().eval()
        v = torch.randn(1, 3, 10, 10, dtype=torch.float32)
        with torch.no_grad():
            self.common(
                mod,
                (v,),
            )

    def test_masked_fill_with_inf_or_nan_value(self):
        def fn(value, mask):
            y1 = torch.masked_fill(value, mask, float("inf"))
            y2 = torch.masked_fill(value, mask, float("-inf"))
            y3 = torch.masked_fill(value, mask, float("nan"))
            return y1, y2, y3

        value = torch.randn((2, 17))
        mask = torch.randint(0, 1, size=(2, 17), dtype=torch.uint8).to(torch.bool)
        with torch.no_grad():
            self.common(
                fn,
                (value, mask),
            )

    @config.patch(implicit_fallbacks=True)
    def test_repeat_interleave(self):
        def fn(y):
            return torch.repeat_interleave(y, 2, output_size=8)

        a = torch.tensor([[1, 2], [3, 4]])
        self.common(
            fn,
            (a,),
        )

    def test_inplace_squeeze_needed(self):
        mod = torch.nn.Sequential(
            torch.nn.Linear(10, 10),
            torch.nn.LayerNorm(10),
            torch.nn.ReLU(),
        ).eval()

        def fn(x):
            return mod(x)

        v = torch.randn(10)
        # TODO: OMP parallel reduction order is not deterministic.
        # Hence, the accurarcy might vary up and down. For short term,
        # we increase the tolerance and will fix it later by using
        # aten parallel.
        self.common(fn, (v,), atol=5e-1, rtol=5e-1)

    def test_cat_mul(self):
        # https://github.com/pytorch/pytorch/issues/93365
        def fn(p0, p1):
            y1 = torch.cat([p0, p1], dim=0)
            y2 = torch.mul(y1, y1)
            return y1, y2

        p0 = torch.randn(3, 4)
        p1 = torch.randn(3, 4)
        self.common(fn, (p0, p1))

    def test_pow_cos(self):
        # https://github.com/pytorch/pytorch/issues/98149
        def fn(x):
            t = x.pow(5)
            return torch.cos(t)

        x = torch.tensor([4], dtype=torch.uint8)
        self.common(fn, (x,))

    def test_reduce_with_masked(self):
        # https://github.com/pytorch/pytorch/issues/96484
        def fn(a, b):
            a = torch.nn.functional.pad(a, (0, -1))
            c = a + b
            return c.min(0).values

        a = torch.randn([2])
        b = torch.randn([2])
        self.common(fn, (a, b))

    def test_scalar_sign_with_min(self):
        # https://github.com/pytorch/pytorch/issues/101340
        def fn(a):
            t1 = torch.tanh(a)
            t2 = torch.sign(t1)
            return torch.min(t1, t2)

        a = torch.randn(1, 3)
        self.common(fn, (a,))

    def test_index_propagation_issue_102065(self):
        def fn(x):
            x = torch.arange(x.numel())
            return (x.unsqueeze(0) - x.unsqueeze(1)) ** 2

        self.common(
            fn,
            (torch.randn(8),),
        )

    def test_ModularIndexing_range_issue_103133(self):
        def fn(q, k):
            einsum = torch.einsum("bcxd,bcyd->bcxy", (q, k))
            constant_pad_nd = torch.ops.aten.constant_pad_nd.default(
                einsum, [0, 0, 0, 1], 0.0
            )
            view = torch.ops.aten.view.default(constant_pad_nd, [12, 1, 512, 513])
            y = view.new_zeros((12, 2, 256, 513))
            y[:, :-1, :, 256:] = view[:, :, :256, :257]
            return y

        self.common(
            fn,
            (
                torch.empty_strided((12, 1, 512, 64), (64, 196608, 768, 1)),
                torch.empty_strided((12, 1, 512, 64), (64, 196608, 768, 1)),
            ),
        )

    @patch("torch.cuda.is_available", lambda: False)
    def test_max_reduction_lowp_fp(self):
        def fn(x):
            return torch.ops.aten.max(x, 1, keepdim=True)[0].float()

        for dtype in _lowp_fp_dtypes:
            self.common(
                fn,
                (torch.randn(1, 32, 4, 4).to(dtype),),
            )

    @patch("torch.cuda.is_available", lambda: False)
    def test_vec_transpose_lowp_fp(self):
        for dtype in _lowp_fp_dtypes:

            def fn(x):
                return x.to(memory_format=torch.channels_last).to(dtype)

            self.common(
                fn,
                (torch.randn(2, 3, 4, 4),),
            )

    def test_load_inf_bf16(self):
        def fn1(x):
            return torch.where(x > 0, x, math.inf)

        def fn2(x):
            return torch.where(x > 0, x, -math.inf)

        for fn in [fn1, fn2]:
            self.common(
                fn,
                (torch.randn(1, 3, 16, 16),),
            )

    @patch("torch.cuda.is_available", lambda: False)
    def test_fp32_load_with_to_lowp_fp(self):
        # From llama model.
        class Model(torch.nn.Module):
            def __init__(self):
                super().__init__()
                self.cache_k = torch.zeros(8, 4, 2, 2)

            def forward(self, x, xk):
                bsz, seqlen, _ = x.shape
                self.cache_k = self.cache_k.to(x)
                self.cache_k[:bsz, 1 : 1 + seqlen] = xk
                return self.cache_k

        for dtype in _lowp_fp_dtypes:
            ref_model = Model().eval()
            opt_model = torch.compile()(Model().eval())
            x = torch.randn(4, 2, 2).to(dtype)
            xk = torch.randn(4, 2, 2, 2).to(dtype)
            self.assertEqual(opt_model(x, xk), ref_model(x, xk))

    @unittest.skipIf(
        not codecache.valid_vec_isa_list(), "Does not support vectorization"
    )
    @patch("torch.cuda.is_available", lambda: False)
    def test_sigmoid_with_reduction(self):
        def fn(x):
            x = torch.ops.aten.sigmoid.default(x)
            return torch.ops.aten.mean.dim(x, [-1, -2], True)

        x = torch.randn((1, 8, 8, 8))
        with config.patch({"cpp.simdlen": None}):
            torch._dynamo.reset()
            metrics.reset()
            self.common(fn, (x,))

    def test_slice_scatter_default_end_value(self):
        # From HF AllenaiLongformerBase.
        def fn(query, key, window_overlap):
            batch_size, seq_len, num_heads, head_dim = query.size()
            assert (
                seq_len % (window_overlap * 2) == 0
            ), f"Sequence length should be multiple of {window_overlap * 2}. Given {seq_len}"

            chunks_count = torch.div(seq_len, window_overlap, rounding_mode="trunc") - 1
            diagonal_chunked_attention_scores = key
            diagonal_attention_scores = diagonal_chunked_attention_scores.new_zeros(
                (
                    batch_size * num_heads,
                    chunks_count + 1,
                    window_overlap,
                    window_overlap * 2 + 1,
                )
            )
            diagonal_attention_scores[
                :, :3, :, window_overlap:
            ] = diagonal_chunked_attention_scores[
                :, :, :window_overlap, : window_overlap + 1
            ]
            return diagonal_attention_scores

        self.common(
            fn,
            (
                torch.randn(1, 1024, 12, 64),
                torch.randn(12, 3, 512, 513),
                256,
            ),
        )

    @unittest.skipIf(
        not codecache.valid_vec_isa_list(), "Does not support vectorization"
    )
    @patch("torch.cuda.is_available", lambda: False)
    def test_to_uint8_rounding_method(self):
        def fn(x):
            return x.to(torch.uint8)

        numerical_testsuit = [4.4, 4.5, 4.6, 5.5]
        for numerical_number in numerical_testsuit:
            x = torch.ones(17) * numerical_number
            with config.patch({"cpp.simdlen": None}):
                torch._dynamo.reset()
                metrics.reset()
                self.common(fn, (x,))
                assert metrics.generated_cpp_vec_kernel_count == 1

    @unittest.skipIf(
        not codecache.valid_vec_isa_list(), "Does not support vectorization"
    )
    @patch("torch.cuda.is_available", lambda: False)
    def test_decomposed_dequant_relu_quant(self):
        def fn(x, scale, zero_point, use_dequant, use_quant):
            # For quantized_decomposed.dequantize_per_tensor
            # Refer to torch/ao/quantization/fx/_decomposed.py
            if use_dequant:
                x = (x.to(torch.float32) - zero_point) * scale

            x = torch.relu(x)

            # For quantized_decomposed.quantize_per_tensor
            # Refer to torch/ao/quantization/fx/_decomposed.py
            if use_quant:
                inv_scale = 1.0 / scale
                x = torch.clamp(torch.round(x * inv_scale) + zero_point, 0, 255).to(
                    torch.uint8
                )
            return x

        use_dequant_list = [False, True]
        use_quant_list = [False, True]
        for use_dequant, use_quant in itertools.product(
            use_dequant_list, use_quant_list
        ):
            x = torch.clamp(
                torch.randn((1, 7, 7, 9), dtype=torch.float32) * 100, 0, 255
            )
            if use_dequant:
                x = x.to(torch.uint8)
            zero_point = 100
            scale = 0.01
            with config.patch({"cpp.simdlen": None}):
                torch._dynamo.reset()
                metrics.reset()
                self.common(fn, (x, scale, zero_point, use_dequant, use_quant))
                assert metrics.generated_cpp_vec_kernel_count == 1

    @unittest.skipIf(
        not codecache.valid_vec_isa_list(), "Does not support vectorization"
    )
    @patch("torch.cuda.is_available", lambda: False)
    def test_dequant_quant_lowering(self):
        def fn(x, scale, zero_point, use_dequant, use_quant):
            if use_dequant:
                x = torch.ops.quantized_decomposed.dequantize_per_tensor(
                    x, scale, zero_point, 0, 255, torch.uint8
                )

            x = torch.relu(x)

            if use_quant:
                x = torch.ops.quantized_decomposed.quantize_per_tensor(
                    x, scale, zero_point, 0, 255, torch.uint8
                )
            return x

        use_dequant_list = [False, True]
        use_quant_list = [False, True]
        use_tensor_overload_list = [False, True]
        for use_dequant, use_quant, use_tensor_overload in itertools.product(
            use_dequant_list, use_quant_list, use_tensor_overload_list
        ):
            x = torch.clamp(
                torch.randn((1, 7, 7, 9), dtype=torch.float32) * 100, 0, 255
            )
            if use_dequant:
                x = x.to(torch.uint8)
            zero_point = 100
            scale = 0.01
            if use_tensor_overload:
                zero_point = torch.tensor(zero_point, dtype=torch.int64)
                scale = torch.tensor(scale)
            with config.patch({"cpp.simdlen": None}):
                torch._dynamo.reset()
                metrics.reset()
                self.common(fn, (x, scale, zero_point, use_dequant, use_quant))
                assert metrics.generated_cpp_vec_kernel_count == 1

    @unittest.skipIf(
        not codecache.valid_vec_isa_list(), "Does not support vectorization"
    )
    @patch("torch.cuda.is_available", lambda: False)
    def test_dequant_maxpool2d_lowering(self):
        def fn(x, scale, zero_point):
            x = torch.ops.quantized_decomposed.dequantize_per_tensor(
                x, scale, zero_point, 0, 255, torch.uint8
            )
            max_pool2d_with_indices_default = (
                torch.ops.aten.max_pool2d_with_indices.default(
                    x, [2, 2], [2, 2], [1, 1]
                )[0]
            )
            return max_pool2d_with_indices_default

        use_tensor_overload_list = [False, True]
        for use_tensor_overload in use_tensor_overload_list:
            x = (
                torch.clamp(
                    torch.randn((3, 16, 8, 8), dtype=torch.float32) * 100, 0, 255
                )
                .to(torch.uint8)
                .contiguous(memory_format=torch.channels_last)
            )
            zero_point = 100
            scale = 0.01
            if use_tensor_overload:
                zero_point = torch.tensor(zero_point, dtype=torch.int64)
                scale = torch.tensor(scale)
            with config.patch({"cpp.simdlen": None}):
                torch._dynamo.reset()
                metrics.reset()
                self.common(fn, (x, scale, zero_point))
                assert metrics.generated_cpp_vec_kernel_count == 1

    @unittest.skipIf(
        not codecache.valid_vec_isa_list(), "Does not support vectorization"
    )
    @patch("torch.cuda.is_available", lambda: False)
    def test_tile2d_load_decomposed_dequant_add_relu_quant(self):
        def fn(
            x,
            scale,
            zero_point,
            x2,
            scale2,
            zero_point2,
            output_scale,
            output_zero_point,
            use_dequant,
            use_dequant2,
            use_quant,
        ):
            if use_dequant:
                x = torch.ops.quantized_decomposed.dequantize_per_tensor(
                    x, scale, zero_point, 0, 255, torch.uint8
                )
            if use_dequant2:
                x2 = torch.ops.quantized_decomposed.dequantize_per_tensor(
                    x2, scale2, zero_point2, 0, 255, torch.uint8
                )
            temp = x + x2
            y = torch.relu(temp)

            if use_quant:
                y = torch.ops.quantized_decomposed.quantize_per_tensor(
                    y, output_scale, output_zero_point, 0, 255, torch.uint8
                )
            return y.contiguous()

        use_dequant_list = [False, True]
        use_dequant_list2 = [False, True]
        use_quant_list = [False, True]
        for use_dequant, use_dequant2, use_quant in itertools.product(
            use_dequant_list, use_dequant_list2, use_quant_list
        ):
            x = torch.clamp(
                torch.randn((1, 1024, 14, 14), dtype=torch.float32) * 100, 0, 255
            ).contiguous(memory_format=torch.channels_last)
            x2 = torch.clamp(
                torch.randn((1, 1024, 14, 14), dtype=torch.float32) * 100, 0, 255
            ).contiguous(memory_format=torch.channels_last)
            if use_dequant:
                x = x.to(torch.uint8).contiguous(memory_format=torch.channels_last)
            if use_dequant2:
                x2 = x2.to(torch.uint8).contiguous(memory_format=torch.channels_last)
            zero_point = 1
            scale = 0.01
            zero_point2 = 2
            scale2 = 0.02
            output_zero_point = 3
            output_scale = 0.03
            with config.patch({"cpp.simdlen": None}):
                torch._dynamo.reset()
                metrics.reset()
                self.common(
                    fn,
                    (
                        x,
                        scale,
                        zero_point,
                        x2,
                        scale2,
                        zero_point2,
                        output_scale,
                        output_zero_point,
                        use_dequant,
                        use_dequant2,
                        use_quant,
                    ),
                )
                assert metrics.generated_cpp_vec_kernel_count == 2

    @unittest.skipIf(
        not codecache.valid_vec_isa_list(), "Does not support vectorization"
    )
    @patch("torch.cuda.is_available", lambda: False)
    def test_non_contiguous_load_buf_quant(self):
        def fn(
            x1,
            x2,
            groups,
        ):
            x = torch.cat((x1, x2), dim=1)
            batchsize, num_channels, height, width = x.size()
            channels_per_group = num_channels // groups
            x = torch.ops.quantized_decomposed.dequantize_per_tensor(
                x, 1.0, 0, 0, 255, torch.uint8
            )
            x = x.view(batchsize, groups, channels_per_group, height, width)
            x = torch.ops.quantized_decomposed.quantize_per_tensor(
                x, 1.0, 0, 0, 255, torch.uint8
            )
            x = torch.ops.quantized_decomposed.dequantize_per_tensor(
                x, 1.0, 0, 0, 255, torch.uint8
            )
            x = torch.transpose(x, 1, 2).contiguous()
            x = x.view(batchsize, num_channels, height, width)
            return x

        x = torch.randint(0, 8, (1, 116, 28, 28), dtype=torch.uint8).contiguous(
            memory_format=torch.channels_last
        )
        x2 = torch.randint(0, 8, (1, 116, 28, 28), dtype=torch.uint8).contiguous(
            memory_format=torch.channels_last
        )

        with config.patch({"cpp.simdlen": None}):
            torch._dynamo.reset()
            metrics.reset()
            self.common(
                fn,
                (
                    x,
                    x2,
                    2,
                ),
            )
            assert metrics.generated_cpp_vec_kernel_count == 1

    @unittest.skipIf(
        not codecache.valid_vec_isa_list(), "Does not support vectorization"
    )
    @patch("torch.cuda.is_available", lambda: False)
    def test_tile2d_store_channel_shuffle_cl_quant_output(self):
        def channel_shuffle(x, groups, output_scale, output_zero_point):
            batchsize, num_channels, height, width = x.size()
            channels_per_group = num_channels // groups
            x = x.view(batchsize, groups, channels_per_group, height, width)
            x = torch.transpose(x, 1, 2).contiguous()
            x = x.view(batchsize, -1, height, width)
            x = torch.ops.quantized_decomposed.quantize_per_tensor(
                x, output_scale, output_zero_point, 0, 255, torch.uint8
            )
            return x.contiguous(memory_format=torch.channels_last)

        with config.patch({"cpp.simdlen": None}):
            torch._dynamo.reset()
            metrics.reset()
            x = torch.randn(64, 58, 28, 28)
            output_zero_point = 3
            output_scale = 0.03
            self.common(channel_shuffle, (x, 2, output_scale, output_zero_point))
            assert metrics.generated_cpp_vec_kernel_count == 2

    @unittest.skipIf(
        not codecache.valid_vec_isa_list(), "Does not support vectorization"
    )
    @patch("torch.cuda.is_available", lambda: False)
    def test_dequant_relu_quant_dequant_relu_quant_lowering(self):
        def fn(x, scale, zero_point, scale2, zero_point2, scale3, zero_point3):
            x = torch.ops.quantized_decomposed.dequantize_per_tensor(
                x, scale, zero_point, 0, 255, torch.uint8
            )
            x = torch.relu(x)
            x = torch.ops.quantized_decomposed.quantize_per_tensor(
                x, scale2, zero_point2, 0, 255, torch.uint8
            )
            x = torch.ops.quantized_decomposed.dequantize_per_tensor(
                x, scale2, zero_point2, 0, 255, torch.uint8
            )
            x = torch.relu(x)
            x = torch.ops.quantized_decomposed.quantize_per_tensor(
                x, scale3, zero_point3, 0, 255, torch.uint8
            )
            return x

        for use_tensor_overload in [True, False]:
            x = torch.clamp(
                torch.randn((1, 7, 7, 9), dtype=torch.float32) * 100, 0, 255
            ).to(torch.uint8)
            zero_point_list = [100, 101, 102]
            scale_list = [0.01, 0.02, 0.03]
            if use_tensor_overload:
                for i in range(len(zero_point_list)):
                    zero_point_list[i] = torch.tensor(
                        zero_point_list[i], dtype=torch.int64
                    )
                    scale_list[i] = torch.tensor(scale_list[i])
            zero_point, zero_point2, zero_point3 = zero_point_list
            scale, scale2, scale3 = scale_list
            with config.patch({"cpp.simdlen": None}):
                torch._dynamo.reset()
                metrics.reset()
                self.common(
                    fn,
                    (x, scale, zero_point, scale2, zero_point2, scale3, zero_point3),
                    rtol=1e-2,
                    atol=1e-2,
                )
                assert metrics.generated_cpp_vec_kernel_count == 1

    def test_inplace_add_alpha(self):
        def fn(x, y):
            aten.add_.Tensor(x, y, alpha=0.55)
            return (x,)

        x1 = torch.zeros(10)
        x2 = torch.zeros(10)
        x3 = torch.zeros(10)
        y = torch.randn(10)
        fn_fx = make_fx(fn)(x1, y)
        fn_compiled = compile_fx_inner(fn_fx, [x1, y])
        fn(x2, y)
        fn_compiled([x3, y])
        assert same(x2, x3)

    def test_int_div(self):
        def fn(x, y):
            s3 = x.size(1)
            a = torch.zeros((1 + s3) // 2)
            a += y
            return a, s3

        p0 = torch.randint(5, (1, 8))
        p1 = torch.randn(1)
        self.common(fn, (p0, p1))

    def test_no_op_squeeze(self):
        @torch._dynamo.optimize("inductor")
        def forward(arg0_1):
            return torch.ops.aten.squeeze.dim(arg0_1, 1)

        x = torch.randn((10, 20))
        self.common(forward, (x,))

    def test_parallel_num_threads(self):
        @torch._dynamo.optimize("inductor")
        def fn(x1, x2):
            return x1 + x2

        @contextlib.contextmanager
        def set_num_threads(num_threads):
            orig_num_threads = torch.get_num_threads()
            torch.set_num_threads(num_threads)
            yield
            torch.set_num_threads(orig_num_threads)

        x1 = torch.randn((10, 20))
        x2 = torch.randn((10, 20))
        with set_num_threads(1):
            assert same(x1 + x2, fn(x1, x2))
        with set_num_threads(4):
            assert same(x1 + x2, fn(x1, x2))

    @patch("torch.cuda.is_available", lambda: False)
    def test_timed_cpu_only(self):
        timed(lambda: torch.randn(10), ())

    def test_complex_memory_overlap(self):
        dense = torch.zeros(64, 32)
        self.assertFalse(complex_memory_overlap(dense))
        self.assertFalse(complex_memory_overlap(dense.t()))

        strided = dense.split(4, dim=1)
        self.assertFalse(complex_memory_overlap(strided[0]))
        self.assertFalse(complex_memory_overlap(strided[0].t()))

        unsqueezed = dense.unsqueeze(1)
        self.assertFalse(complex_memory_overlap(unsqueezed))
        self.assertFalse(complex_memory_overlap(unsqueezed.permute(1, 2, 0)))

        gathered = dense.index_select(0, torch.IntTensor([1, 0, 1]))
        self.assertFalse(complex_memory_overlap(gathered))
        self.assertFalse(complex_memory_overlap(gathered.t()))

    @unittest.skipIf(
        not codecache.valid_vec_isa_list(), "Does not support vectorization"
    )
    def test_vec_dynamic_shapes(self):
        def fn(x):
            return torch.softmax(x, -1)

        value = torch.randn((2, 10))
        with config.patch({"cpp.simdlen": None}):
            torch._dynamo.reset()
            metrics.reset()
            self.common(fn, (value,))

    @unittest.skipIf(
        platform.machine() != "x86_64" or not codecache.valid_vec_isa_list(),
        "Does not support vectorization or not x86_64 machine",
    )
    @patch("torch.cuda.is_available", lambda: False)
    def test_auto_simd(self):
        vec_avx512 = codecache.supported_vec_isa_list[0]
        vec_avx2 = codecache.supported_vec_isa_list[1]
        self.assertTrue(vec_avx512.bit_width() == 512)
        self.assertTrue(vec_avx2.bit_width() == 256)
        self.assertTrue(vec_avx512.nelements() == 16)
        self.assertTrue(vec_avx2.nelements() == 8)
        self.assertTrue(vec_avx512.nelements(torch.bfloat16) == 32)
        self.assertTrue(vec_avx2.nelements(torch.bfloat16) == 16)

        with config.patch({"cpp.simdlen": None}):
            isa = codecache.pick_vec_isa()
            if vec_avx512 in codecache.valid_vec_isa_list():
                self.assertTrue(isa == vec_avx512)
            else:
                self.assertTrue(isa == vec_avx2)

        with config.patch({"cpp.simdlen": 0}):
            isa = codecache.pick_vec_isa()
            self.assertFalse(isa)

        with config.patch({"cpp.simdlen": 1}):
            isa = codecache.pick_vec_isa()
            self.assertFalse(isa)

        with config.patch({"cpp.simdlen": 257}):
            isa = codecache.pick_vec_isa()
            self.assertFalse(isa)

        with config.patch({"cpp.simdlen": 513}):
            isa_list = codecache.valid_vec_isa_list()
            if vec_avx512 in isa_list:
                self.assertFalse(isa)

        with config.patch({"cpp.simdlen": 512}):
            isa_list = codecache.valid_vec_isa_list()
            if vec_avx512 in isa_list:
                isa = codecache.pick_vec_isa()
                self.assertTrue(isa == vec_avx512)

        with config.patch({"cpp.simdlen": 256}):
            isa_list = codecache.valid_vec_isa_list()
            if vec_avx2 in isa_list:
                isa = codecache.pick_vec_isa()
                self.assertTrue(isa == vec_avx2)

    @unittest.skipIf(
        not codecache.valid_vec_isa_list(), "Does not support vectorization"
    )
    @patch("torch.cuda.is_available", lambda: False)
    def test_masked_fill_softmax(self):
        def fn(value, mask):
            mask = mask.to(torch.bool)
            x = torch.masked_fill(value, mask, -33.0)
            return torch.softmax(x, -1)

        for dtype in vec_dtypes:
            value = torch.randn((2, 17), dtype=dtype)
            mask = torch.randint(0, 1, size=(2, 17), dtype=torch.uint8)
            with config.patch({"cpp.simdlen": None}):
                for cpp_wrapper_flag in [True, False]:
                    with config.patch({"cpp_wrapper": cpp_wrapper_flag}):
                        torch._dynamo.reset()
                        metrics.reset()
                        # fp16 inputs are not supported for C++ wrappers on CPU yet
                        if cpp_wrapper_flag and dtype == torch.float16:
                            with self.assertRaisesRegex(
                                BackendCompilerFailed,
                                "Unsupported input dtype torch.float16",
                            ):
                                self.common(fn, (value, mask))
                            assert metrics.generated_cpp_vec_kernel_count == 0
                        else:
                            self.common(fn, (value, mask))
                            assert metrics.generated_cpp_vec_kernel_count >= 1

    def test_load_same_bool_tensor_twice(self):
        @torch._dynamo.optimize("inductor")
        def fn(a, b):
            x = torch.masked_fill(a, b, -33.0)
            y = torch.masked_fill(a, b, -33.0)
            return x, y

        value = torch.randn((2, 17))
        mask = torch.randint(0, 1, size=(2, 17), dtype=torch.uint8).to(torch.bool)
        fn(value, mask)

    def test_cpu_vec_cosim(self):
        cpp_vec_op_list = []
        cpp_op_list = []

        for k, v in CppVecOverrides.__dict__.items():
            if isinstance(v, staticmethod):
                cpp_vec_op_list.append(k)
        for k, v in CppOverrides.__dict__.items():
            if isinstance(v, staticmethod):
                cpp_op_list.append(k)

        diff = [
            "constant",
            "index_expr",
            "signbit",
            "isinf",
            "mod",
            "masked",
            "randn",
            "isnan",
            "rand",
            "randint64",
            "logical_and",
            "logical_not",
            "logical_or",
            "logical_xor",
            "bitwise_and",
            "bitwise_left_shift",
            "bitwise_not",
            "bitwise_right_shift",
            "bitwise_or",
            "bitwise_xor",
            "to_dtype_bitcast",
        ]
        union = {*cpp_vec_op_list, *diff}
        self.assertTrue(
            set(cpp_op_list).issubset(union), f"unexpected: {set(cpp_op_list) - union}"
        )

    def test_atomic_add_lowp_fp(self):
        def fn(test_args):
            res = torch.gather(**test_args)
            return res

        for dtype in _lowp_fp_dtypes:
            input_tensor_for_ref = torch.tensor(
                [[3.0, -5.0]], dtype=dtype, requires_grad=True
            )
            input_tensor_for_opt = torch.tensor(
                [[3.0, -5.0]], dtype=dtype, requires_grad=True
            )

            test_args_for_ref = {
                "input": input_tensor_for_ref,
                "dim": 1,
                "index": torch.tensor([[1]]),
            }
            test_args_for_opt = {
                "input": input_tensor_for_opt,
                "dim": 1,
                "index": torch.tensor([[1]]),
            }

            opt_fn = torch.compile(fn)

            ref_fwd = fn(test_args_for_ref)
            res_fwd = opt_fn(test_args_for_opt)
            self.assertEqual(res_fwd, ref_fwd)

            torch.manual_seed(1)
            bwd_tensor_for_ref = torch.randn(ref_fwd.shape, dtype=dtype)
            torch.manual_seed(1)
            bwd_tensor_for_opt = torch.randn(res_fwd.shape, dtype=dtype)
            self.assertEqual(bwd_tensor_for_ref, bwd_tensor_for_opt)

            ref_fwd.backward(bwd_tensor_for_ref)
            res_fwd.backward(bwd_tensor_for_opt)

            ref_grad = test_args_for_ref["input"].grad
            res_grad = test_args_for_opt["input"].grad
            self.assertEqual(ref_grad, res_grad)

    @patch("torch.cuda.is_available", lambda: False)
    def test_scatter_using_atomic_add(self):
        def fn(a, dim, index, b):
            return aten.scatter(a, dim, index, b, reduce="add")

        inps = (
            torch.randn(5, 29, 13),
            2,
            torch.tensor([[[3, 5, 7, 9]]]),
            torch.randn(1, 1, 10),
        )

        fn_opt = torch.compile()(fn)
        with config.patch({"cpp.fallback_scatter_reduce_sum": False}):
            _, code = run_and_get_cpp_code(fn_opt, *inps)
            FileCheck().check("atomic_add").run(code)

            self.assertEqual(
                fn(*inps),
                fn_opt(*inps),
            )

    @unittest.skipIf(
        not codecache.valid_vec_isa_list(), "Does not support vectorization"
    )
    @patch("torch.cuda.is_available", lambda: False)
    def test_new_vec_op_cpu_only(self):
        def fn(x):
            return torch.log1p(torch.expm1(torch.erf(x)))

        for dtype in vec_dtypes:
            torch.manual_seed(0)
            x = torch.randn((2, 9), dtype=dtype)
            x[0, 0] = torch.nan
            x[1, -1] = torch.nan

            tol = 1e-2 if dtype == torch.bfloat16 else 1e-4

            with config.patch({"cpp.simdlen": None}):
                for cpp_wrapper_flag in [True, False]:
                    with config.patch({"cpp_wrapper": cpp_wrapper_flag}):
                        torch._dynamo.reset()
                        metrics.reset()
                        # fp16 inputs are not supported for C++ wrappers on CPU yet
                        if cpp_wrapper_flag and dtype == torch.float16:
                            with self.assertRaisesRegex(
                                BackendCompilerFailed,
                                "Unsupported input dtype torch.float16",
                            ):
                                self.common(fn, (x,))
                            assert metrics.generated_cpp_vec_kernel_count == 0
                        else:
                            self.common(fn, (x,))
                            assert metrics.generated_cpp_vec_kernel_count == 1

    @unittest.skipIf(
        not codecache.valid_vec_isa_list(), "Does not support vectorization"
    )
    @patch("torch.cuda.is_available", lambda: False)
    def test_vec_cpu_only_for_all_available_isa(self):
        def fn(x):
            return torch.sin(torch.cos(torch.erf(x)))

        x = torch.randn((2, 9))
        x[0, 0] = torch.nan
        x[1, -1] = torch.nan

        bit_widths = [isa._bit_width for isa in codecache.valid_vec_isa_list()] + [None]
        for item in bit_widths:
            with config.patch({"cpp.simdlen": item}):
                torch._dynamo.reset()
                metrics.reset()
                self.common(fn, (x,))
                assert metrics.generated_cpp_vec_kernel_count == 1

    @slowTest
    @unittest.skipIf(
        not codecache.valid_vec_isa_list(), "Does not support vectorization"
    )
    @patch("torch.cuda.is_available", lambda: False)
    def test__adaptive_avg_pool2d(self):
        def wrap_fn(oh, ow):
            def fn(x):
                return torch._adaptive_avg_pool2d(x, (oh, ow))

            return fn

        bit_widths = [isa._bit_width for isa in codecache.valid_vec_isa_list()]
        ih = [16, 65]
        iw = ih
        oh = ih
        ow = ih
        for _ih, _iw, _oh, _ow, _simd_len, dtype in itertools.product(
            ih, iw, oh, ow, bit_widths, vec_dtypes
        ):
            x = torch.randn(2, 3, _ih, _iw, dtype=dtype).to(
                memory_format=torch.channels_last
            )
            _fn = wrap_fn(_oh, _ow)
            with config.patch({"cpp.simdlen": _simd_len}):
                torch._dynamo.reset()
                metrics.reset()
                self.common(_fn, (x,))
                assert metrics.generated_cpp_vec_kernel_count == 1

    @unittest.skipIf(
        not codecache.valid_vec_isa_list(), "Does not support vectorization"
    )
    @patch("torch.cuda.is_available", lambda: False)
    def test_vec_logical(self):
        def wrap_fn1(op: Callable):
            def fn(x: torch.Tensor):
                return torch.where(op(x), 1.0, 0.0)

            return fn

        def wrap_fn2(op: Callable):
            def fn(x: torch.Tensor, y: torch.Tensor):
                return torch.where(op(x, y), 1.0, 0.0)

            return fn

        for dtype in vec_dtypes:
            x = torch.randn(64, dtype=dtype)
            y = torch.randn(64, dtype=dtype)
            logical_fns = [
                torch.logical_and,
                torch.logical_not,
                torch.logical_or,
                torch.logical_xor,
            ]
            for logical_fn in logical_fns:
                torch._dynamo.reset()
                metrics.reset()
                if logical_fn == torch.logical_not:
                    _fn = wrap_fn1(logical_fn)
                    _args = (x,)
                else:
                    _fn = wrap_fn2(logical_fn)
                    _args = (x, y)
                self.common(_fn, _args)
                assert metrics.generated_cpp_vec_kernel_count == 1

    @unittest.skipIf(
        not codecache.valid_vec_isa_list(), "Does not support vectorization"
    )
    @patch("torch.cuda.is_available", lambda: False)
    def test_vec_compare_op_cpu_only(self):
        def fn(x):
            y1 = torch.eq(x, 1.0)
            x = torch.where(y1, x, -x)
            y2 = torch.ne(x, 0.0)
            x = torch.where(y2, x, -x)
            y3 = torch.lt(x, 5.0)
            x = torch.where(y3, x, x - 1.0)
            y4 = torch.gt(x, -2.0)
            x = torch.where(y4, x, x + 1.0)
            y5 = torch.le(x, 8.0)
            x = torch.where(y5, x, x - 1.0)
            y6 = torch.ge(x, -3.0)
            x = torch.where(y6, x, x + 1.0)
            y7 = x == 1.0
            x = torch.where(y7, x, -x)
            y8 = x != 0.0
            x = torch.where(y8, x, -x)
            y9 = x < 5.0
            x = torch.where(y9, x, x - 1.0)
            y10 = x > -2.0
            x = torch.where(y10, x, x + 1.0)
            y11 = x <= 8.0
            x = torch.where(y11, x, x - 1.0)
            y12 = x >= -3.0
            x = torch.where(y12, x, x + 1.0)
            return x

        for dtype in vec_dtypes:
            x = torch.randn((2, 9), dtype=dtype)

            with config.patch({"cpp.simdlen": None}):
                torch._dynamo.reset()
                metrics.reset()
                self.common(fn, (x,))
                assert metrics.generated_cpp_vec_kernel_count == 1
                assert (
                    metrics.generated_kernel_count
                    - metrics.generated_cpp_vec_kernel_count
                ) == 0

    def test_skip_cpp_codegen(self):
        with config.patch({"disable_cpp_codegen": True}):
            inps = torch.ones([20]), torch.rand([20])

            def f(x, y):
                return x + y + torch.tensor(1)

            f_opt = torch.compile()(f)

            _, code = run_and_get_cpp_code(f_opt, inps[0], inps[1])
            FileCheck().check_not("void kernel").run(code)

            self.assertEqual(
                f(*inps),
                f_opt(*inps),
            )

            # constant needs to be propagated on fallback
            def f(x):
                return x[torch.tensor(1) :] * 2

            f_opt = torch.compile()(f)
            _, code = run_and_get_cpp_code(f_opt, inps[0])
            FileCheck().check_not("void kernel").run(code)
            self.assertEqual(f_opt(inps[0]), f(inps[0]))

            class Model(torch.nn.Module):
                def __init__(
                    self,
                ):
                    super().__init__()

                def forward(self, v1: torch.Tensor):
                    vx = v1.min(dim=1).values
                    v2 = torch.randn_like(vx)
                    return v2

            model = Model()
            x = torch.rand(10, 3, 0)
            model_f = torch.compile()(model)

            self.assertEqual(model(x), model_f(x))

    def test_redundant_to_node_elimination_lowp_fp(self):
        def fn(x, y):
            res = x + y
            res = torch.mean(res)
            return res

        for dtype in _lowp_fp_dtypes:
            x = torch.randn((2, 9), dtype=dtype)
            y = torch.randn((2, 9), dtype=dtype)

            for torch_compile_debug in [True, False]:
                with config.patch(
                    {"trace.enabled": torch_compile_debug, "cpp.simdlen": None}
                ):
                    torch._dynamo.reset()
                    metrics.reset()
                    self.common(fn, (x, y))
                    if codecache.valid_vec_isa_list():
                        assert metrics.generated_cpp_vec_kernel_count == 1

    def test_do_not_insert_to_dtype_for_memory_copy_only_kernel(self):
        def fn(x):
            res = x.clone()
            return res

        x = torch.randn((100, 100), dtype=torch.bfloat16)

        torch._dynamo.reset()
        metrics.reset()
        self.common(fn, (x,))
        assert metrics.cpp_to_dtype_count == 0
        if codecache.valid_vec_isa_list():
            assert metrics.generated_cpp_vec_kernel_count == 1

    def test_insert_to_dtype_count(self):
        def fn(x):
            res = x.relu()
            return res

        x = torch.randn((100, 100), dtype=torch.bfloat16)

        torch._dynamo.reset()
        metrics.reset()
        self.common(fn, (x,))
        assert metrics.cpp_to_dtype_count == 2
        if codecache.valid_vec_isa_list():
            assert metrics.generated_cpp_vec_kernel_count == 1

    def test_memory_copy_with_fusion(self):
        def fn(x):
            res = x.relu()
            x.copy_(res)
            return (res,)

        x = torch.randn((100, 100), dtype=torch.bfloat16)

        torch._dynamo.reset()
        metrics.reset()
        self.common(fn, (x,))
        assert metrics.cpp_to_dtype_count == 2
        if codecache.valid_vec_isa_list():
            assert metrics.generated_cpp_vec_kernel_count == 1

    @unittest.skipIf(
        not codecache.valid_vec_isa_list(), "Does not support vectorization"
    )
    @patch("torch.cuda.is_available", lambda: False)
    def test_cpp_vec_constant_checker(self):
        _graph: torch.fx.Graph = torch.fx.Graph()
        a: torch.fx.Node = _graph.create_node("placeholder", "ops")
        iv: torch.fx.Node = _graph.create_node("placeholder", "iv")
        fv: torch.fx.Node = _graph.create_node("placeholder", "fv")
        b: torch.fx.Node = _graph.create_node(
            "call_method",
            "constant",
            args=(
                a,
                iv,
                torch.int64,
            ),
        )
        c: torch.fx.Node = _graph.create_node(
            "call_method",
            "constant",
            args=(
                a,
                fv,
                torch.double,
            ),
        )
        d: torch.fx.Node = _graph.create_node(
            "call_method",
            "ge",
            args=(
                a,
                b,
                b,
            ),
        )
        _graph.output((d, c))

        def get_index():
            return ""

        submodules = {"get_index": get_index}

        graph_lowering = GraphLowering(
            torch.fx.GraphModule(submodules, _graph),
            shape_env=None,
            num_static_inputs=0,
        )

        def set_opt_dtype(graph):
            for node in graph.nodes:
                if node.target == "constant":
                    if OptimizationContext.key in node.meta:
                        opt_ctx = node.meta[OptimizationContext.key]
                    else:
                        opt_ctx = OptimizationContext()
                    opt_ctx.dtype = node.args[-1]
                    node.meta[OptimizationContext.key] = opt_ctx

        with patch.object(graph_lowering, "wrapper_code", ""), V.set_graph_handler(
            graph_lowering
        ):
            # The moset inner loop variable is used in the index_expr
            tiling_factor = codecache.pick_vec_isa().nelements(dtype=torch.float)
            with CppVecKernelChecker(
                args=None, num_threads=1, tiling_factor=tiling_factor
            ) as vec_checker:
                i32_iinfo = np.iinfo(np.int32)
                f32_iinfo = np.finfo(np.float32)
                set_opt_dtype(_graph)
                InterpreterShim(_graph, submodules).run(
                    V.get_ops_handler(), i32_iinfo.max, f32_iinfo.max
                )
                self.assertTrue(vec_checker.simd_vec)

                vec_checker.simd_vec = True
                set_opt_dtype(_graph)
                InterpreterShim(_graph, submodules).run(
                    V.get_ops_handler(), i32_iinfo.min, f32_iinfo.min
                )
                self.assertTrue(vec_checker.simd_vec)

                vec_checker.simd_vec = True
                set_opt_dtype(_graph)
                InterpreterShim(_graph, submodules).run(
                    V.get_ops_handler(), i32_iinfo.min, np.inf
                )
                self.assertTrue(vec_checker.simd_vec)

                vec_checker.simd_vec = True
                set_opt_dtype(_graph)
                InterpreterShim(_graph, submodules).run(
                    V.get_ops_handler(), i32_iinfo.min, -np.inf
                )
                self.assertTrue(vec_checker.simd_vec)

                vec_checker.simd_vec = True
                set_opt_dtype(_graph)
                InterpreterShim(_graph, submodules).run(
                    V.get_ops_handler(), i32_iinfo.min - 1, f32_iinfo.min
                )
                self.assertFalse(vec_checker.simd_vec)

                vec_checker.simd_vec = True
                set_opt_dtype(_graph)
                InterpreterShim(_graph, submodules).run(
                    V.get_ops_handler(), i32_iinfo.max + 1, f32_iinfo.max
                )
                self.assertFalse(vec_checker.simd_vec)

                vec_checker.simd_vec = True
                set_opt_dtype(_graph)
                InterpreterShim(_graph, submodules).run(
                    V.get_ops_handler(), i32_iinfo.min, f32_iinfo.min * (1 + 1e-5)
                )
                self.assertFalse(vec_checker.simd_vec)

                vec_checker.simd_vec = True
                set_opt_dtype(_graph)
                InterpreterShim(_graph, submodules).run(
                    V.get_ops_handler(), i32_iinfo.max, f32_iinfo.max * (1 + 1e-5)
                )
                self.assertFalse(vec_checker.simd_vec)

    @unittest.skipIf(
        not codecache.valid_vec_isa_list(), "Does not support vectorization"
    )
    @patch("torch.cuda.is_available", lambda: False)
    def test_cpp_vec_index_expr_checker(self):
        _graph: torch.fx.Graph = torch.fx.Graph()
        a: torch.fx.Node = _graph.create_node("placeholder", "ops")
        b: torch.fx.Node = _graph.create_node("call_module", "get_index", args=())
        c: torch.fx.Node = _graph.create_node(
            "call_method",
            "index_expr",
            args=(
                a,
                b,
                torch.int64,
            ),
        )
        d: torch.fx.Node = _graph.create_node(
            "call_method",
            "ge",
            args=(
                a,
                c,
                c,
            ),
        )
        _graph.output(d)

        def get_index():
            return ""

        submodules = {"get_index": get_index}
        graph_lowering = GraphLowering(
            torch.fx.GraphModule(submodules, _graph),
            shape_env=None,
            num_static_inputs=0,
        )
        with patch.object(graph_lowering, "wrapper_code", ""), V.set_graph_handler(
            graph_lowering
        ):
            itervars = [sympy.Symbol("i"), sympy.Symbol("j"), sympy.Symbol("k")]

            tiling_factor = codecache.pick_vec_isa().nelements(dtype=torch.float)
            # The most inner loop variable is used in the index_expr
            with CppVecKernelChecker(
                args=None, num_threads=1, tiling_factor=tiling_factor
            ) as vec_checker:

                def get_index():
                    return -itervars[0] ** 2 + 2 * itervars[0] + itervars[1]

                ranges = [0, 100, 200]
                vec_checker.itervars = itervars[:2]
                vec_checker.ranges = ranges[:2]
                submodules = {"get_index": get_index}
                InterpreterShim(_graph, submodules).run(V.get_ops_handler())
                self.assertTrue(vec_checker.simd_vec)

            # Most inner loop variable irrevalant
            with CppVecKernelChecker(
                args=None, num_threads=1, tiling_factor=tiling_factor
            ) as vec_checker:

                def get_index():
                    return -itervars[0] ** 2 + 2 * itervars[0] + itervars[1]

                ranges = [0, 100, 200]
                vec_checker.itervars = itervars
                vec_checker.ranges = ranges
                submodules = {"get_index": get_index}
                InterpreterShim(_graph, submodules).run(V.get_ops_handler())
                self.assertTrue(vec_checker.simd_vec)

            i32_iinfo = np.iinfo(np.int32)
            _max_value = i32_iinfo.max + 1
            ranges = [_max_value, _max_value, _max_value]
            # Most inner loop variable irrevalant but max value is greater than
            # the max value of INT32
            with CppVecKernelChecker(
                args=None, num_threads=1, tiling_factor=tiling_factor
            ) as vec_checker:

                def get_index():
                    return itervars[0]

                submodules = {"get_index": get_index}
                vec_checker.itervars = itervars
                vec_checker.ranges = ranges
                InterpreterShim(_graph, submodules).run(V.get_ops_handler())
                self.assertFalse(vec_checker.simd_vec)

            # Most inner loop variable irrevalant but min value is greater than
            # the min value of INT32
            with CppVecKernelChecker(
                args=None, num_threads=1, tiling_factor=tiling_factor
            ) as vec_checker:

                def get_index():
                    return -itervars[0] - 2

                submodules = {"get_index": get_index}
                vec_checker.itervars = itervars
                vec_checker.ranges = ranges
                InterpreterShim(_graph, submodules).run(V.get_ops_handler())
                self.assertFalse(vec_checker.simd_vec)

    @unittest.skipIf(
        not codecache.valid_vec_isa_list(), "Does not support vectorization"
    )
    @patch("torch.cuda.is_available", lambda: False)
    def test_maxpool2d_cpu_only(self):
        for dtype in vec_dtypes:
            input = torch.randn(26, 32, 112, 112, dtype=dtype).to(
                memory_format=torch.channels_last
            )
            maxpool = torch.nn.MaxPool2d(kernel_size=3, stride=2, padding=1)

            def func(x):
                return maxpool(x)

            with patch.object(config.cpp, "simdlen", None):
                torch._dynamo.reset()
                metrics.reset()
                self.common(func, (input,))
                assert metrics.generated_cpp_vec_kernel_count == 1

    @unittest.skipIf(
        not codecache.valid_vec_isa_list(), "Does not support vectorization"
    )
    @patch("torch.cuda.is_available", lambda: False)
    def test_maxpool2d_with_pre_loop_collapse_cpu_only(self):
        x1 = torch.randn(2, 3, 20, 20).to(memory_format=torch.channels_last)
        x2 = torch.randn(2, 3, 20, 20).to(memory_format=torch.channels_last)
        maxpool = torch.nn.MaxPool2d(kernel_size=3, stride=2, ceil_mode=True)

        def func(x1, x2):
            y = x1 + x2
            return maxpool(y)

        with patch.object(config.cpp, "simdlen", None):
            torch._dynamo.reset()
            metrics.reset()
            self.common(func, (x1, x2))
            assert metrics.generated_cpp_vec_kernel_count == 2

    @unittest.skipIf(
        not codecache.valid_vec_isa_list(), "Does not support vectorization"
    )
    @patch("torch.cuda.is_available", lambda: False)
    def test_sign_cpu_only(self):
        def fn(x):
            return torch.sign(x)

        for dtype in vec_dtypes:
            x = torch.randn((2, 9), dtype=dtype)
            x[0, 0] = torch.nan
            x[1, -1] = torch.nan

            with config.patch({"cpp.simdlen": None}):
                torch._dynamo.reset()
                metrics.reset()
                self.common(fn, (x,))
                assert metrics.generated_cpp_vec_kernel_count == 1

    @unittest.skipIf(
        not codecache.valid_vec_isa_list(), "Does not support vectorization"
    )
    @patch("torch.cuda.is_available", lambda: False)
    def test_reduction_cpu_only(self):
        def fn(x):
            return torch.argmax(x, -1)

        for dtype in vec_dtypes:
            x = torch.randn((10, 10), dtype=dtype)

            with config.patch({"cpp.simdlen": None}):
                torch._dynamo.reset()
                metrics.reset()
                self.common(fn, (x,))
                assert metrics.generated_cpp_vec_kernel_count == 0

    # Currently, we enabled AVX2 and AVX512 for vectorization. If the platform is not
    # supported, the vectorization will not work and skip this test case. For ARM or
    # other platforms support, we just need to add the ISA info to the supported_vector_isa
    # and include proper aten vectorization head file.
    @unittest.skipIf(
        not codecache.valid_vec_isa_list(), "Does not support vectorization"
    )
    @patch("torch.cuda.is_available", lambda: False)
    def test_vec_kernel_cpu_only(self):
        def fn(x1, x2):
            # Current, there are some limitations as follows.
            #   rsqrt:
            #     assert [both a fallback and a decomp for same kernel: aten.rsqrt.default]
            #   round:
            #     couldn't find symbolic meta function/decomposition
            #   fmod/logical_and/logic_or:
            #     vec kernel has not support to_type
            x = torch.abs(x1)
            x = torch.sin(x)
            x = torch.neg(x)
            x = torch.square(x)
            x = torch.sigmoid(x)
            x = torch.relu(x)
            x = torch.cos(x)
            x = torch.exp(x)
            x = torch.sqrt(x)
            x = torch.add(x, x1)
            x = torch.sub(x, x2)
            x = torch.mul(x, x1)
            x = torch.div(x, x1)
            x = torch.pow(x, 10)
            x = torch.log(x)
            x = torch.floor(x)
            x = torch.ceil(x)
            x = torch.trunc(x)
            x = torch.lgamma(x)
            x = torch.fmod(x, x2)
            x = torch.sign(x)
            res = x + x2
            return res

        for dtype in vec_dtypes:
            torch.manual_seed(0)
            x1 = torch.randn((5, 20), dtype=dtype)
            x2 = torch.randn((5, 20), dtype=dtype)

            tol = 1e-2 if dtype == torch.bfloat16 else 1e-4
            with config.patch({"cpp.simdlen": 1}):
                torch._dynamo.reset()
                metrics.reset()
                self.common(fn, (x1, x2))
                assert metrics.generated_cpp_vec_kernel_count == 0

            with config.patch({"cpp.simdlen": None}):
                torch._dynamo.reset()
                metrics.reset()
                self.common(fn, (x1, x2))
                assert metrics.generated_cpp_vec_kernel_count == 1

        with config.patch({"cpp.simdlen": None}):
            torch._dynamo.reset()
            metrics.reset()
            x1 = torch.randn(10, 20).permute(1, 0)
            x2 = torch.randn((20, 10))
            self.common(fn, (x1, x2))
            assert metrics.generated_cpp_vec_kernel_count == 2

            torch._dynamo.reset()
            metrics.reset()
            x1 = torch.randn((10, 7))
            x2 = torch.randn((10, 7))
            self.common(fn, (x1, x2))
            assert metrics.generated_cpp_vec_kernel_count == 1

    @unittest.skipIf(
        sys.platform != "linux", "cpp kernel profile only support linux now"
    )
    @patch("torch.cuda.is_available", lambda: False)
    @config.patch({"cpp.enable_kernel_profile": True})
    @config.patch({"cpp.descriptive_names": "original_aten"})
    def test_cpp_kernel_profile(self):
        from torch.profiler import profile

        @torch._dynamo.optimize("inductor", nopython=True)
        def fn(a, b):
            return a + b

        a = torch.rand((100,))
        b = torch.rand((100,))
        with profile() as prof:
            fn(a, b)

        kernel_profile_events = []
        for e in prof.profiler.function_events:
            if "cpp_fused_add_0" in e.name:
                kernel_profile_events.append(e.name)
        assert len(kernel_profile_events) > 0

    @unittest.skipIf(
        not codecache.valid_vec_isa_list(), "Does not support vectorization"
    )
    def test_channel_shuffle_cl_output(self):
        """code and shape extracted from shufflenet_v2_x1_0"""

        def channel_shuffle(x, groups):
            batchsize, num_channels, height, width = x.size()
            channels_per_group = num_channels // groups
            x = x.view(batchsize, groups, channels_per_group, height, width)
            x = torch.transpose(x, 1, 2).contiguous()
            x = x.view(batchsize, -1, height, width)
            return x.contiguous(memory_format=torch.channels_last)

        for simdlen in (None, 256, 1):
            with config.patch({"cpp.simdlen": simdlen}):
                torch._dynamo.reset()
                metrics.reset()
                x = torch.randn(64, 58, 28, 28)
                self.common(channel_shuffle, (x, 2))
                if simdlen != 1:
                    assert metrics.generated_cpp_vec_kernel_count == 2

    @slowTest
    @unittest.skipIf(
        not codecache.valid_vec_isa_list(), "Does not support vectorization"
    )
    def test_transpose_with_norm(self):
        """a sub-module from TIMM gmlp_s16_224"""

        class Model(torch.nn.Module):
            def __init__(self):
                super().__init__()
                self.linear = torch.nn.Linear(
                    in_features=256, out_features=1536, bias=True
                )
                self.act = torch.nn.GELU()
                self.norm = torch.nn.LayerNorm(768)
                self.proj = torch.nn.Linear(196, 196)
                self.fc = torch.nn.Linear(in_features=768, out_features=256, bias=True)

            def forward(self, x):
                x = self.linear(x)
                x = self.act(x)
                u, v = x.chunk(2, dim=-1)
                v = self.norm(v)
                v = self.proj(v.transpose(-1, -2))
                y = u * v.transpose(-1, -2)
                return self.fc(y)

        x = torch.randn(128, 196, 256)
        for simdlen in (None, 256, 1):
            with config.patch({"cpp.simdlen": simdlen}):
                for eval_mode in [True, False]:
                    torch._dynamo.reset()
                    metrics.reset()
                    m = Model().eval() if eval_mode else Model()
                    self.common(m, (x,))
                    if simdlen != 1:
                        assert metrics.generated_cpp_vec_kernel_count == 6

    @unittest.skipIf(
        not codecache.valid_vec_isa_list(), "Does not support vectorization"
    )
    def test_transpose_copy(self):
        def fn(a):
            return a.t().contiguous()

        for simdlen in (None, 256, 1):
            with config.patch({"cpp.simdlen": simdlen}):
                for dtype in (torch.float, torch.bfloat16):
                    for shape in (
                        (7, 7),
                        (8, 8),
                        (9, 9),
                        (16, 16),
                        (17, 17),
                        (32, 32),
                        (33, 33),
                    ):
                        torch._dynamo.reset()
                        metrics.reset()
                        x = torch.randn(shape, dtype=dtype)
                        self.common(fn, (x,))
                        if simdlen != 1:
                            assert metrics.generated_cpp_vec_kernel_count == 2

    def test_horizontal_fusion(self):
        def fn(a, b, c, idx):
            _a = torch.index_select(a, dim=0, index=idx)
            _b = torch.index_select(b, dim=0, index=idx)
            _c = torch.index_select(c, dim=0, index=idx)
            return _a, _b, _c

        with config.patch({"cpp.max_horizontal_fusion_size": 0}):
            metrics.reset()
            torch._dynamo.reset()
            a = torch.randn(size=(4, 16), dtype=torch.bfloat16)
            b = torch.randn(size=(4, 16), dtype=torch.bfloat16)
            c = torch.randn(size=(4, 16), dtype=torch.bfloat16)
            idx = torch.zeros(size=[4], dtype=torch.int64)
            opt_fn = torch._dynamo.optimize("inductor")(fn)
            opt_fn(a, b, c, idx)
            self.assertEqual(metrics.generated_kernel_count, 3)
            self.assertTrue(same(fn(a, b, c, idx), opt_fn(a, b, c, idx)))

        with config.patch({"cpp.max_horizontal_fusion_size": 1}):
            metrics.reset()
            torch._dynamo.reset()
            a = torch.randn(size=(4, 32), dtype=torch.bfloat16)
            b = torch.randn(size=(4, 32), dtype=torch.bfloat16)
            c = torch.randn(size=(4, 32), dtype=torch.bfloat16)
            idx = torch.zeros(size=[4], dtype=torch.int64)
            opt_fn = torch._dynamo.optimize("inductor")(fn)
            opt_fn(a, b, c, idx)
            self.assertEqual(metrics.generated_kernel_count, 3)
            self.assertTrue(same(fn(a, b, c, idx), opt_fn(a, b, c, idx)))

        with config.patch({"cpp.max_horizontal_fusion_size": 2}):
            metrics.reset()
            torch._dynamo.reset()
            a = torch.randn(size=(4, 64), dtype=torch.bfloat16)
            b = torch.randn(size=(4, 64), dtype=torch.bfloat16)
            c = torch.randn(size=(4, 64), dtype=torch.bfloat16)
            idx = torch.zeros(size=[4], dtype=torch.int64)
            opt_fn = torch._dynamo.optimize("inductor")(fn)
            opt_fn(a, b, c, idx)
            print(metrics.generated_kernel_count)
            self.assertEqual(metrics.generated_kernel_count, 2)
            self.assertTrue(same(fn(a, b, c, idx), opt_fn(a, b, c, idx)))

        with config.patch({"cpp.max_horizontal_fusion_size": 3}):
            metrics.reset()
            torch._dynamo.reset()
            a = torch.randn(size=(4, 128), dtype=torch.bfloat16)
            b = torch.randn(size=(4, 128), dtype=torch.bfloat16)
            c = torch.randn(size=(4, 128), dtype=torch.bfloat16)
            idx = torch.zeros(size=[4], dtype=torch.int64)
            opt_fn = torch._dynamo.optimize("inductor")(fn)
            opt_fn(a, b, c, idx)
            self.assertEqual(metrics.generated_kernel_count, 1)
            self.assertTrue(same(fn(a, b, c, idx), opt_fn(a, b, c, idx)))

    def test_lowp_fp_neg_abs(self):
        def fn(x):
            return x.neg().abs()

        for dtype in _lowp_fp_dtypes:
            metrics.reset()
            x = torch.randn(100, 100).to(dtype)
            opt_fn = torch._dynamo.optimize("inductor")(fn)
            self.assertTrue(same(fn(x), opt_fn(x)))
            assert metrics.cpp_to_dtype_count == 0
            assert metrics.generated_cpp_vec_kernel_count == 1

    def test_transpose_non_contiguous(self):
        def fn(a):
            # From part of timm HaloAttn:
            # (https://github.com/rwightman/pytorch-image-models/blob/main/timm/layers/halo_attn.py#L97).
            # Fixed https://github.com/pytorch/pytorch/issues/94269 accuracy issue.
            as_strided = torch.ops.aten.as_strided.default(
                a, [1, 384, 2, 20, 12], [153600, 1, 61440, 384, 7680]
            )
            as_strided_1 = torch.ops.aten.as_strided.default(
                as_strided,
                [1, 384, 2, 2, 12, 12],
                [153600, 1, 61440, 3072, 7680, 384],
            )
            clone_1 = torch.ops.aten.clone.default(
                as_strided_1, memory_format=torch.contiguous_format
            )
            _unsafe_view_1 = torch.ops.aten._unsafe_view.default(
                clone_1, [8, 48, 4, 144]
            )
            permute_2 = torch.ops.aten.permute.default(_unsafe_view_1, [0, 2, 3, 1])
            split_with_sizes = torch.ops.aten.split_with_sizes.default(
                permute_2, [16, 32], -1
            )
            getitem = split_with_sizes[0]
            getitem_1 = split_with_sizes[1]
            permute_3 = torch.ops.aten.permute.default(getitem, [0, 1, 3, 2])
            expand_1 = torch.ops.aten.expand.default(permute_3, [8, 4, 16, 144])
            clone_3 = torch.ops.aten.clone.default(
                expand_1, memory_format=torch.contiguous_format
            )
            return clone_3

        metrics.reset()
        x = torch.randn(1, 384, 20, 20).to(memory_format=torch.channels_last)
        self.common(fn, (x,))
        assert metrics.generated_cpp_vec_kernel_count == 1

    def test_non_contiguous_index_with_constant_stride(self):
        def fn(x):
            x1 = x[:, :, :, ::2]
            x2 = x[:, :, :, 1::2]
            x = torch.stack((-x2, x1), dim=-1)
            return x.flatten(-2)

        metrics.reset()
        x = torch.randn(1, 32, 16, 68)
        opt_fn = torch._dynamo.optimize("inductor")(fn)
        _, code = run_and_get_cpp_code(opt_fn, x)
        self.assertTrue(same(fn(x), opt_fn(x)))
        # def and use
        FileCheck().check_count("cpp_fused", 2, exactly=True).run(code)

    def test_invalid_index_of_empty_tensor(self):
        def fn(a):
            b = a[[0]]
            return b

        a = torch.tensor([])
        with self.assertRaises(RuntimeError):
            torch.compile(fn)(a)

    def test_ir_node_str(self):
        @torch.compile
        def fn(x: torch.Tensor) -> torch.Tensor:
            return x.sin(), torch.nn.Softmax(dim=1)(x.cos())

        def run_node_alt(*args, **kwargs):
            rv = run_node(*args, **kwargs)
            strings.append(str(rv))
            return rv

        strings = []
        run_node = GraphLowering.run_node
        with patch.object(GraphLowering, "run_node", run_node_alt):
            fn(torch.randn([8, 128]))
        self.assertGreater(len(strings), 3)

    def test_vertical_sum_cpu_only(self):
        def fn1(a):
            return a.sum(dim=0)

        def fn2(a):
            return a.sum(dim=1)

        metrics.reset()
        x = torch.randn(100, 100)
        self.common(fn1, (x,))
        assert metrics.generated_cpp_vec_kernel_count == 1

        metrics.reset()
        x = torch.randn(100, 100, 100)
        self.common(fn2, (x,))
        assert metrics.generated_cpp_vec_kernel_count == 1

    def test_transpose_vertical_sum_cpu_only(self):
        def fn(a, b):
            c = a * b
            return c.sum(dim=1)

        metrics.reset()
        x = torch.randn(100, 50, 50)
        y = torch.randn(100, 50, 50).transpose(1, 2)
        self.common(fn, (x, y))
        assert metrics.generated_cpp_vec_kernel_count == 2

    def test_transpose_sum2d_cpu_only(self):
        def fn(a, b):
            c = a * b
            return c.sum()

        metrics.reset()
        x = torch.randn(50, 50)
        y = torch.randn(50, 50).transpose(0, 1)
        self.common(fn, (x, y))
        assert metrics.generated_cpp_vec_kernel_count == 2

    def test_transpose_sum_outer(self):
        # https://github.com/pytorch/pytorch/issues/98573
        def fn(a):
            return a.transpose(2, 3).sum(dim=1).contiguous()

        metrics.reset()
        x = torch.randn(10, 50, 50, 50)
        self.common(fn, (x,))
        assert metrics.generated_cpp_vec_kernel_count == 1

    def test_to_dtype_bool_float(self):
        # https://github.com/pytorch/pytorch/issues/100800
        def f(a):
            return torch.where(
                torch.ones_like(a).to(torch.bool),
                torch.zeros_like(a),
                torch.ones_like(a) * 2,
            )

        self.common(f, (torch.ones(16),))

    def test_to_dtype_float_bool(self):
        # https://github.com/pytorch/pytorch/issues/100466
        def f(a):
            a = a * torch.tensor(a >= 0, dtype=torch.float32)
            return a

        x = torch.rand(16)
        self.common(f, (x,))

    def test_constant_store(self):
        # https://github.com/pytorch/pytorch/issues/104515
        def f(a):
            a[0, [3, 3]] = -float("inf")
            return a

        x = torch.rand(4, 5)
        self.common(f, (x,))

    def test_to_channels_last_lowp_fp(self):
        def f(a):
            return a.to(memory_format=torch.channels_last)

        for dtype in _lowp_fp_dtypes:
            x = torch.rand(2, 3, 14, 14).to(dtype)
            self.common(f, (x,))

    def test_broadcast_mul_lowp_fp(self):
        def f(a, b):
            return a * b

        for dtype in _lowp_fp_dtypes:
            a = torch.randn(2, 16, 16).to(dtype)
            b = torch.randn(2, 1, 1).to(dtype)
            self.common(f, (a, b))

    def test_linear_buffer_reuse(self):
        class M(torch.nn.Module):
            def __init__(self):
                super().__init__()
                self.linear1 = torch.nn.Linear(16, 16)
                self.tanh = torch.nn.Tanh()
                self.linear2 = torch.nn.Linear(16, 16)

            def forward(self, x):
                x = self.linear1(x)
                x = self.tanh(x)
                x = self.linear2(x)
                return x

        mod = M().eval()
        v = torch.randn(1, 16)

        with torch.no_grad():

            def compile_fx_wrapper(model_, example_inputs_):
                return compile_fx(model_, example_inputs_)

            def run(*ex, **kwargs):
                return mod(*ex, **kwargs)

            run = torch._dynamo.optimize(compile_fx_wrapper)(run)
            _, code = run_and_get_cpp_code(run, v)
            self.assertFalse("= as_strided(" in code)
            self.assertEqual(run(*v), mod(*v))

    def test_invalid_dropout_args(self):
        class MyModel(torch.nn.Module):
            def forward(self, x):
                x = x * 2
                x = torch.nn.functional.dropout(x, p=0.5)
                x = torch.relu(x)
                return x

        example_inputs = torch.tensor([[1, 2, 3], [4, 5, 6]])

        func = MyModel()
        jit_func = torch.compile(func)
        self.assertRaises(RuntimeError, lambda: func(example_inputs))
        self.assertRaises(RuntimeError, lambda: jit_func(example_inputs))

    @config.patch(inplace_buffers=True)
    def test_in_out_buffer(self):
        def fn(x, y):
            z = torch.matmul(x, y.transpose(-1, -2)) / 8.0
            return z

        inps = [torch.randn(1, 2, 8, 4), torch.randn(1, 2, 8, 4)]
        fn_opt = torch._dynamo.optimize("inductor")(fn)
        _, code = run_and_get_cpp_code(fn_opt, *inps)
        self.assertTrue("in_out_ptr" in code)
        self.assertEqual(fn_opt(*inps), fn(*inps))

    def test_eliminate_meaningless_copy(self):
        def fn(x1, x2):
            permute = torch.ops.aten.permute.default(x2, [0, 2, 1, 3])
            clone = torch.ops.aten.clone.default(
                permute, memory_format=torch.contiguous_format
            )
            view = torch.ops.aten.view.default(clone, [1024, -1, 32])
            bmm = torch.ops.aten.bmm.default(view, x1)
            permute = torch.ops.aten.permute.default(view, [0, 2, 1])
            return (bmm, permute)

        metrics.reset()
        self.common(
            fn,
            [
                rand_strided(
                    (1024, 32, 128), (4096, 1, 32), device="cpu", dtype=torch.float32
                ),
                rand_strided(
                    (64, 128, 16, 32),
                    (65536, 512, 32, 1),
                    device="cpu",
                    dtype=torch.float32,
                ),
            ],
        )
        self.assertEqual(metrics.generated_kernel_count, 1)

    def test_attention_size_mismatch(self):
        class Attention(torch.nn.Module):
            def __init__(self, hidden_size, num_heads):
                super().__init__()
                self.hidden_size = hidden_size
                self.num_heads = num_heads
                self.head_size = hidden_size // num_heads
                self.query = torch.nn.Linear(hidden_size, hidden_size)
                self.key = torch.nn.Linear(hidden_size, hidden_size)
                self.value = torch.nn.Linear(hidden_size, hidden_size)
                self.inv_scale = torch.nn.Parameter(
                    torch.Tensor([1 / self.head_size**0.5]), requires_grad=False
                )

            def forward(self, x):
                query = self.query(x)
                key = self.key(x)
                value = self.value(x)
                (batch_size, seq_len, hidden_size) = query.size()
                query = query.view(
                    batch_size, seq_len, self.num_heads, self.head_size
                ).permute(0, 2, 1, 3)
                key = key.view(
                    batch_size, seq_len, self.num_heads, self.head_size
                ).permute(0, 2, 3, 1)
                value = value.view(
                    batch_size, seq_len, self.num_heads, self.head_size
                ).permute(0, 2, 1, 3)
                attention_weights = (
                    torch.matmul(query, key).div(self.inv_scale).softmax(dim=-1)
                )
                output = torch.matmul(attention_weights, value)
                return output

        torch.manual_seed(123)
        hidden_size = 16
        num_heads = 1
        seq_len = 4
        batch_size = 1
        x = torch.randn(batch_size, seq_len, hidden_size)

        func = Attention(hidden_size, num_heads).to("cpu")

        with torch.no_grad():
            res1 = func(x)
            jit_func = torch.compile(func)
            res2 = jit_func(x)
        self.assertEqual(res1, res2)

    def test_scalar_mul_bfloat16(self):
        def f(x):
            return torch.ops.aten.mul.Tensor(x, 1.7015043497085571)

        metrics.reset()
        x = torch.randn(4, 5, dtype=torch.bfloat16)
        self.common(f, (x,))
        assert metrics.generated_cpp_vec_kernel_count == 1

    def test_bf16_zeros(self):
        def fn():
            x = torch.zeros(1, 1, 32, dtype=torch.bfloat16)
            return x

        self.common(fn, ())

    def test_select_tiliing_with_index_expr(self):
        def fn(x, y):
            x = torch.ops.aten.view.default(x, [8, 8, 8, 3136])
            x = torch.ops.aten.permute.default(x, [0, 1, 3, 2])
            y = torch.ops.aten.mul.Tensor(y, x)
            return torch.ops.aten.constant_pad_nd.default(y, [0, 0, 1, 0, 0, 0], 0.0)

        x = torch.randn(8, 64, 56, 56)
        y = torch.randn(8, 8, 3136, 8)
        self.common(fn, (x, y))

    @unittest.skipIf(not torch.backends.mkldnn.is_available(), "MKLDNN is not enabled")
    @patch("torch.cuda.is_available", lambda: False)
    @config.patch(freezing=True)
    def test_linear_with_no_default_contiguous_input(self):
        mod = torch.nn.Sequential(torch.nn.Linear(16, 16)).eval()
        temp = torch.randn(1, 16, 1, 1)
        v = torch.as_strided(temp, [1, 16], [0, 1], 0)
        self.assertTrue(v.is_contiguous())
        with torch.no_grad():
            self.common(
                mod,
                (v,),
            )
        if torch.ops.mkldnn._is_mkldnn_bf16_supported():
            mod = mod.to(torch.bfloat16)
            v = v.to(torch.bfloat16)
            with torch.no_grad():
                self.common(
                    mod,
                    (v,),
                )

    @patch("torch.cuda.is_available", lambda: False)
    @config.patch(freezing=True)
    def test_linear_with_reshape(self):
        class M(torch.nn.Module):
            def __init__(self):
                super().__init__()
                self.linear = torch.nn.Linear(16, 16, bias=False)

            def forward(self, x):
                x = self.linear(x)
                return x.view(4, 4, 4)

        mod = M().eval()
        v = torch.randn(4, 16)
        with torch.no_grad():
            torch._dynamo.reset()
            metrics.reset()
            self.common(
                mod,
                (v,),
            )
            assert metrics.generated_kernel_count == 0

    @config.patch(implicit_fallbacks=True)
    def test_aten_normal_dtype(self):
        for dtype in [torch.float64, torch.float16, None]:

            def fn():
                return torch.normal(2, 3, (10, 10), dtype=dtype, device="cpu")

            self.assertEqual(
                torch.compile(fn, backend="aot_eager_decomp_partition")().dtype,
                dtype if dtype else torch.float32,
            )
            self.assertEqual(
                torch.compile(fn, backend="inductor")().dtype,
                dtype if dtype else torch.float32,
            )

    def test_group_norm_vec(self):
        class M(torch.nn.Module):
            def __init__(self):
                super().__init__()
                self.group_norm = torch.nn.GroupNorm(32, 32)

            def forward(self, x):
                return self.group_norm(x)

        metrics.reset()
        mod = M().eval()
        x = torch.randn(2, 32, 32, 32)
        with torch.no_grad():
            self.common(mod, (x,))
            # 2 generated kernels (one for var_mean, the other for result)
            assert metrics.generated_cpp_vec_kernel_count == 2

    def test_int_div_vec(self):
        def fn(x, y, mode):
            return torch.div(x, y, rounding_mode=mode)

        x = torch.randint(1, 100, (32, 32))
        y = torch.randint(1, 100, (32, 32))
        for mode in [None, "trunc", "floor"]:
            with torch.no_grad():
                metrics.reset()
                self.common(fn, (x, y, mode))
                # TODO: support vectorization for int div
                assert metrics.generated_cpp_vec_kernel_count == 0

    def test_uint8_add(self):
        # https://github.com/pytorch/pytorch/issues/113016
        def fn(x, y):
            return torch.add(x, y).neg().to(torch.int32)

        x = torch.randint(0, 255, (3, 3), dtype=torch.uint8)
        y = torch.randint(0, 255, (3, 3), dtype=torch.uint8)
        self.common(fn, (x, y))

    def test_uint8_sub(self):
        # https://github.com/pytorch/pytorch/issues/113016
        def fn(x, y):
            return torch.sub(x, y).neg().to(torch.int32)

        x = torch.randint(0, 255, (3, 3), dtype=torch.uint8)
        y = torch.randint(0, 255, (3, 3), dtype=torch.uint8)
        self.common(fn, (x, y))

    def test_non_contiguous_reduction_store(self):
        # https://github.com/pytorch/pytorch/issues/113018
        class M(torch.nn.Module):
            def __init__(self):
                super().__init__()
                self.conv = torch.nn.Conv2d(39, 1, kernel_size=(1, 17), stride=(2, 2))

            def forward(self, x):
                return self.conv(x.max(3).values)

        m = M()
        x = torch.randn(1, 39, 1, 18, 17)
        self.common(m, (x,))

    def test_embedding_vec(self):
        class M(torch.nn.Module):
            def __init__(self):
                super().__init__()
                self.emb = torch.nn.Embedding(64, 128)

            def forward(self, idx, x):
                return self.emb(idx) + x

        idx = torch.randint(0, 64, (4, 32))
        x = torch.randn(4, 32, 128)
        m = M().eval()
        with torch.no_grad():
            metrics.reset()
            self.common(m, (idx, x))
            assert metrics.generated_cpp_vec_kernel_count == 1

<<<<<<< HEAD
    def test_concat_inner_vec(self):
        def fn(x, y):
            return F.relu(torch.cat([x, y], dim=1))

        x = torch.randn(32, 35)
        y = torch.randn(32, 120)
        metrics.reset()
        self.common(fn, (x, y))
        assert metrics.generated_cpp_vec_kernel_count == 1
=======
    def test_embedding_vec_bf16(self):
        class M(torch.nn.Module):
            def __init__(self):
                super().__init__()
                self.emb = torch.nn.Embedding(64, 128)

            def forward(self, idx, x):
                return self.emb(idx)

        idx = torch.randint(0, 64, (4, 32))
        x = torch.randn(4, 32, 128).to(torch.bfloat16)
        m = M().eval()
        with torch.no_grad():
            metrics.reset()
            self.common(m, (idx, x))
            assert metrics.generated_cpp_vec_kernel_count == 1

        # we are doing direct load/store, make sure we do not generate
        # redundant type casts
        m_opt = torch.compile(m)
        _, code = run_and_get_cpp_code(m_opt, idx, x)
        self.assertTrue("Vectorized" in code)
        self.assertTrue("cvt_lowp_fp_to_fp32" not in code)
        self.assertTrue("cvt_fp32_to_lowp_fp" not in code)
>>>>>>> 7135f5e9


if __name__ == "__main__":
    from torch._dynamo.test_case import run_tests
    from torch.testing._internal.inductor_utils import HAS_CPU

    if HAS_CPU and not IS_MACOS:
        run_tests(needs="filelock")<|MERGE_RESOLUTION|>--- conflicted
+++ resolved
@@ -2694,17 +2694,6 @@
             self.common(m, (idx, x))
             assert metrics.generated_cpp_vec_kernel_count == 1
 
-<<<<<<< HEAD
-    def test_concat_inner_vec(self):
-        def fn(x, y):
-            return F.relu(torch.cat([x, y], dim=1))
-
-        x = torch.randn(32, 35)
-        y = torch.randn(32, 120)
-        metrics.reset()
-        self.common(fn, (x, y))
-        assert metrics.generated_cpp_vec_kernel_count == 1
-=======
     def test_embedding_vec_bf16(self):
         class M(torch.nn.Module):
             def __init__(self):
@@ -2729,7 +2718,16 @@
         self.assertTrue("Vectorized" in code)
         self.assertTrue("cvt_lowp_fp_to_fp32" not in code)
         self.assertTrue("cvt_fp32_to_lowp_fp" not in code)
->>>>>>> 7135f5e9
+
+    def test_concat_inner_vec(self):
+        def fn(x, y):
+            return F.relu(torch.cat([x, y], dim=1))
+
+        x = torch.randn(32, 35)
+        y = torch.randn(32, 120)
+        metrics.reset()
+        self.common(fn, (x, y))
+        assert metrics.generated_cpp_vec_kernel_count == 1
 
 
 if __name__ == "__main__":
