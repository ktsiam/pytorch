# Owner(s): ["module: sparse"]

import torch
import itertools
import functools
import operator
import random
import unittest
from torch.testing import make_tensor
from torch.testing._internal.common_utils import TestCase, run_tests, skipIfRocm, do_test_dtypes, \
    load_tests, TEST_NUMPY, TEST_SCIPY, IS_WINDOWS, gradcheck, coalescedonoff, \
    DeterministicGuard, first_sample, TEST_WITH_CROSSREF, TEST_WITH_ROCM, skipIfTorchDynamo, \
    parametrize, subtest, is_coalesced_indices, suppress_warnings, instantiate_parametrized_tests, \
    skipIfCrossRef
from torch.testing._internal.common_cuda import TEST_CUDA
from numbers import Number
from typing import Dict, Any
from packaging import version
from torch.testing._internal.common_cuda import \
    (SM53OrLater, SM80OrLater)
from torch.testing._internal.common_device_type import \
    (instantiate_device_type_tests, ops, dtypes, dtypesIfCUDA, onlyCPU, onlyCUDA, precisionOverride,
     deviceCountAtLeast, OpDTypes, onlyNativeDeviceTypes)
from torch.testing._internal.common_methods_invocations import \
    (op_db, reduction_ops, sparse_unary_ufuncs, sparse_masked_reduction_ops, binary_ufuncs)
from torch.testing._internal.common_dtype import (
    all_types, all_types_and_complex, all_types_and_complex_and, floating_and_complex_types,
    floating_and_complex_types_and, integral_types, floating_types_and,
)
from torch.testing._internal.opinfo.definitions.sparse import validate_sample_input_sparse
from torch.testing._internal.opinfo.refs import (
    ElementwiseBinaryPythonRefInfo,
    ReductionPythonRefInfo
)

def _op_supports_any_sparse(op):
    return (op.supports_sparse
            or op.supports_sparse_csr
            or op.supports_sparse_csc
            or op.supports_sparse_bsr
            or op.supports_sparse_bsc)



reduction_ops_with_sparse_support = [
    op for op in reduction_ops if 'masked.' not in op.name and
    _op_supports_any_sparse(op) and not isinstance(op, ReductionPythonRefInfo)]

binary_ufuncs_with_sparse_support = [
    op for op in binary_ufuncs if _op_supports_any_sparse(op) and
    not isinstance(op, ElementwiseBinaryPythonRefInfo)]

like_fns_with_sparse_support = [op for op in op_db if _op_supports_any_sparse(op) and '_like' in op.name]

if TEST_SCIPY:
    import scipy.sparse

# load_tests from torch.testing._internal.common_utils is used to automatically filter tests for
# sharding on sandcastle. This line silences flake warnings
load_tests = load_tests

# batched grad doesn't support sparse
gradcheck = functools.partial(gradcheck, check_batched_grad=False)

CUSPARSE_SPMM_COMPLEX128_SUPPORTED = (
    IS_WINDOWS and torch.version.cuda and version.parse(torch.version.cuda) > version.parse("11.2")
) or (not IS_WINDOWS and not TEST_WITH_ROCM)

def all_sparse_layouts(test_name='layout', include_strided=False):
    return parametrize(test_name, [
        subtest(torch.strided, name='Strided'),
        subtest(torch.sparse_coo, name='SparseCOO'),
        subtest(torch.sparse_csr, name='SparseCSR'),
        subtest(torch.sparse_csc, name='SparseCSC'),
        subtest(torch.sparse_bsr, name='SparseBSR'),
        subtest(torch.sparse_bsc, name='SparseBSC'),
    ][(0 if include_strided else 1):])

def gradcheck_semantics(test_name='gradcheck'):
    gradcheck_sparse = functools.partial(gradcheck, masked=False)
    gradcheck_masked = functools.partial(gradcheck, masked=True)
    gradcheck_sparse.masked = False
    gradcheck_masked.masked = True
    return parametrize(test_name, [
        subtest(gradcheck_sparse, name='sparse'),
        subtest(gradcheck_masked, name='masked')])


class CrossRefSparseFakeMode(torch._subclasses.CrossRefFakeMode):
    def __init__(self):
        super().__init__(
            self.ignore_op, check_strides=False,
            check_aliasing=False,
        )  # TODO: enable stride/alias checking

    # empty_like excluded for now due to sparse complex
    # aten._to_dense.default this one is getting called with csc
    @staticmethod
    def ignore_op(func):
        return func in (
            torch.ops.aten.empty_like.default,
            torch.ops.aten.set_.source_Storage_storage_offset,
            torch.ops.aten.sspaddmm.out,
            torch.ops.aten._spdiags.default,
            torch.ops.aten._to_dense.default,
            torch.ops.aten.indices.default,
            torch.ops.aten._indices.default,
            torch.ops.aten.values.default,
            torch.ops.aten._values.default,
        )

class TestSparseLegacyAndDeprecation(TestCase):

    @skipIfTorchDynamo("TorchDynamo fails with unknown reason")
    def test_legacy_warnings(self):

        def f1():
            "torch.sparse.SparseTensor() is deprecated."\
                "  Please use torch.sparse_coo_tensor((0,), dtype=)"
            x_ref = torch.sparse_coo_tensor((0,), dtype=torch.float64)
            x = torch.sparse.DoubleTensor()
            self.assertEqual(x, x_ref)

        def f2():
            "torch.sparse.SparseTensor(cdata=x._cdata) is deprecated."\
                "  Please use torch.sparse_coo_tensor(x._indices(), x._values(), x.shape)"
            x_ref = torch.tensor([[1, 2], [3, 4]], dtype=torch.float64).to_sparse()
            x = torch.sparse.DoubleTensor(cdata=x_ref._cdata)
            y = torch.sparse_coo_tensor(x._indices(), x._values(), x.shape)
            self.assertEqual(x, x_ref)
            self.assertEqual(y, x_ref)

        def f3():
            "torch.sparse.SparseTensor(indices, values, *, device=) is deprecated."\
                "  Please use torch.sparse_coo_tensor(indices, values, dtype=, device=)"
            x_ref = torch.sparse_coo_tensor([[0, 0, 1, 1], [0, 1, 0, 1]], [1, 2, 3, 4], dtype=torch.float64)
            x = torch.sparse.DoubleTensor(torch.tensor([[0, 0, 1, 1], [0, 1, 0, 1]]),
                                          torch.tensor([1, 2, 3, 4], dtype=torch.float64))
            self.assertEqual(x, x_ref)

        def f4():
            "torch.sparse.SparseTensor(indices, values, shape, *, device=) is deprecated."\
                "  Please use torch.sparse_coo_tensor(indices, values, shape, dtype=, device=)"
            x_ref = torch.sparse_coo_tensor([[0, 0, 1, 1], [0, 1, 0, 1]], [1, 2, 3, 4], (2, 3), dtype=torch.float64)
            x = torch.sparse.DoubleTensor(torch.tensor([[0, 0, 1, 1], [0, 1, 0, 1]]),
                                          torch.tensor([1, 2, 3, 4], dtype=torch.float64), (2, 3))
            self.assertEqual(x, x_ref)

        def f5():
            "torch.sparse.SparseTensor(shape, *, device=) is deprecated."\
                "  Please use torch.sparse_coo_tensor(shape, dtype=, device=)"
            x_ref = torch.sparse_coo_tensor((2, 3), dtype=torch.float64)
            x = torch.sparse.DoubleTensor(2, 3)
            self.assertEqual(x, x_ref)

        for test_f in [f1, f2, f3, f4, f5]:

            with self.assertWarns(UserWarning, msg=test_f.__doc__) as cm:
                test_f()
                test_f()

            # Check warn-once:
            self.assertEqual(len(cm.warnings), 1)

    @parametrize('fast_mode', (True, False))
    def test_gradcheck_check_sparse_nnz(self, fast_mode):
        """Tests for deprecated check_sparse_nnz keyword argument of gradcheck.

        Deprecation steps:
        2.1: Specification of check_sparse_nnz triggers a warning.
        2.2: Specification of check_sparse_nnz triggers an
             exception. Remove all check_sparse_nnz usages from
             gradcheck and delete this test.
        """
        def fn(x, masked_grad):
            return x.to_dense(masked_grad=masked_grad)

        def test(x, masked_grad, masked, check_sparse_nnz):
            x = x.detach().clone().requires_grad_()
            torch.autograd.gradcheck(fn, (x, masked_grad), masked=masked, check_sparse_nnz=check_sparse_nnz, fast_mode=fast_mode)

        x = torch.tensor([[0, 2], [3, 4]], dtype=torch.float64).to_sparse()

        for masked_grad, masked, check_sparse_nnz in itertools.product(*[(True, False, None)] * 3):
            effective_masked_grad = True if masked_grad is None else masked_grad
            effective_check_sparse_nnz = False if check_sparse_nnz is None else check_sparse_nnz
            # For BC, the effective masked depends on the value of specified check_sparse_nnz:
            effective_masked = (check_sparse_nnz if check_sparse_nnz is not None else False) if masked is None else masked

            warn_using_check_sparse_nnz = self.assertWarns(
                UserWarning,
                msg=('Backwards compatibility: check_sparse_nnz is deprecated, it will be removed in a future version of PyTorch.'
                     f' Use masked={effective_check_sparse_nnz} instead.'))
            raise_on_non_equal_masked_and_check_sparse_nnz = self.assertRaisesRegex(
                ValueError,
                f"Expected specified check_sparse_nnz [(]={effective_check_sparse_nnz}[)]"
                f" to be equal to masked [(]={effective_masked}[)]")
            raise_jacobian_mismatch = self.assertRaisesRegex(RuntimeError, "Jacobian mismatch for output 0 with respect to input 0")

            def run_test():
                if effective_masked_grad != effective_masked and not fast_mode:
                    with raise_jacobian_mismatch:
                        test(x, masked_grad, masked, check_sparse_nnz)
                else:
                    test(x, masked_grad, masked, check_sparse_nnz)

            if masked != check_sparse_nnz and None not in {masked, check_sparse_nnz}:
                # the specified masked and check_sparse_nnz must match
                with warn_using_check_sparse_nnz:
                    with raise_on_non_equal_masked_and_check_sparse_nnz:
                        test(x, masked_grad, masked, check_sparse_nnz)
            elif check_sparse_nnz is not None:
                with warn_using_check_sparse_nnz:
                    run_test()
            else:
                self.assertNotWarn(run_test)

class TestSparseBase(TestCase):
    def run(self, result=None):
        if TEST_WITH_CROSSREF:
            with CrossRefSparseFakeMode():
                return super().run(result)
        else:
            return super().run(result)

class TestSparse(TestSparseBase):

    def setUp(self):
        TestCase.setUp(self)

        self.index_tensor = lambda *args, **kwargs: torch.tensor(*args, **kwargs, dtype=torch.int64)

        def sparse_empty_factory(*args, **kwargs):
            kwargs['layout'] = kwargs.get('layout', torch.sparse_coo)
            return torch.empty(*args, **kwargs)
        self.sparse_empty = sparse_empty_factory

        def sparse_tensor_factory(*args, **kwargs):
            return torch.sparse_coo_tensor(*args, **kwargs)
        self.sparse_tensor = sparse_tensor_factory

    def _gen_sparse(self, sparse_dim, nnz, with_size, dtype, device, coalesced):
        if isinstance(with_size, Number):
            with_size = [with_size] * sparse_dim

        x, i, v = self.genSparseTensor(with_size, sparse_dim, nnz, not coalesced, dtype=dtype, device=device)

        if not coalesced:
            self.assert_uncoalesced(x)

        return x, i, v

    def assert_uncoalesced(self, x):
        """
        Test if a CPU tensor is uncoalesced.  This is used to ensure
        correctness of the uncoalesced tensor generation algorithm.
        """
        assert not x.is_coalesced()
        existing_indices = set()
        for i in range(x._nnz()):
            index = str(x._indices()[:, i])
            if index in existing_indices:
                return True
            else:
                existing_indices.add(index)

    def randn(self, *args, **kwargs):
        """
        Variant of torch.randn that also works in the TEST_CUDA case.
        """
        # TODO: Put this in torch.cuda.randn
        return torch.empty(*args, **kwargs).normal_()

    @dtypes(torch.double)
    def test_print_coalesced(self, device, dtype):
        self._test_print(device, dtype, True)

    @dtypes(torch.double)
    def test_print_uncoalesced(self, device, dtype):
        self._test_print(device, dtype, False)

    def _test_print(self, device, dtype, coalesced):
        shape_sparse_dim_nnz = [
            ((), 0, 2),
            ((0,), 0, 10),
            ((2,), 0, 3),
            ((100, 3), 1, 3),
            ((100, 20, 3), 2, 0),
            ((10, 0, 3), 0, 3),
            ((10, 0, 3), 0, 0),
        ]
        printed = []
        for shape, sparse_dim, nnz in shape_sparse_dim_nnz:
            indices_shape = torch.Size((sparse_dim, nnz))
            values_shape = torch.Size((nnz,) + shape[sparse_dim:])
            printed.append(f"# shape: {torch.Size(shape)}")
            printed.append(f"# nnz: {nnz}")
            printed.append(f"# sparse_dim: {sparse_dim}")
            printed.append(f"# indices shape: {indices_shape}")
            printed.append(f"# values shape: {values_shape}")

            indices = torch.arange(indices_shape.numel(), dtype=self.index_tensor(0).dtype,
                                   device=device).view(indices_shape)
            for d in range(sparse_dim):
                indices[d].clamp_(max=(shape[d] - 1))  # make it valid index
            if not coalesced and indices.numel() > 0:
                indices[:, -1] = indices[:, 0]  # make it uncoalesced
            values_numel = values_shape.numel()
            values = torch.arange(values_numel, dtype=dtype,
                                  device=device).view(values_shape).div_(values_numel / 2.)
            sp_tensor = self.sparse_tensor(indices, values, shape, dtype=dtype, device=device)

            dtypes = [torch.int32]
            if values.dtype == torch.double:
                dtypes.append(torch.float)
            else:
                dtypes.append(torch.double)
            for dtype in dtypes:
                printed.append(f"########## {dtype} ##########")
                x = sp_tensor.detach().to(dtype)
                printed.append("# sparse tensor")
                printed.append(str(x))
                if x.dtype.is_floating_point:
                    printed.append("# after requires_grad_")
                    printed.append(str(x.requires_grad_()))
                    printed.append("# after addition")
                    printed.append(str(x + x))
                printed.append("# _indices")
                printed.append(str(x._indices()))
                printed.append("# _values")
                printed.append(str(x._values()))
            printed.append('')
        self.assertExpected('\n'.join(printed))

    @coalescedonoff
    @dtypes(torch.double, torch.cdouble)
    def test_basic(self, device, dtype, coalesced):
        def test_shape(sparse_dims, nnz, with_size):
            if isinstance(with_size, Number):
                with_size = [with_size] * sparse_dims
            x, i, v = self._gen_sparse(sparse_dims, nnz, with_size, dtype, device, coalesced)
            self.assertEqual(i, x._indices())
            self.assertEqual(v, x._values())
            self.assertEqual(x.ndimension(), len(with_size))
            self.assertEqual(x.coalesce()._nnz(), nnz if x.is_coalesced() else nnz // 2)
            self.assertEqual(list(x.size()), with_size)

            # Test .indices() and .values()
            if not coalesced:
                with self.assertRaisesRegex(RuntimeError, "Cannot get indices on an uncoalesced tensor"):
                    x.indices()
                with self.assertRaisesRegex(RuntimeError, "Cannot get values on an uncoalesced tensor"):
                    x.values()
            else:
                self.assertEqual(x.indices(), x._indices())
                self.assertEqual(x.values(), x._values())

        test_shape(3, 10, 100)
        test_shape(3, 10, [100, 100, 100])
        test_shape(3, 10, [100, 100, 100, 5, 5, 5, 0])
        test_shape(3, 0, [0, 0, 100, 5, 5, 5, 0])

        # Make sure that coalesce handles duplicate indices correctly
        i = self.index_tensor([[9, 0, 0, 0, 8, 1, 1, 1, 2, 7, 2, 2, 3, 4, 6, 9]], device=device)
        v = torch.tensor([[idx**2, idx] for idx in range(i.size(1))], dtype=dtype, device=device)
        x = self.sparse_tensor(i, v, torch.Size([10, 2]), dtype=dtype, device=device)
        self.assertEqual(x.coalesce()._nnz(), 9)

    @coalescedonoff
    @dtypes(torch.double, torch.cdouble, torch.bfloat16)
    @precisionOverride({torch.bfloat16: 1e-2})
    @skipIfTorchDynamo("https://github.com/pytorch/torchdynamo/issues/1991")
    def test_coalesce(self, device, dtype, coalesced):

        def _test_coalesce(t):
            tc = t.coalesce()
            self.assertEqual(tc.to_dense(), t.to_dense())
            self.assertTrue(tc.is_coalesced())
            # Our code below doesn't work when nnz is 0, because
            # then it's a 0D tensor, not a 2D tensor.
            if t._nnz() == 0:
                self.assertEqual(t._indices(), tc._indices())
                self.assertEqual(t._values(), tc._values())
                return tc

            value_map: Dict[Any, Any] = {}
            for idx, val in zip(t._indices().t(), t._values()):
                idx_tup = tuple(idx.tolist())
                if idx_tup in value_map:
                    value_map[idx_tup] += val
                else:
                    value_map[idx_tup] = val.clone() if isinstance(val, torch.Tensor) else val

            new_indices = sorted(value_map.keys())
            _new_values = [value_map[idx] for idx in new_indices]
            if t._values().ndimension() < 2:
                new_values = t._values().new(_new_values)
            else:
                new_values = torch.stack(_new_values)

            new_indices = t._indices().new(new_indices).t()
            tg = t.new(new_indices, new_values, t.size())

            self.assertEqual(tc._indices(), tg._indices())
            self.assertEqual(tc._values(), tg._values())

            if t.is_coalesced():
                self.assertEqual(tc._indices(), t._indices())
                self.assertEqual(tc._values(), t._values())

        for empty_i, empty_v, empty_nnz in itertools.product([True, False], repeat=3):
            sparse_size = [] if empty_i else [2, 1]
            dense_size = [1, 0, 2] if empty_v else [1, 2]
            nnz = 0 if empty_nnz else 5

            t, _, _ = self._gen_sparse(len(sparse_size), nnz, sparse_size + dense_size, dtype, device, coalesced)
            _test_coalesce(t)  # this tests correctness

    @dtypes(torch.double)
    @skipIfTorchDynamo("https://github.com/pytorch/pytorch/issues/89395")
    def test_coalesce_reference_cycle(self, device, dtype):
        # Test coalesce doesn't create autograd graph cycles (gh-52253)

        # Sanity check that the helper class works as expected
        t = torch.rand(2)
        t_ref = torch._C._WeakTensorRef(t)
        self.assertFalse(t_ref.expired())

        del t
        self.assertTrue(t_ref.expired())

        def test_sparse_sum():
            i = torch.tensor([[0], [4]], dtype=torch.long, device=device)
            v = torch.tensor([[[-0.4567, -1.8797, 0.0380, 1.4316]]],
                             dtype=dtype, device=device)
            S = torch.sparse_coo_tensor(i, v)
            S = S.coalesce()
            S.requires_grad_(True)
            S2 = S.coalesce()
            self.assertTrue(S2.is_coalesced())
            return torch._C._WeakTensorRef(S2)

        ref = test_sparse_sum()
        self.assertTrue(ref.expired())

    @dtypes(torch.double)
    def test_ctor_large_sizes(self, device, dtype):
        # Test that integer overflow is detected when computing numel
        # of a sparse tensor with large dimensions (gh-57416). Notice
        # that numel is computed internally when constructing a
        # tensor, hence the overflow may appear during the tensor
        # construction step.
        N = 100000
        indices = torch.tensor([[N, N - 1]] * 4, dtype=torch.int64, device=device)
        values = torch.tensor([1, 2], dtype=dtype, device=device)
        self.assertRaises(RuntimeError,
                          lambda: torch.sparse_coo_tensor(
                              indices, values, (N + 1,) * 4, device=device))

    @dtypes(torch.double, torch.cdouble)
    def test_ctor_size_checks(self, device, dtype):
        indices = self.index_tensor([
            [0, 0, 0],
            [0, 3, 0],
            [0, 0, 0],
            [0, 0, 0],
        ], device=device)
        values = torch.tensor([2, 1, 3, 4], dtype=dtype, device=device)

        # indices inconsistent with size
        self.assertRaises(
            RuntimeError,
            lambda: self.sparse_tensor(indices, values, torch.Size([2, 1, 1])))

        # values inconsistent with size
        values = torch.tensor([
            [2, 1, 2, 1],
            [1, 0, 5, 2],
        ], dtype=dtype, device=device)
        self.assertRaises(
            RuntimeError,
            lambda: self.sparse_tensor(indices, values, torch.Size([2, 4, 2, 1])))

    @coalescedonoff
    @dtypes(torch.double)
    def test_ctor_is_coalesced_with_gradcheck(self, device, dtype, coalesced):
        for sparse_size, nnz in (((3, 3), 5), ((2, 3, 1, 5), 11)):
            t, _, _ = self._gen_sparse(len(sparse_size), nnz, sparse_size, dtype, device, coalesced)
            self.assertEqual(t.is_coalesced(), coalesced)

            def func(indices, values, shape, is_coalesced):
                s = torch.sparse_coo_tensor(indices, values, shape, check_invariants=True, is_coalesced=is_coalesced)
                self.assertEqual(s.is_coalesced(), is_coalesced)
                return s.to_dense(masked_grad=False)

            if coalesced:
                torch.autograd.gradcheck(func, (t._indices(), t._values().requires_grad_(True), t.shape, False))
                torch.autograd.gradcheck(func, (t._indices(), t._values().requires_grad_(True), t.shape, True))
            else:
                torch.autograd.gradcheck(func, (t._indices(), t._values().requires_grad_(True), t.shape, False))
                with self.assertRaisesRegex(RuntimeError,
                                            "cannot set is_coalesced to true if indices correspond to uncoalesced COO tensor"):
                    torch.autograd.gradcheck(func, (t._indices(), t._values().requires_grad_(True), t.shape, True))

    @dtypes(*floating_and_complex_types_and(torch.float16, torch.bfloat16))
    @unittest.skipIf(TEST_WITH_CROSSREF, "generator unsupport triggers assertion error")
    @gradcheck_semantics()
    def test_to_dense_with_gradcheck(self, device, dtype, gradcheck):

        def test_tensor(x, res):
            x.to_dense()  # Tests triple to_dense for memory corruption
            x.to_dense()
            x.to_dense()
            dense_x = x.to_dense()
            safe_dense_x = self.safeToDense(x)
            dense_x = dense_x.to(res.dtype)
            safe_dense_x = safe_dense_x.to(res.dtype)
            self.assertEqual(res, dense_x)
            self.assertEqual(res, safe_dense_x)

            # Only run autograd test for float64
            if x.dtype != torch.float64:
                return

            def fn(x):
                return x.to_dense(masked_grad=gradcheck.masked)
            x.requires_grad_(True)
            gradcheck(fn, (x,))

        for value_type in [torch.double, torch.cdouble]:
            i = self.index_tensor([
                [0, 1, 2, 2],
                [0, 0, 0, 3],
                [0, 0, 1, 4],
            ], device=device)
            # we don't have to_dense for half types on CPU because it is implemented
            # with a slower add_ operation
            v = torch.tensor([2, 1, 3, 4], dtype=dtype, device=device)
            x = self.sparse_tensor(i, v, torch.Size([3, 4, 5]), dtype=value_type, device=device)
            res = torch.tensor([
                [[2, 0, 0, 0, 0],
                 [0, 0, 0, 0, 0],
                 [0, 0, 0, 0, 0],
                 [0, 0, 0, 0, 0]],
                [[1, 0, 0, 0, 0],
                 [0, 0, 0, 0, 0],
                 [0, 0, 0, 0, 0],
                 [0, 0, 0, 0, 0]],
                [[0, 3, 0, 0, 0],
                 [0, 0, 0, 0, 0],
                 [0, 0, 0, 0, 0],
                 [0, 0, 0, 0, 4]],
            ], dtype=dtype, device=device)

            test_tensor(x, res)
            test_tensor(res, res)

            i = self.index_tensor([
                [0, 1, 2, 2],
                [0, 0, 0, 3],
                [0, 0, 1, 4],
            ], device=device)
            v = torch.empty(4, 0, dtype=dtype, device=device)
            x = self.sparse_tensor(i, v, torch.Size([3, 4, 5, 0]), dtype=value_type, device=device)
            res = torch.empty((3, 4, 5, 0), dtype=dtype, device=device)
            test_tensor(x, res)

    @coalescedonoff
    @dtypes(torch.float16, torch.bfloat16, torch.float64, torch.int, torch.cfloat, torch.cdouble)
    def test_to_sparse(self, device, dtype, coalesced):
        shape = [5, 2, 10, 4]
        max_nnz = 1
        for value_type in [torch.double, torch.cdouble]:
            for dim, dim_sz in enumerate(shape, 1):
                max_nnz *= dim_sz
                rnnz = torch.randint(2, max_nnz, (1,)).item()
                for nnz in [0, 1, rnnz]:
                    expected, _, _ = self._gen_sparse(dim, nnz, shape, dtype=value_type, device=device,
                                                      coalesced=coalesced)
                    expected = expected.to(dtype)

                    d = expected.to_dense()
                    result = d.to_sparse(dim)
                    self.assertEqual(d, result.to_dense())
                    self.assertEqual(expected.size(), result.size())
                    self.assertEqual(dim, result.sparse_dim())

    @dtypes(torch.double, torch.cdouble)
    def test_sparse_bool(self, device, dtype):
        a = torch.tensor([True, False], dtype=dtype, device=device).to(torch.bool)
        b = a.to_sparse().to_dense()
        self.assertEqual(a, b)

    @skipIfTorchDynamo("https://github.com/pytorch/pytorch/issues/108667")
    @dtypes(torch.double, torch.cdouble)
    def test_scalar(self, device, dtype):
        # tensor with value
        a = self.sparse_tensor(self.index_tensor([], device=device).unsqueeze(1), 12.3, [], dtype=dtype, device=device)
        self.assertEqual(1, a._values().numel())
        self.assertEqual(a, a.clone())
        a_coalesced = a.coalesce()
        self.assertTrue(a_coalesced.is_coalesced())
        self.assertEqual(torch.tensor(12.3, dtype=dtype, device=device), a.to_dense())
        self.assertEqual(a, a.to_dense().to_sparse())

        # tensor with multiple values
        a = self.sparse_tensor(self.index_tensor([], device=device).unsqueeze(1).expand(0, 2),
                               [12.3, 12.3], [], dtype=dtype, device=device)
        self.assertEqual(2, a._values().numel())
        self.assertEqual(a, a.clone())
        a_coalesced = a.coalesce()
        self.assertTrue(a_coalesced.is_coalesced())
        self.assertEqual(torch.tensor(12.3 * 2, dtype=dtype, device=device), a.to_dense())
        self.assertEqual(a.coalesce(), a.coalesce().to_dense().to_sparse())

        # tensor without value
        a = self.sparse_empty((), dtype=dtype, device=device)
        self.assertEqual(0, a._values().numel())
        self.assertEqual(a, a.clone())
        a_coalesced = a.coalesce()
        self.assertTrue(a_coalesced.is_coalesced())
        self.assertEqual(torch.tensor(0, dtype=dtype, device=device), a.to_dense())
        self.assertEqual(a, a.to_dense().to_sparse())

    @dtypes(torch.double, torch.cdouble)
    def test_shared(self, device, dtype):
        i = self.index_tensor([[2]], device=device)
        v = torch.tensor([5], dtype=dtype, device=device)
        x = self.sparse_tensor(i, v, torch.Size([3]))
        v[0] = 6
        self.assertEqual(torch.tensor([0, 0, 6], dtype=dtype, device=device), self.safeToDense(x))
        i[0][0] = 0
        self.assertEqual(torch.tensor([6, 0, 0], dtype=dtype, device=device), self.safeToDense(x))

        i = self.index_tensor([[2]], device=device)
        v = torch.empty((1, 0), dtype=dtype, device=device)
        x = self.sparse_tensor(i, v, torch.Size([3, 0]))
        i[0][0] = 0
        self.assertEqual(torch.empty((3, 0), dtype=dtype, device=device), self.safeToDense(x))

    @dtypes(torch.double, torch.cdouble)
    @unittest.skipIf(TEST_WITH_CROSSREF, "generator unsupport triggers assertion error")
    @gradcheck_semantics()
    def test_to_dense_hybrid(self, device, dtype, gradcheck):

        def test_tensor(x, res):
            x.to_dense()  # Tests double to_dense for memory corruption
            x.to_dense()
            x.to_dense()
            self.assertEqual(res, x.to_dense())
            self.assertEqual(res, self.safeToDense(x))

            def fn(x):
                return x.to_dense(masked_grad=gradcheck.masked)
            x.requires_grad_(True)
            gradcheck(fn, (x,))

        i = self.index_tensor([
            [0, 1, 2, 2],
            [0, 0, 0, 3],
        ], device=device)
        v = torch.tensor([[2, 3], [1, 2], [3, 4], [4, 5]], dtype=dtype, device=device)
        x = self.sparse_tensor(i, v, torch.Size([3, 4, 2]))
        res = torch.tensor([
            [[2, 3],
             [0, 0],
             [0, 0],
             [0, 0]],
            [[1, 2],
             [0, 0],
             [0, 0],
             [0, 0]],
            [[3, 4],
             [0, 0],
             [0, 0],
             [4, 5]],
        ], dtype=dtype, device=device)
        test_tensor(x, res)

        i = self.index_tensor([
            [0, 1, 2, 2],
            [0, 0, 0, 3],
        ], device=device)
        v = torch.empty((4, 2, 0), dtype=dtype, device=device)
        x = self.sparse_tensor(i, v, torch.Size([3, 4, 2, 0]))
        res = torch.empty((3, 4, 2, 0), dtype=dtype, device=device)
        test_tensor(x, res)

    @dtypes(torch.double, torch.cdouble)
    def test_contig(self, device, dtype):
        def test_tensor(x, exp_i, exp_v):
            x = x.coalesce()
            self.assertEqual(exp_i, x._indices())
            self.assertEqual(exp_v, x._values())

        i = self.index_tensor([
            [1, 0, 35, 14, 39, 6, 71, 66, 40, 27],
            [92, 31, 62, 50, 22, 65, 89, 74, 56, 34],
        ], device=device)
        v = torch.tensor([1, 2, 3, 4, 5, 6, 7, 8, 9, 10], dtype=dtype, device=device)
        x = self.sparse_tensor(i, v, torch.Size([100, 100]))
        exp_i = self.index_tensor([
            [0, 1, 6, 14, 27, 35, 39, 40, 66, 71],
            [31, 92, 65, 50, 34, 62, 22, 56, 74, 89],
        ], device=device)
        exp_v = torch.tensor([2, 1, 6, 4, 10, 3, 5, 9, 8, 7], dtype=dtype, device=device)
        test_tensor(x, exp_i, exp_v)

        i = self.index_tensor([
            [2, 0, 2, 1],
            [0, 0, 3, 0],
            [1, 0, 4, 0],
        ], device=device)
        v = torch.tensor([3, 2, 4, 1], dtype=dtype, device=device)
        x = self.sparse_tensor(i, v, torch.Size([3, 4, 5]))
        exp_i = self.index_tensor([
            [0, 1, 2, 2],
            [0, 0, 0, 3],
            [0, 0, 1, 4],
        ], device=device)
        exp_v = torch.tensor([2, 1, 3, 4], dtype=dtype, device=device)
        test_tensor(x, exp_i, exp_v)

        i = self.index_tensor([
            [2, 0, 2, 1],
            [0, 0, 3, 0],
            [1, 0, 4, 0],
        ], device=device)
        v = torch.empty([4, 0], dtype=dtype, device=device)
        x = self.sparse_tensor(i, v, torch.Size([3, 4, 5, 0]))
        exp_i = self.index_tensor([
            [0, 1, 2, 2],
            [0, 0, 0, 3],
            [0, 0, 1, 4],
        ], device=device)
        exp_v = torch.empty([4, 0], dtype=dtype, device=device)
        test_tensor(x, exp_i, exp_v)

        # Duplicate indices
        i = self.index_tensor([
            [0, 0, 2, 0],
            [0, 0, 3, 0],
            [0, 0, 4, 0],
        ], device=device)
        v = torch.tensor([3, 2, 4, 1], dtype=dtype, device=device)
        x = self.sparse_tensor(i, v, torch.Size([3, 4, 5]))
        exp_i = self.index_tensor([
            [0, 2],
            [0, 3],
            [0, 4],
        ], device=device)
        exp_v = torch.tensor([6, 4], dtype=dtype, device=device)
        test_tensor(x, exp_i, exp_v)

        i = self.index_tensor([
            [0, 0, 2, 0],
            [0, 0, 3, 0],
            [0, 0, 4, 0],
        ], device=device)
        v = torch.empty([4, 0], dtype=dtype, device=device)
        x = self.sparse_tensor(i, v, torch.Size([3, 4, 5, 0]))
        exp_i = self.index_tensor([
            [0, 2],
            [0, 3],
            [0, 4],
        ], device=device)
        exp_v = torch.empty([2, 0], dtype=dtype, device=device)
        test_tensor(x, exp_i, exp_v)

    @dtypes(torch.double, torch.cdouble)
    def test_contig_hybrid(self, device, dtype):
        def test_tensor(x, exp_i, exp_v):
            x = x.coalesce()
            self.assertEqual(exp_i, x._indices())
            self.assertEqual(exp_v, x._values())

        i = self.index_tensor([
            [1, 0, 35, 14, 39, 6, 71, 66, 40, 27],
            [92, 31, 62, 50, 22, 65, 89, 74, 56, 34],
        ], device=device)
        v = torch.tensor([
            [1, 2], [2, 3], [3, 4], [4, 5], [5, 6],
            [6, 7], [7, 8], [8, 9], [9, 10], [10, 11],
        ], dtype=dtype, device=device)
        x = self.sparse_tensor(i, v, torch.Size([100, 100, 2]))
        exp_i = self.index_tensor([
            [0, 1, 6, 14, 27, 35, 39, 40, 66, 71],
            [31, 92, 65, 50, 34, 62, 22, 56, 74, 89],
        ], device=device)
        exp_v = torch.tensor([
            [2, 3], [1, 2], [6, 7], [4, 5], [10, 11],
            [3, 4], [5, 6], [9, 10], [8, 9], [7, 8],
        ], dtype=dtype, device=device)
        test_tensor(x, exp_i, exp_v)

        i = self.index_tensor([
            [2, 0, 2, 1],
            [0, 0, 3, 0],
            [1, 0, 4, 0],
        ], device=device)
        v = torch.tensor([[3, 3, 3], [2, 2, 2], [4, 4, 4], [1, 1, 1]], dtype=dtype, device=device)
        x = self.sparse_tensor(i, v, torch.Size([3, 4, 5, 3]))
        exp_i = self.index_tensor([
            [0, 1, 2, 2],
            [0, 0, 0, 3],
            [0, 0, 1, 4],
        ], device=device)
        exp_v = torch.tensor([[2, 2, 2], [1, 1, 1], [3, 3, 3], [4, 4, 4]], dtype=dtype, device=device)
        test_tensor(x, exp_i, exp_v)

        i = self.index_tensor([
            [2, 0, 2, 1],
            [0, 0, 3, 0],
            [1, 0, 4, 0],
        ], device=device)
        v = torch.empty([4, 3, 0], dtype=dtype, device=device)
        x = self.sparse_tensor(i, v, torch.Size([3, 4, 5, 3, 0]))
        exp_i = self.index_tensor([
            [0, 1, 2, 2],
            [0, 0, 0, 3],
            [0, 0, 1, 4],
        ], device=device)
        exp_v = torch.empty([4, 3, 0], dtype=dtype, device=device)
        test_tensor(x, exp_i, exp_v)

        # Duplicate indices
        i = self.index_tensor([
            [0, 0, 2, 0],
            [0, 0, 3, 0],
            [0, 0, 4, 0],
        ], device=device)
        v = torch.tensor([[3, 2, 3], [2, 1, 1], [4, 3, 4], [1, 1, 1]], dtype=dtype, device=device)
        x = self.sparse_tensor(i, v, torch.Size([3, 4, 5, 3]))
        exp_i = self.index_tensor([
            [0, 2],
            [0, 3],
            [0, 4],
        ], device=device)
        exp_v = torch.tensor([[6, 4, 5], [4, 3, 4]], dtype=dtype, device=device)
        test_tensor(x, exp_i, exp_v)

        i = self.index_tensor([
            [0, 0, 2, 0],
            [0, 0, 3, 0],
            [0, 0, 4, 0],
        ], device=device)
        v = torch.empty([4, 3, 0], dtype=dtype, device=device)
        x = self.sparse_tensor(i, v, torch.Size([3, 4, 5, 3, 0]))
        exp_i = self.index_tensor([
            [0, 2],
            [0, 3],
            [0, 4],
        ], device=device)
        exp_v = torch.empty([2, 3, 0], dtype=dtype, device=device)
        test_tensor(x, exp_i, exp_v)

    @coalescedonoff
    @dtypes(torch.double, torch.cdouble)
    def test_clone(self, device, dtype, coalesced):
        def test_shape(sparse_dims, nnz, with_size):
            x = self._gen_sparse(sparse_dims, nnz, with_size, dtype, device, coalesced)[0]
            if not coalesced:
                self.assertFalse(x.is_coalesced())
                y = x.clone()
                self.assertFalse(y.is_coalesced())
            x = x.coalesce()
            self.assertTrue(x.is_coalesced())
            y = x.clone()
            self.assertTrue(y.is_coalesced())

        test_shape(4, 20, 5)
        test_shape(3, 10, [100, 100, 100, 5, 5, 5, 0])
        test_shape(3, 0, [0, 0, 100, 5, 5, 5, 0])

    @coalescedonoff
    @dtypes(torch.double, torch.cdouble, torch.bfloat16)
    @precisionOverride({torch.bfloat16: 2e-2})
    def test_Sparse_to_Sparse_copy_(self, device, dtype, coalesced):
        # This is for testing torch.copy_(SparseTensor, SparseTensor)
        sparse_dims = 3
        nnz = 10
        sizes = [2, 3, 4, 5]  # hybrid sparse
        x1, _, _ = self._gen_sparse(sparse_dims, nnz, sizes, dtype, device, coalesced)
        x2, _, _ = self._gen_sparse(sparse_dims, nnz + 10, sizes, dtype, device, coalesced)

        # test copy
        x2_dense = x2.to_dense()
        x1.copy_(x2)
        self.assertEqual(x2_dense, x1.to_dense())

        # test type conversion (when x1.copy_(x2), x1.dtype should stay the same)
        x1 = x1.to(torch.float32)

        x2 = x2.to(torch.float16)
        x1_dtype = x1.dtype
        x1.copy_(x2)
        self.assertEqual(x1_dtype, x1.dtype)

        x2 = x2.to(torch.float64)
        x1_dtype = x1.dtype
        x1.copy_(x2)
        self.assertEqual(x1_dtype, x1.dtype)

        # test no broadcast
        self.assertRaises(RuntimeError, lambda: x1.copy_(x2.narrow_copy(0, 0, 1)))

        # test raise error on copy_() between dense and sparse Tensors
        self.assertRaises(RuntimeError, lambda: x1.copy_(torch.randn(5, 5)))

        # test autograd
        x1, _, _ = self._gen_sparse(sparse_dims, nnz, sizes, dtype, device, coalesced)
        x2, _, _ = self._gen_sparse(sparse_dims, nnz + 10, sizes, dtype, device, coalesced)
        x2.requires_grad_(True)
        x1.copy_(x2)
        y = x1 * 2
        x2_clone = x2.clone()
        y.backward(x2_clone)
        expected_grad = x2_clone * 2
        self.assertEqual(expected_grad.to_dense(), x2.grad.to_dense())
        self.assertEqual(None, x1.grad)

    @coalescedonoff
    @unittest.skipIf(torch.cuda.device_count() < 2, "no multi-GPU")
    @dtypes(torch.double, torch.cdouble)
    def test_Sparse_to_Sparse_copy_multi_gpu(self, device, dtype, coalesced):
        # This is for testing torch.copy_(SparseTensor, SparseTensor) across GPU devices
        sparse_dims = 3
        nnz = 10
        sizes = [2, 3, 4, 5]  # hybrid sparse
        x1, _, _ = self._gen_sparse(sparse_dims, nnz, sizes, dtype, device, coalesced)
        x2, _, _ = self._gen_sparse(sparse_dims, nnz + 10, sizes, dtype, device, coalesced)
        x1 = x1.to('cuda:0')

        def test_cross_device(x1, x2):
            x1_device = x1.device
            x1.copy_(x2)
            self.assertEqual(x2.to('cuda:0').to_dense(), x1.to_dense())
            self.assertEqual(x1_device, x1.device)

        test_cross_device(x1, x2.to('cuda:1'))  # test across gpu devices
        test_cross_device(x1, x2.to('cpu'))  # test between cpu and gpu

        # test autograd
        x2 = x2.to('cuda:1')
        x2.requires_grad_(True)
        x1.copy_(x2)
        y = x1 * 2
        x2_clone = x2.clone().to('cuda:0')
        y.backward(x2_clone)
        expected_grad = x2_clone * 2
        self.assertEqual(expected_grad.to_dense(), x2.grad.to('cuda:0').to_dense())
        self.assertEqual(None, x1.grad)

    @onlyCUDA
    def test_cuda_empty(self, device):
        def test_tensor(x):
            y = x.to(device)
            self.assertEqual(x.sparse_dim(), y.sparse_dim())
            self.assertEqual(x.dense_dim(), y.dense_dim())
            x = y.cpu()
            self.assertEqual(y.sparse_dim(), x.sparse_dim())
            self.assertEqual(y.dense_dim(), x.dense_dim())

        x = torch.sparse_coo_tensor((2, 3, 4), dtype=torch.float32)
        test_tensor(x)

        x = torch.sparse_coo_tensor((2, 3, 4), dtype=torch.float16)
        test_tensor(x)

        x = torch.sparse_coo_tensor((2, 3, 4), dtype=torch.float16)
        test_tensor(x)

        x = torch.sparse_coo_tensor((2, 3, 4, 0), dtype=torch.float32)
        test_tensor(x)

    @coalescedonoff
    @dtypes(torch.double, torch.cdouble)
    def test_transpose(self, device, dtype, coalesced):
        def test_shape(sparse_dims, nnz, with_size):
            x = self._gen_sparse(sparse_dims, nnz, with_size, dtype, device, coalesced)[0]
            y = self.safeToDense(x)

            for i, j in itertools.combinations(range(4), 2):
                x = x.transpose_(i, j)
                y = y.transpose(i, j)
                self.assertEqual(self.safeToDense(x), y)

                x = x.transpose(i, j)
                y = y.transpose(i, j)
                self.assertEqual(self.safeToDense(x), y)

        test_shape(4, 6, 3)
        test_shape(4, 3, [7, 7, 7, 3, 3, 3, 0])
        test_shape(4, 0, [0, 0, 7, 3, 3, 3, 0])

    @coalescedonoff
    @dtypes(torch.double, torch.cdouble)
    @unittest.skipIf(TEST_WITH_CROSSREF, "generator unsupport triggers assertion error")
    @gradcheck_semantics()
    def test_permute(self, device, dtype, coalesced, gradcheck):
        # trivial checks
        s = torch.rand(3, 3, 3, device=device, dtype=dtype).to_sparse()
        with self.assertRaisesRegex(RuntimeError, "does not match the length"):
            s.permute(dims=(1, 0))
        with self.assertRaisesRegex(RuntimeError, "duplicate dims"):
            s.permute(dims=(1, 1, 1))

        def test_shape(sparse_dims, nnz, with_size):
            ndim = len(with_size)
            valid_sparse_dims = torch.arange(-ndim, -ndim + sparse_dims)
            valid_dense_dims = torch.arange(-ndim + sparse_dims, 0)

            for dims in itertools.permutations(range(-ndim, 0)):
                s = self._gen_sparse(sparse_dims, nnz, with_size, dtype, device, coalesced)[0]
                d = self.safeToDense(s)

                dims_sparse, _ = torch.tensor(dims[:sparse_dims]).sort()
                dims_dense, _ = torch.tensor(dims[sparse_dims:]).sort()

                if (valid_sparse_dims == dims_sparse).all() and (valid_dense_dims == dims_dense).all():
                    # if valid permutation, test for correctness
                    s_permuted = s.permute(dims)
                    self.assertEqual(s_permuted, d.permute(dims))

                    # if s is coalesced, and perm does not touch 0-dim,
                    # the result has to be coalesced as well
                    if dims[0] == 0:
                        self.assertEqual(s_permuted.is_coalesced(), s.is_coalesced())
                    else:
                        self.assertFalse(s_permuted.is_coalesced())

                    gradcheck(lambda t: t.permute(dims).to_dense(masked_grad=gradcheck.masked), s.requires_grad_())
                else:
                    # otherwise check if exception is thrown
                    fail_message = "transpositions between sparse and dense dimensions are not allowed"
                    with self.assertRaisesRegex(RuntimeError, fail_message):
                        s.permute(dims)

        test_shape(2, 3, [2, 3, 4, 5])
        test_shape(2, 3, [2, 2, 0])
        # if nnz=0, it is not true that t == t.to_dense().to_sparse()
        # unless t.sparse_dim == t.dim (i.e. t is not hybrid)
        test_shape(3, 0, [0, 0, 2])

    @coalescedonoff
    @onlyCPU
    @dtypes(torch.double)
    def test_coalesce_transpose_mm(self, device, dtype, coalesced):
        def test_shape(di, dj, dk, nnz):
            x, _, _ = self._gen_sparse(2, nnz, [dj, di], dtype, device, coalesced)
            y = torch.randn(dj, dk, dtype=dtype, device=device)

            x_coalesced = x.coalesce()
            self.assertTrue(x_coalesced.is_coalesced())

            x_coalesced_t = x_coalesced.t()
            # Transpose is `colasced`-preserving if the indices tensor is empty.
            self.assertEqual(x_coalesced_t.is_coalesced(), di * nnz == 0)

            res = torch.mm(x_coalesced_t, y)
            expected = torch.mm(self.safeToDense(x_coalesced_t), y)
            self.assertEqual(res, expected)

        test_shape(10, 20, 30, 20)
        test_shape(0, 20, 30, 0)
        test_shape(10, 0, 30, 0)
        test_shape(10, 20, 0, 0)
        test_shape(10, 20, 0, 20)

    @skipIfTorchDynamo("https://github.com/pytorch/torchdynamo/issues/1166")
    @dtypes(torch.double, torch.cdouble)
    def test_t_empty(self, device, dtype):
        def test_in_place(x):
            shape_original = x.shape
            x.t_()
            self.assertEqual(torch.Size([shape_original[1], shape_original[0]]), x.size())
            self.assertEqual(0, x._indices().numel())
            self.assertEqual(0, x._values().numel())
            self.assertEqual(x.sparse_dim(), 2)
            self.assertEqual(x.dense_dim(), 0)

        def test_not_in_place(x):
            shape_original = x.shape
            y = x.t()
            self.assertEqual(torch.Size([shape_original[1], shape_original[0]]), y.size())
            self.assertEqual(0, y._indices().numel())
            self.assertEqual(0, y._values().numel())
            self.assertEqual(x.sparse_dim(), 2)
            self.assertEqual(x.dense_dim(), 0)

        x = self.sparse_empty(2, 3, dtype=dtype, device=device)
        test_in_place(x)
        test_not_in_place(x)

        x = self.sparse_empty(2, 0, dtype=dtype, device=device)
        test_in_place(x)
        test_not_in_place(x)

    @coalescedonoff
    @dtypes(torch.double, torch.cdouble)
    def test_add_zeros(self, device, dtype, coalesced):
        def test_shape(sparse_dims, nnz, sizes):
            x, _, _ = self._gen_sparse(sparse_dims, nnz, sizes, dtype, device, coalesced)
            zeros = torch.sparse_coo_tensor(sizes, device=x.device)
            r1 = zeros + x
            r2 = x + zeros
            self.assertEqual(r1, x)
            self.assertEqual(r2, x)

        test_shape(1, 20, [1])
        test_shape(4, 20, [3, 17, 19, 5])
        test_shape(2, 20, [3, 17, 19, 5])
        test_shape(2, 20, [3, 17, 19, 0])

    @dtypes(torch.double, torch.cdouble)
    def test_add_sub_nnz(self, device, dtype):
        # nnz should not grow unbounded (gh-34964)
        x = torch.randn(10, dtype=dtype, device=device).to_sparse()
        x.add_(x)
        x.add_(x)
        self.assertLessEqual(x._nnz(), 10)

        x.sub_(2 * x)
        x.sub_(2 * x)
        self.assertLessEqual(x._nnz(), 10)

    @coalescedonoff
    @dtypes(torch.double, torch.cdouble)
    def test_cat(self, device, dtype, coalesced):
        # shapes: list of tuples (sparse_dims, nnz, sizes)
        def test_shapes(shapes, dim, fail_message=None):
            inputs = [self._gen_sparse(shape[0], shape[1], shape[2], dtype, device, coalesced)[0]
                      for shape in shapes]
            if fail_message:
                with self.assertRaisesRegex(RuntimeError, fail_message):
                    torch.cat(inputs, dim)
            else:
                result = torch.cat(inputs, dim)
                dense_result = torch.cat([t.to_dense() for t in inputs], dim)
                self.assertEqual(dense_result, result.to_dense())

        test_shapes(
            [(3, 10, [2, 3, 4]), (3, 10, [2, 1, 4]), (3, 10, [2, 4, 4])], 1)

        # mismatched sizes
        test_shapes([(3, 10, [2, 3, 4]), (3, 10, [2, 1, 4])], 0,
                    "All tensors must have the same shape: \\[2, 3, 4].*\\[2, 1, 4]")
        # hybrid sparse/dense
        test_shapes(
            [(2, 10, [2, 3, 4]), (2, 10, [2, 1, 4]), (2, 10, [2, 4, 4])], 1)
        # cat along dense dim
        test_shapes([(2, 10, [2, 3, 4]), (2, 10, [2, 3, 7])], 2)
        test_shapes([(1, 10, [2, 3, 4]), (1, 10, [2, 3, 4])], 1)
        test_shapes([(1, 10, [2, 3, 4]), (1, 10, [2, 3, 4])], 2)
        # mismatched dimensions
        test_shapes([(2, 10, [2, 3, 4]), (3, 10, [2, 3, 4])], 0,
                    "All tensors must have the same.*2, 1, but tensor at position 1 has 3, 0.")
        # wrapped dimension
        test_shapes(
            [(3, 10, [2, 3, 4]), (3, 10, [2, 1, 4]), (3, 10, [2, 4, 4])], -2)

        # sparse with dense
        sp = self._gen_sparse(3, 10, [2, 3, 4], dtype, device, coalesced)[0]
        dn = sp.to_dense()
        with self.assertRaisesRegex(RuntimeError,
                                    "Concatenating sparse tensors, but a dense tensor was found at position 1."):
            torch.cat((sp, dn))

    @coalescedonoff
    @dtypes(torch.double, torch.cdouble)
    def test_unsqueeze(self, device, dtype, coalesced):
        def test_shape(sparse_dims, nnz, sizes, unsqueeze_dim, fail_message=None):
            x, _, _ = self._gen_sparse(sparse_dims, nnz, sizes, dtype, device, coalesced)
            if fail_message:
                with self.assertRaisesRegex(IndexError, fail_message):
                    torch.unsqueeze(x, unsqueeze_dim)
            else:
                result = torch.unsqueeze(x, unsqueeze_dim)
                dense_result = torch.unsqueeze(x.to_dense(), unsqueeze_dim)
                self.assertEqual(dense_result, result.to_dense())

        # basic case
        test_shape(3, 10, [5, 7, 11], 0)

        # hybrid sparse/dense, unsqueeze along sparse dim
        test_shape(3, 10, [5, 7, 11, 13, 17], 0)
        test_shape(3, 10, [5, 7, 11, 13, 17], 3)

        # unsqueeze along dense dimensions
        test_shape(3, 10, [5, 7, 11, 13, 17], 4)
        test_shape(3, 10, [5, 7, 11, 13, 17], 5)

        # wrapped dimensions
        test_shape(3, 10, [5, 7, 11, 13, 17], -1)
        test_shape(3, 10, [5, 7, 11, 13, 17], -6)

        # bounds
        test_shape(3, 10, [5, 7, 11, 13, 17], -7, "Dimension out of range")
        test_shape(3, 10, [5, 7, 11, 13, 17], 6, "Dimension out of range")

    @coalescedonoff
    @dtypes(torch.double, torch.cdouble)
    def test_select(self, device, dtype, coalesced):
        def test_shape(sparse_dims, nnz, sizes, select_dim, select_index, fail_message=None):
            x, _, _ = self._gen_sparse(sparse_dims, nnz, sizes, dtype, device, coalesced)
            if fail_message:
                with self.assertRaisesRegex(IndexError, fail_message):
                    torch.select(x, select_dim, select_index)
            else:
                result = torch.select(x, select_dim, select_index)
                if result.is_sparse:
                    result = result.to_dense()
                dense_result = torch.select(x.to_dense(), select_dim, select_index)
                self.assertEqual(dense_result, result)


        sizes = [5, 7, 11, 13, 17]
        # hybrid sparse/dense, select sparse dim, result is dense
        for i in range(sizes[0]):
            test_shape(1, 10, sizes, 0, i)
        test_shape(1, 10, sizes, 0, sizes[0] + 1, r'select[(][)][:] index \d out of range.*')

        # hybrid sparse/dense, select sparse dim, result is sparse
        for d in range(3):
            for i in range(sizes[d]):
                test_shape(3, 10, sizes, d, i)

        # hybrid sparse/dense, select dense dim, result is sparse
        for d in range(1, 3):
            for i in range(sizes[d]):
                test_shape(1, 10, sizes, d, i)

    @dtypes(*integral_types())
    def test_select_no_type_promotion(self, device, dtype):
        # see https://github.com/pytorch/pytorch/issues/82150
        idx = torch.tensor([[0, 0, 0, 1, 1, 1], [0, 0, 0, 1, 1, 1]])
        val = torch.ones(6, dtype=dtype)
        s = torch.sparse_coo_tensor(idx, val, size=(3, 3))

        for t in (s, s * torch.tensor(0, dtype=dtype)):
            # empty checks
            self.assertEqual(t.dtype, t[2].dtype)
            self.assertEqual(t.dtype, t[0, 1].dtype)
            # sum should not promote
            self.assertEqual(t.dtype, t[0, 0].dtype)
            self.assertEqual(t.dtype, t[1, 1].dtype)

    @coalescedonoff
    @dtypes(torch.double, torch.cdouble)
    def test_index_select(self, device, dtype, coalesced):
        def test_shape(sparse_dims, nnz, sizes, select_dim, select_index, fail_message=None):
            if isinstance(select_index, int):
                select_index = [select_index]
            if isinstance(select_index, list):
                select_index = torch.tensor(select_index, device=device, dtype=torch.long)
            x, _, _ = self._gen_sparse(sparse_dims, nnz, sizes, dtype, device, coalesced)
            if fail_message:
                with self.assertRaisesRegex(IndexError, fail_message):
                    torch.index_select(x, select_dim, select_index)
            else:
                result = torch.index_select(x, select_dim, select_index)
                if result.is_sparse:
                    result = result.to_dense()
                dense_result = torch.index_select(x.to_dense(), select_dim, select_index)
                self.assertEqual(dense_result, result)

        sizes = [5, 7, 11, 13, 17]
        for d in range(len(sizes)):
            for index in [0, sizes[d] - 1, [0, sizes[d] // 2, sizes[d] - 1]]:
                test_shape(1, 10, sizes, d, index)
                test_shape(len(sizes) // 2, 10, sizes, d, index)
                test_shape(len(sizes), 10, sizes, d, index)

    def _test_index_select_exhaustive_index(self, sizes, dims, device, dtype, coalesced):
        t = make_tensor(sizes, dtype=dtype, device=device)
        t_sparse = t.to_sparse().coalesce() if coalesced else t.to_sparse()
        t_small_sparse, _, _ = self._gen_sparse(len(sizes), 2, sizes, dtype, device, coalesced)
        t_small = t_small_sparse.to_dense()
        for d in dims:
            # NOTE: indices are negative
            idx_dim_d_range = list(range(-sizes[d], 0))
            for idx_len in range(sizes[d], sizes[d] + 1):
                # creates all possible valid indices into dim d of lenght idx_len
                for idx in itertools.product(*itertools.repeat(idx_dim_d_range, idx_len)):
                    t_idx = torch.tensor(idx, dtype=torch.long, device=device)

                    # NOTE: index_select for dense does not support negative indices,
                    # hence + sizes[d]. See https://github.com/pytorch/pytorch/issues/76347

                    # tests the nnz > sizes[d] branch
                    dense_result = t.index_select(d, t_idx + sizes[d])
                    sparse_result = t_sparse.index_select(d, t_idx)
                    self.assertEqual(dense_result, sparse_result)

                    # tests the nnz <= sizes[d] branch
                    small_dense_result = t_small.index_select(d, t_idx + sizes[d])
                    small_sparse_result = t_small_sparse.index_select(d, t_idx)
                    self.assertEqual(small_dense_result, small_sparse_result)

    @coalescedonoff
    @dtypes(torch.double, torch.cdouble)
    def test_index_select_exhaustive_index_small(self, device, dtype, coalesced):
        # will trigger brute-force algo
        self._test_index_select_exhaustive_index((3, 3, 4), range(3), device, dtype, coalesced)

    @coalescedonoff
    @dtypes(torch.double, torch.cdouble)
    def test_index_select_exhaustive_index_large(self, device, dtype, coalesced):
        # will trigger more sophisticated algos
        self._test_index_select_exhaustive_index((100, 50, 3, 3), (2, 3), device, dtype, coalesced)

    @coalescedonoff
    @dtypes(torch.double, torch.cdouble)
    def test_index_select_empty_and_non_contiguous_index(self, device, dtype, coalesced):
        # empty index
        idx_empty = torch.tensor([], dtype=torch.long, device=device)
        t = make_tensor((5, 5), dtype=dtype, device=device)
        res_dense = t.index_select(0, idx_empty)
        res_sparse = t.to_sparse().index_select(0, idx_empty)
        self.assertEqual(res_dense, res_sparse)

        # non-contigous index
        idx = torch.randint(low=0, high=5, size=(10, 2), device=device)[:, 0]

        def run_test(sizes):
            # case nnz > size[d]
            t = make_tensor(sizes, dtype=dtype, device=device)
            res_dense = t.index_select(0, idx)
            res_sparse = t.to_sparse().index_select(0, idx)
            self.assertEqual(res_dense, res_sparse)

            # case nnz <= size[d]
            t_small_sparse, _, _ = self._gen_sparse(len(sizes), 2, sizes, dtype, device, coalesced)
            res_sparse = t_small_sparse.index_select(0, idx)
            res_dense = t_small_sparse.to_dense().index_select(0, idx)
            self.assertEqual(res_dense, res_sparse)

        # brute-force
        run_test((10, 10))
        # more sophisticated algos
        run_test((10, 100, 100))

    @onlyCPU
    @coalescedonoff
    @dtypes(torch.double, torch.cdouble)
    def test_index_select_parallelization(self, device, dtype, coalesced):
        """
        Test with sizes that will trigger parallelization (i.e. with sizes
        that are >= at::internal::GRAIN_SIZE)
        """
        def run_test(nnz, size):
            t_sparse, _, _ = self._gen_sparse(1, nnz, (size,), dtype, device, coalesced)
            t_dense = t_sparse.to_dense()

            # idx_small to (sort) and (binary) search into t_sparse
            idx_small = torch.randint(size, (nnz // 2,), device=device)
            # idx_large to (sort) and (binary) search into idx_large
            # NOTE: when coalesced=True, the (binary) search will be
            # done over t_sparse anyway, as it is already sorted.
            idx_large = torch.randint(size, (nnz * 2,), device=device)
            for idx in (idx_small, idx_large):
                res_dense = t_dense.index_select(0, idx)
                res_sparse = t_sparse.index_select(0, idx)
                self.assertEqual(res_dense, res_sparse)

        # NOTE: GRAIN_SIZE = 32768
        # case nnz <= size[d]
        tlen = 70000  # > 2 * GRAIN_SIZE
        run_test(tlen, tlen)

        # case nnz > size[d]
        run_test(tlen, tlen // 2)

    @onlyCPU
    @coalescedonoff
    @dtypes(torch.double, torch.cdouble)
    def test_mm(self, device, dtype, coalesced):
        def test_shape(di, dj, dk, nnz):
            x, _, _ = self._gen_sparse(2, nnz, [di, dj], dtype, device, coalesced)
            t = torch.randn(di, dk, dtype=dtype, device=device)
            y = torch.randn(dj, dk, dtype=dtype, device=device)
            alpha = random.random()
            beta = random.random()

            res = torch.addmm(t, x, y, beta=beta, alpha=alpha)
            expected = torch.addmm(t, self.safeToDense(x), y, beta=beta, alpha=alpha)
            self.assertEqual(res, expected)

            res = torch.addmm(t, x, y)
            expected = torch.addmm(t, self.safeToDense(x), y)
            self.assertEqual(res, expected)

            res = torch.mm(x, y)
            expected = torch.mm(self.safeToDense(x), y)
            self.assertEqual(res, expected)

        test_shape(10, 100, 100, 20)
        test_shape(100, 1000, 200, 20)
        test_shape(64, 10000, 300, 20)
        test_shape(0, 100, 100, 0)
        test_shape(10, 0, 100, 0)
        test_shape(10, 100, 0, 0)
        test_shape(10, 100, 0, 20)

    @unittest.skipIf(
        IS_WINDOWS and TEST_CUDA,
        "bmm sparse-dense CUDA is not yet supported in Windows, at least up to CUDA 10.1"
    )
    @coalescedonoff
    @dtypes(torch.double)
    def test_bmm(self, device, dtype, coalesced):
        def test_shape(num_mats, dim_i, dim_j, dim_k, nnz):
            a_list = []
            b_list = []
            for mat_idx in range(num_mats):
                a_mat = self._gen_sparse(2, nnz, [dim_i, dim_j], dtype, device, coalesced)[0]
                b_mat = torch.randn([dim_j, dim_k], dtype=dtype, device=device)
                a_list.append(a_mat)
                b_list.append(b_mat)

            a = torch.stack(a_list)
            b = torch.stack(b_list)
            ab = a.bmm(b)

            # Compare each matrix against result from mm()
            for mat_idx in range(num_mats):
                a_mat = a_list[mat_idx]
                b_mat = b_list[mat_idx]
                ab_mat_bmm = ab[mat_idx]
                ab_mat_mm = a_mat.mm(b_mat)
                self.assertEqual(ab_mat_bmm, ab_mat_mm)

        test_shape(10, 10, 100, 99, 20)
        test_shape(10, 100, 1000, 200, 20)
        test_shape(10, 64, 10000, 300, 20)
        test_shape(10, 0, 100, 99, 0)
        test_shape(10, 10, 0, 100, 0)
        test_shape(10, 10, 100, 0, 0)
        test_shape(10, 10, 100, 0, 20)
        test_shape(10, 10, 100, 0, 20)

        a = torch.rand([10, 23, 32], dtype=dtype, device=device)
        a[3] = torch.zeros(23, 32, dtype=dtype, device=device)
        a[6] = torch.zeros(23, 32, dtype=dtype, device=device)
        a = a.to_sparse()
        b = torch.rand([10, 32, 10], dtype=dtype, device=device)
        b[4] = torch.zeros(32, 10, dtype=dtype, device=device)
        b[6] = torch.zeros(32, 10, dtype=dtype, device=device)
        ab = a.bmm(b)
        for mat_idx in range(ab.size(0)):
            ab_mat = ab[mat_idx]
            ab_mat_check = a[mat_idx].mm(b[mat_idx])
            self.assertEqual(ab_mat, ab_mat_check)

        ab_traspose_check = b.transpose(1, 2).to_sparse().bmm(
            a.transpose(1, 2).to_dense()
        ).transpose(1, 2)
        self.assertEqual(ab, ab_traspose_check)

    @onlyCUDA
    @coalescedonoff
    @dtypes(torch.double)
    @unittest.skipIf(
        IS_WINDOWS,
        "bmm sparse-dense CUDA is not yet supported in Windows, at least up to CUDA 10.1"
    )
    def test_bmm_deterministic(self, device, dtype, coalesced):
        def test_shape(num_mats, dim_i, dim_j, dim_k, nnz):
            a_list = []
            b_list = []
            for mat_idx in range(num_mats):
                a_list.append(self._gen_sparse(2, nnz, [dim_i, dim_j], dtype, device, coalesced)[0])
                b_list.append(torch.randn([dim_j, dim_k], dtype=dtype, device=device))

            a = torch.stack(a_list).cuda()
            b = torch.stack(b_list).cuda()
            with DeterministicGuard(torch.are_deterministic_algorithms_enabled()):
                torch.use_deterministic_algorithms(False)
                ab_nondeterministic = torch.bmm(a, b)
                torch.use_deterministic_algorithms(True)
                ab_deterministic = torch.bmm(a, b)
            diff_abs = (ab_deterministic - ab_nondeterministic).abs()
            diff_rel = diff_abs / ab_deterministic.abs()
            diff_rel[torch.isnan(diff_rel)] = 0

            # deterministic and non-deterministic results should either be
            # equal or within a small relative difference
            equal_abs_or_rel = diff_abs.eq(0).logical_or(diff_rel.lt(0.001))
            self.assertTrue(equal_abs_or_rel.all())

        test_shape(10, 10, 100, 99, 20)
        test_shape(10, 100, 1000, 200, 20)
        test_shape(10, 64, 10000, 300, 20)
        test_shape(10, 0, 100, 99, 0)
        test_shape(10, 10, 0, 100, 0)
        test_shape(10, 10, 100, 0, 0)
        test_shape(10, 10, 100, 0, 20)
        test_shape(10, 10, 100, 0, 20)

    @onlyCUDA
    @unittest.skipIf(
        not IS_WINDOWS or not TEST_WITH_ROCM,
        "this test ensures bmm sparse-dense CUDA gives an error when run on Windows with CUDA < 11.0"
    )
    @dtypes(torch.double)
    def test_bmm_windows_error(self, device, dtype):
        a = torch.rand(2, 2, 2, dtype=dtype).to_sparse().cuda()
        b = torch.rand(2, 2, 2, dtype=dtype).cuda()
        with self.assertRaisesRegex(
                RuntimeError,
                "bmm sparse-dense CUDA is not supported on Windows with cuda before 11.0"):
            ab = a.bmm(b)

    @onlyCPU
    @coalescedonoff
    @dtypes(torch.double, torch.cdouble)
    def test_saddmm(self, device, dtype, coalesced):
        def test_shape(di, dj, dk, nnz):
            x = self._gen_sparse(2, nnz, [di, dj], dtype, device, coalesced)[0]
            t = self._gen_sparse(2, nnz, [di, dk], dtype, device, coalesced)[0]
            y = torch.randn(dj, dk, dtype=dtype, device=device)
            alpha = random.random()
            beta = random.random()

            res = torch.saddmm(t, x, y, beta=beta, alpha=alpha)
            expected = torch.addmm(self.safeToDense(t), self.safeToDense(x), y, beta=beta, alpha=alpha)
            self.assertEqual(self.safeToDense(res), expected)

            res = torch.saddmm(t, x, y)
            expected = torch.addmm(self.safeToDense(t), self.safeToDense(x), y)
            self.assertEqual(self.safeToDense(res), expected)

            res = torch.smm(x, y)
            expected = torch.mm(self.safeToDense(x), y)
            self.assertEqual(self.safeToDense(res), expected)

        test_shape(7, 5, 3, 20)
        test_shape(1000, 100, 100, 20)
        test_shape(3000, 64, 300, 20)
        test_shape(0, 100, 100, 0)
        test_shape(1000, 0, 100, 0)
        test_shape(1000, 100, 0, 0)

    @onlyCPU
    @coalescedonoff
    # adding a graph break before self.assertFalse(weight._indices().is_contiguous())
    # makes the test pass so some existent sparse related bug
    @skipIfTorchDynamo("skip")
    @dtypes(torch.double, torch.cdouble)
    def test_sspaddmm(self, device, dtype, coalesced):

        def test_shape(di, dj, dk, nnz):
            x = self._gen_sparse(2, nnz, [di, dj], dtype, device, coalesced)[0]
            t = self._gen_sparse(2, nnz, [di, dk], dtype, device, coalesced)[0]
            y = torch.randn(dj, dk, dtype=dtype, device=device)
            alpha = random.random()
            beta = random.random()

            res = t.sspaddmm(x, y, beta=beta, alpha=alpha)
            expected = torch.addmm(self.safeToDense(t), self.safeToDense(x), y, beta=beta, alpha=alpha)
            self.assertEqual(self.safeToDense(res), expected)

            res = t.sspaddmm(x, y)
            expected = torch.addmm(self.safeToDense(t), self.safeToDense(x), y)
            self.assertEqual(self.safeToDense(res), expected)

        test_shape(7, 5, 3, 20)
        test_shape(1000, 100, 100, 20)
        test_shape(3000, 64, 300, 20)
        test_shape(0, 100, 100, 0)
        test_shape(1000, 0, 100, 0)
        test_shape(1000, 100, 0, 0)

        # Test code from issue https://github.com/pytorch/pytorch/issues/45113
        batch_size, input_size, hidden_size = 5, 3, 7

        # Create coalesced sparse tensor with non-contiguous indices
        weight = torch.randn(hidden_size, input_size, dtype=dtype, device=device).to_sparse()
        self.assertTrue(weight.is_coalesced())
        non_contig_indices = weight.indices().mT.contiguous().mT
        weight = torch.sparse_coo_tensor(
            indices=non_contig_indices, values=weight.values(), size=weight.shape)
        weight._coalesced_(True)
        self.assertFalse(weight._indices().is_contiguous())
        # Create un/coalesced sparse tensor
        bias = torch.randn((hidden_size, 1), dtype=dtype, device=device).to_sparse()
        bias = torch.cat([bias] * batch_size, dim=1)

        if coalesced:
            bias = bias.coalesce()

        x = torch.randn(input_size, batch_size, dtype=dtype, device=device)
        res = bias.sspaddmm(weight, x)

        true_result = (bias.to_dense() + torch.matmul(weight.to_dense(), x)).to_sparse()
        self.assertEqual(self.safeToDense(res), self.safeToDense(true_result))

    @unittest.skipIf(TEST_WITH_CROSSREF, "generator unsupport triggers assertion error")
    @coalescedonoff
    @dtypes(torch.double, torch.cdouble, torch.bfloat16)
    def test_sparse_addmm(self, device, dtype, coalesced):
        if dtype is torch.bfloat16:
            # RuntimeError: "addmm_sparse_dense" not implemented for 'BFloat16'
            self.skipTest('See https://github.com/pytorch/pytorch/issues/73145')

        def test_shape(m, n, p, nnz, broadcast, alpha_beta=None):
            if alpha_beta is None:
                alpha = random.random()
                beta = random.random()
            else:
                alpha, beta = alpha_beta
            if broadcast:
                D1 = make_tensor((), dtype=dtype, device=device, requires_grad=True)
            else:
                D1 = make_tensor([n, p], dtype=dtype, device=device, requires_grad=True)
            D2 = make_tensor([m, p], dtype=dtype, device=device, requires_grad=True)
            S = self._gen_sparse(2, nnz, [n, m], dtype, device, coalesced)[0]
            S_dense = S.to_dense().requires_grad_(True)
            S.requires_grad_(True)
            Y = torch.sparse.addmm(D1, S, D2, beta=beta, alpha=alpha)
            Y_dense = torch.addmm(D1, S_dense, D2, beta=beta, alpha=alpha)
            self.assertEqual(Y, Y_dense)

            def fn(S, D1, D2, beta=beta, alpha=alpha):
                return torch.sparse.addmm(D1, S, D2, beta=beta, alpha=alpha)
            gradcheck(fn, (S, D1, D2), masked=True)

        test_shape(7, 8, 9, 20, False, None)
        test_shape(7, 8, 9, 20, True, None)
        test_shape(7, 8, 9, 20, False, (1, 0))
        test_shape(7, 8, 9, 20, True, (1, 0))
        test_shape(7, 8, 9, 20, False, (1, 1))
        test_shape(7, 8, 9, 20, True, (1, 1))

    @coalescedonoff
    @dtypes(torch.double)
    @unittest.skipIf(TEST_WITH_CROSSREF, "generator unsupport triggers assertion error")
    def test_sparse_mm(self, device, dtype, coalesced):
        def test_shape(d1, d2, d3, nnz, transposed):
            if transposed:
                D = torch.randn(d3, d2, dtype=dtype,
                                device=device).t_().requires_grad_(True)
            else:
                D = torch.randn(d2, d3, dtype=dtype, device=device).requires_grad_(True)
            S = self._gen_sparse(2, nnz, [d1, d2], dtype, device, coalesced)[0]
            S_dense = S.to_dense().requires_grad_(True)
            S.requires_grad_(True)
            self.assertEqual(torch.sparse.mm(S, D), torch.mm(S_dense, D))

            def fn(S, D):
                return torch.sparse.mm(S, D)
            gradcheck(fn, (S, D), masked=True)

        test_shape(7, 8, 9, 20, False)
        test_shape(7, 8, 9, 20, True)

    @coalescedonoff
    @dtypes(torch.double)
    @unittest.skipIf(TEST_WITH_CROSSREF, "generator unsupport triggers assertion error")
    @gradcheck_semantics()
    def test_sparse_mul(self, device, dtype, coalesced, gradcheck):
        # https://github.com/pytorch/pytorch/issues/79914
        a = torch.tensor([[0., 1]], dtype=dtype, device=device).to_sparse().requires_grad_(True)
        b = torch.tensor([[0., 1]], dtype=dtype, device=device).to_sparse().requires_grad_(True)
        gradcheck(lambda x, y: torch.sparse.sum(x * y).to_dense(masked_grad=gradcheck.masked), [a, b])

        def test_shape(sparse_dims, nnz, with_shape):
            a = self._gen_sparse(sparse_dims, nnz, with_shape, dtype, device, coalesced)[0].requires_grad_(True)
            b = self._gen_sparse(sparse_dims, nnz, with_shape, dtype, device, coalesced)[0].requires_grad_(True)

            self.assertEqual((a * b).to_dense(), a.to_dense() * b.to_dense(), masked=True)
            gradcheck(lambda x, y: (x * y).to_dense(), [a, b])
            # Issues with 0-dim indices/values
            gradcheck(lambda x, y: torch.sparse.sum(x * y).to_dense(), [a, b], masked=True)

        # TODO: Re-enable these
        # test_shape(2, 3, [2, 3, 4, 5])
        # test_shape(2, 3, [2, 2, 0])

    @coalescedonoff
    @dtypes(torch.double)
    def test_dsmm(self, device, dtype, coalesced):
        def test_shape(di, dj, dk, nnz):
            x = self._gen_sparse(2, nnz, [di, dj], dtype, device, coalesced)[0]
            y = self.randn(dj, dk, dtype=dtype, device=device)

            res = torch.dsmm(x, y)
            expected = torch.mm(self.safeToDense(x), y)
            self.assertEqual(res, expected)

        test_shape(7, 5, 3, 20)
        test_shape(1000, 100, 100, 20)
        test_shape(3000, 64, 300, 20)
        test_shape(0, 100, 100, 0)
        test_shape(1000, 0, 100, 0)
        test_shape(1000, 100, 0, 0)
        test_shape(1000, 100, 0, 20)

    @coalescedonoff
    @dtypes(torch.double)
    def test_hsmm(self, device, dtype, coalesced):
        def test_shape(di, dj, dk, nnz):
            x = self._gen_sparse(2, nnz, [di, dj], dtype, device, coalesced)[0]
            y = self.randn(dj, dk, dtype=dtype, device=device)

            res = torch.hsmm(x, y)
            expected = torch.mm(self.safeToDense(x), y)
            self.assertEqual(res.to_dense(), expected)

        test_shape(7, 5, 3, 20)
        test_shape(1000, 100, 100, 20)
        test_shape(3000, 64, 300, 20)
        test_shape(0, 100, 100, 0)
        test_shape(1000, 0, 100, 0)
        test_shape(1000, 100, 0, 0)
        test_shape(1000, 100, 0, 20)

    @coalescedonoff
    @dtypes(torch.double)
    def test_spadd(self, device, dtype, coalesced):

        def _test_spadd_shape(nnz, shape_i, shape_v=None):
            shape = shape_i + (shape_v or [])
            x, _, _ = self._gen_sparse(len(shape_i), nnz, shape, dtype, device, coalesced)
            y = self.randn(*shape, dtype=dtype, device=device)
            r = random.random()

            res = torch.add(y, x, alpha=r)
            expected = y + r * self.safeToDense(x)

            self.assertEqual(res, expected)

            # Non contiguous dense tensor
            s = list(shape)
            s[0] = shape[-1]
            s[-1] = shape[0]
            y = self.randn(*s, dtype=dtype, device=device)
            y.transpose_(0, len(s) - 1)
            r = random.random()

            res = torch.add(y, x, alpha=r)
            expected = y + r * self.safeToDense(x)

            self.assertEqual(res, expected)

            x, i, v = self._gen_sparse(len(shape_i), nnz, shape, dtype, device, coalesced)
            nnz = i.size(1)

            # Non contiguous sparse indices tensor
            x_ = self.sparse_tensor(i[:, ::2], v[:(nnz + 1) // 2], x.shape, dtype=dtype, device=device)
            res = torch.add(y, x_, alpha=r)
            expected = y + r * self.safeToDense(x_)
            self.assertEqual(res, expected)

            # Non contiguous sparse values tensor

            x_ = self.sparse_tensor(i[:, :(nnz + 1) // 2], v[::2], x.shape, dtype=dtype, device=device)
            res = torch.add(y, x_, alpha=r)
            expected = y + r * self.safeToDense(x_)
            self.assertEqual(res, expected)

            # Non contiguous sparse indices and values tensors
            x_ = self.sparse_tensor(i[:, 1::2], v[1::2], x.shape, dtype=dtype, device=device)
            res = torch.add(y, x_, alpha=r)
            expected = y + r * self.safeToDense(x_)
            self.assertEqual(res, expected)

        def _test_spadd():
            _test_spadd_shape(10, [5, 6])
            _test_spadd_shape(10, [10, 10, 10])
            _test_spadd_shape(10, [50, 30, 20])
            _test_spadd_shape(10, [5, 5, 5, 5, 5, 5])
            _test_spadd_shape(0, [0, 30, 20])
            _test_spadd_shape(0, [50, 0, 20])
            _test_spadd_shape(0, [50, 30, 0])

        def _test_spadd_hybrid():
            _test_spadd_shape(10, [5, 6], [2, 3])
            _test_spadd_shape(10, [10, 10, 10], [3])
            _test_spadd_shape(10, [50, 30, 20], [2])
            _test_spadd_shape(10, [5, 5, 5, 5, 5, 5], [2])
            _test_spadd_shape(0, [0, 30, 20], [2, 0])
            _test_spadd_shape(0, [50, 0, 20], [2, 0])
            _test_spadd_shape(0, [50, 30, 0], [2, 0])
            _test_spadd_shape(10, [50, 30, 20], [2, 0])

        _test_spadd()
        _test_spadd_hybrid()

    @coalescedonoff
    @dtypes(torch.float)
    def test_sparse_add_out_bfloat16(self, device, dtype, coalesced):
        # fp32
        x, _, _ = self._gen_sparse(3, 5, 10, dtype, device, coalesced)
        y, _, _ = self._gen_sparse(3, 5, 10, dtype, device, coalesced)
        res_fp32 = torch.add(x, y)

        # bfloat16
        x = x.bfloat16()
        y = y.bfloat16()
        res_bf16 = torch.add(x, y)
        res_bf16 = res_bf16.float()  # to compare with reference
        self.assertEqual(res_fp32, res_bf16, atol=1e-2, rtol=0)

    @coalescedonoff
    @dtypes(torch.double, torch.cdouble)
    def test_norm(self, device, dtype, coalesced):
        def test_shape(sparse_dims, nnz, with_size):
            x, _, _ = self._gen_sparse(sparse_dims, nnz, with_size, dtype, device, coalesced)
            y = x.coalesce()
            self.assertEqual(x.norm(), y._values().norm())

        test_shape(3, 10, 100)
        test_shape(4, 10, [100, 100, 100, 5, 5, 5, 0])
        test_shape(4, 0, [0, 0, 100, 5, 5, 5, 0])

        # Unsupported arguments should error
        kwarg_error_pairs = [
            ({'keepdim': True},
             RuntimeError, r'norm_sparse currently does not support keepdim=True'),
            ({'dim': 0},
             RuntimeError, r'norm_sparse currently only supports full reductions'),
            ({'dtype': torch.double, 'p': 'fro'},
             ValueError, r'dtype argument is not supported in frobenius norm'),
            ({'dtype': torch.double, 'p': 0},
             RuntimeError, r"norm_sparse currently does not support 'dtype' argument")
        ]
        x = self._gen_sparse(3, 10, 100, dtype, device, coalesced)[0]
        for kwargs, err, msg in kwarg_error_pairs:
            with self.assertRaisesRegex(err, msg):
                x.norm(**kwargs)

    @coalescedonoff
    @dtypes(torch.double)
    @unittest.skipIf(TEST_WITH_CROSSREF, "fallback triggers cuda device error")
    def test_sparse_sum(self, device, dtype, coalesced):

        def run_tests(S, td=None):
            D = S.coalesce().to_dense().detach().requires_grad_(True)
            if td is None:
                S_sum = torch.sparse.sum(S)
                D_sum = D.sum()
                self.assertEqual(S_sum.item(), D_sum.item())

                def fn(S):
                    return torch.sparse.sum(S)
                gradcheck(fn, (S,), masked=True)
            else:
                S_sum = torch.sparse.sum(S, td)
                D_sum = D.sum(td)
                self.assertEqual(S_sum.to_dense() if S_sum.is_sparse else S_sum, D_sum)

                def fn(S):
                    res = torch.sparse.sum(S, td)
                    return res.to_dense(masked_grad=True)
                gradcheck(fn, (S,), masked=True)

        nnz = 10
        sparse_dims = 2
        with_size = [5, 5, 1, 4]  # use a dense dim = 1 to test for squeeze
        test_dims = []
        for i in range(1, 5):
            test_dims += itertools.combinations(range(len(with_size)), i)

        # https://github.com/pytorch/pytorch/issues/16501
        x = torch.tensor([[1., 0., 0., 1.],
                          [0., 1., 0., 0.],
                          [0., 1., 1., 0.],
                          [0., 1., 0., 2.]], dtype=dtype, device=device).to_sparse()
        self.assertEqual(torch.sparse.sum(x, dim=0), torch.sparse.sum(x, dim=-2))
        self.assertEqual(torch.sum(x.to_dense(), dim=0), torch.sparse.sum(x, dim=0).to_dense())

        S = self._gen_sparse(sparse_dims, nnz, with_size, dtype, device, coalesced)[0]

        # dim out of range
        self.assertRaises(IndexError, lambda: torch.sparse.sum(S, 5))

        # dim 0 appears multiple times in the list of dims
        self.assertRaises(RuntimeError, lambda: torch.sparse.sum(S, [0, 0]))

        # sum an empty tensor
        empty_S = torch.sparse_coo_tensor(size=with_size, dtype=dtype, device=device)
        self.assertEqual(torch.sparse.sum(empty_S, [0]).to_dense(), torch.sum(empty_S.to_dense(), [0]))
        self.assertEqual(torch.sparse.sum(empty_S), torch.tensor(0, dtype=dtype, device=device))
        empty_S.requires_grad_(True)
        empty_S_sum = torch.sparse.sum(empty_S)
        empty_S_sum.backward()
        self.assertEqual(empty_S.grad.to_dense(), empty_S.clone().detach().to_dense())

        # test values().sum()
        S = self._gen_sparse(sparse_dims, nnz, with_size, dtype, device, coalesced)[0]
        run_tests(S.requires_grad_(True))

        for test_dim in test_dims:
            S = self._gen_sparse(sparse_dims, nnz, with_size, dtype, device, coalesced)[0]
            run_tests(S.requires_grad_(True), test_dim)

    def _test_basic_ops_shape(self, nnz_x1, nnz_x2, shape_i, shape_v, dtype, device, coalesced):
        shape = shape_i + (shape_v)
        x1, _, _ = self._gen_sparse(len(shape_i), nnz_x1, shape, dtype, device, coalesced)
        x2, _, _ = self._gen_sparse(len(shape_i), nnz_x2, shape, dtype, device, coalesced)

        y1 = x1 + x2
        y2 = x1.clone()
        y2.add_(x2)
        expected = self.safeToDense(x1) + self.safeToDense(x2)
        self.assertEqual(self.safeToDense(y1), expected)
        self.assertEqual(self.safeToDense(y2), expected)

        y1 = x1 - x2
        y2 = x1.clone()
        y2.sub_(x2)
        expected = self.safeToDense(x1) - self.safeToDense(x2)
        self.assertEqual(self.safeToDense(y1), expected)
        self.assertEqual(self.safeToDense(y2), expected)

        y1 = x1 * x2
        y2 = x1.clone()
        y2.mul_(x2)
        expected = self.safeToDense(x1) * self.safeToDense(x2)
        self.assertEqual(self.safeToDense(y1), expected)
        self.assertEqual(self.safeToDense(y2), expected)

        y1 = x1 * 37.5
        y2 = x1.clone()
        y2.mul_(37.5)
        expected = self.safeToDense(x1) * 37.5
        self.assertEqual(self.safeToDense(y1), expected)
        self.assertEqual(self.safeToDense(y2), expected)

        y1 = x1 / 37.5
        y2 = x1.clone()
        y2.div_(37.5)
        expected = self.safeToDense(x1) / 37.5
        self.assertEqual(self.safeToDense(y1), expected)
        self.assertEqual(self.safeToDense(y2), expected)

        y1 = x1 // 37.5
        y2 = x1.clone()
        y2.floor_divide_(37.5)
        expected = self.safeToDense(x1) // 37.5
        self.assertEqual(self.safeToDense(y1), expected)
        self.assertEqual(self.safeToDense(y2), expected)

        # TODO: add back inplace support
        y1 = x1 ** 2
        y2 = x1.clone()
        y2 = y2.pow(2)
        expected = self.safeToDense(x1) ** 2
        self.assertEqual(self.safeToDense(y1), expected)
        self.assertEqual(self.safeToDense(y2), expected)

        y = x1.clone()
        y.zero_()
        expected = torch.zeros(x1.size(), dtype=dtype, device=device)
        self.assertEqual(self.safeToDense(y), expected)

        self.assertEqual(x1.is_coalesced(), coalesced)
        y = x1.coalesce()
        z = x1.coalesce()
        self.assertEqual(x1.is_coalesced(), coalesced)
        self.assertTrue(y.is_coalesced())
        y._values().add_(1)
        if not x1.is_coalesced():
            # check that coalesce is out of place if the original tensor is not
            # coalesced.
            self.assertEqual(z._values() + 1, y._values())
        else:
            # check that coalesce is in-place if the original tensor is
            # coalesced.
            self.assertEqual(z._values(), y._values())

    @coalescedonoff
    @dtypes(torch.double)
    def test_basic_ops(self, device, dtype, coalesced):

        def _test_basic_ops():
            self._test_basic_ops_shape(9, 12, [5, 6], [], dtype, device, coalesced)
            self._test_basic_ops_shape(9, 12, [10, 10, 10], [], dtype, device, coalesced)
            self._test_basic_ops_shape(9, 12, [50, 30, 20], [], dtype, device, coalesced)
            self._test_basic_ops_shape(9, 12, [5, 5, 5, 5, 5, 5], [], dtype, device, coalesced)
            self._test_basic_ops_shape(0, 12, [10, 10, 10], [], dtype, device, coalesced)
            self._test_basic_ops_shape(9, 0, [10, 10, 10], [], dtype, device, coalesced)
            self._test_basic_ops_shape(0, 0, [10, 10, 10], [], dtype, device, coalesced)
            self._test_basic_ops_shape(0, 0, [10, 10, 0], [], dtype, device, coalesced)
            self._test_basic_ops_shape(0, 0, [], [], dtype, device, coalesced)

        def _test_basic_ops_hybrid():
            self._test_basic_ops_shape(9, 12, [5, 6], [2, 3], dtype, device, coalesced)
            self._test_basic_ops_shape(9, 12, [10, 10, 10], [3], dtype, device, coalesced)
            self._test_basic_ops_shape(9, 12, [50, 30, 20], [2], dtype, device, coalesced)
            self._test_basic_ops_shape(9, 12, [5, 5, 5, 5, 5, 5], [2], dtype, device, coalesced)
            self._test_basic_ops_shape(0, 12, [10, 10, 10], [2], dtype, device, coalesced)
            self._test_basic_ops_shape(9, 0, [10, 10, 10], [2], dtype, device, coalesced)
            self._test_basic_ops_shape(0, 0, [10, 10, 10], [2], dtype, device, coalesced)
            self._test_basic_ops_shape(9, 12, [10, 10, 10], [2, 0], dtype, device, coalesced)
            self._test_basic_ops_shape(0, 12, [10, 10, 10], [2, 0], dtype, device, coalesced)
            self._test_basic_ops_shape(9, 0, [10, 10, 10], [2, 0], dtype, device, coalesced)
            self._test_basic_ops_shape(0, 0, [10, 10, 10], [2, 0], dtype, device, coalesced)
            self._test_basic_ops_shape(0, 0, [10, 10, 0], [2, 0], dtype, device, coalesced)

        _test_basic_ops()
        _test_basic_ops_hybrid()

    @dtypes(torch.double, torch.cdouble)
    def test_add_dense_sparse_mismatch(self, device, dtype):
        def test_shape(dense_size, sparse_dims_shape, dense_dims_shape, sparse_size):
            x = torch.zeros(dense_size, dtype=dtype, device=device)
            sparse_y = self.sparse_tensor(torch.zeros(sparse_dims_shape, dtype=torch.int64, device=device),
                                          torch.randn(dense_dims_shape, dtype=dtype, device=device),
                                          torch.Size(sparse_size))
            with self.assertRaisesRegex(
                    RuntimeError,
                    "add: expected 'self' and 'other' to have same size"):
                x + sparse_y

        test_shape([3, 4], [1, 4], [4, 4, 4], [3, 4, 4])
        test_shape([3, 4, 0], [1, 4], [4, 4, 4, 0], [3, 4, 4, 0])

    @skipIfTorchDynamo("Not a TorchDynamo suitable test")
    @dtypes(torch.double, torch.cdouble)
    def test_add_noncontiguous(self, device, dtype):
        indices = self.index_tensor([[1, 2], [0, 2]], device=device)
        values = torch.tensor([1.], dtype=dtype, device=device).expand(2, 3, 4, 5)
        x = self.sparse_tensor(indices, values, dtype=dtype, device=device)
        assert not x._values().is_contiguous()
        y = x + x
        expected = self.safeToDense(x) + self.safeToDense(x)
        self.assertEqual(self.safeToDense(y), expected)

    def _test_sparse_mask_shape(self, nnz_x1, nnz_x2, shape_i, shape_v, dtype, device, coalesced):
        shape = shape_i + (shape_v or [])
        x1, _, _ = self._gen_sparse(len(shape_i), nnz_x1, shape, dtype, device, coalesced)
        x2, _, _ = self._gen_sparse(len(shape_i), nnz_x2, shape, dtype, device, coalesced)

        y1 = x1 + x2
        y2 = x1.clone()
        y2.add_(x2)
        expected = self.safeToDense(x1) + self.safeToDense(x2)
        self.assertEqual(self.safeToDense(y1), expected)
        self.assertEqual(self.safeToDense(y2), expected)

    @coalescedonoff
    @dtypes(torch.double, torch.cdouble)
    def test_sparse_mask(self, device, dtype, coalesced):
        def _test_sparse_mask_fixed():
            i = self.index_tensor([
                [1, 3, 0, 4],
                [2, 1, 2, 3],
            ], device=device)
            v = torch.tensor([1, 2, 3, 4], dtype=dtype, device=device)
            x = self.sparse_tensor(i, v, torch.Size([5, 4]), dtype=dtype, device=device).coalesce()
            dense = torch.tensor([
                [1, 2, 3, 4],
                [5, 6, 7, 8],
                [9, 10, 11, 12],
                [13, 14, 15, 16],
                [17, 18, 19, 20],
            ], dtype=dtype, device=device)
            exp_v = torch.tensor([7, 14, 3, 20], dtype=dtype, device=device)
            res_dense_lhs = dense.sparse_mask(x)
            sparse = dense.to_sparse()
            res_sparse_lhs = sparse.sparse_mask(x)
            expected = self.sparse_tensor(i, exp_v, torch.Size([5, 4]), dtype=dtype, device=device)
            self.assertEqual(res_dense_lhs.coalesce(), expected.coalesce())
            # check no side effects for the coalesce flag.
            self.assertTrue(sparse.is_coalesced())
            self.assertEqual(res_sparse_lhs.coalesce(), expected.coalesce())

            i = self.index_tensor([
                [1, 3, 0, 4],
                [2, 1, 2, 3],
            ], device=device)
            v = torch.empty([4, 0], dtype=dtype, device=device)
            x = self.sparse_tensor(i, v, torch.Size([5, 4, 0])).coalesce()
            dense = torch.empty([5, 4, 0], dtype=dtype, device=device)
            exp_v = torch.empty([4, 0], dtype=dtype, device=device)
            res_dense_lhs = dense.sparse_mask(x)
            sparse = dense.to_sparse(2)
            res_sparse_lhs = sparse.sparse_mask(x)
            expected = self.sparse_tensor(i, exp_v, torch.Size([5, 4, 0]), dtype=dtype, device=device)
            self.assertEqual(res_dense_lhs.coalesce(), expected.coalesce())
            # check no side effects for the coalesce flag.
            self.assertTrue(sparse.is_coalesced())
            self.assertEqual(res_sparse_lhs.coalesce(), expected.coalesce())

        _test_sparse_mask_fixed()

        self._test_sparse_mask_shape(9, 12, [5, 6], [], dtype, device, coalesced)
        self._test_sparse_mask_shape(9, 12, [10, 10, 10], [], dtype, device, coalesced)
        self._test_sparse_mask_shape(9, 12, [50, 30, 20], [], dtype, device, coalesced)
        self._test_sparse_mask_shape(9, 12, [5, 5, 5, 5, 5, 5], [], dtype, device, coalesced)
        self._test_sparse_mask_shape(0, 12, [10, 10, 10], [], dtype, device, coalesced)
        self._test_sparse_mask_shape(9, 0, [10, 10, 10], [], dtype, device, coalesced)
        self._test_sparse_mask_shape(0, 0, [10, 10, 10], [], dtype, device, coalesced)
        self._test_sparse_mask_shape(0, 0, [10, 10, 0], [], dtype, device, coalesced)

        # check repetitions and matchings in the intersection
        lhs = torch.randint(0, 5, (100,), device=device)
        rhs = torch.randint(0, 5, (100,), device=device).to_sparse()
        self.assertEqual(lhs.to_sparse().sparse_mask(rhs), lhs.sparse_mask(rhs))

        # check coalesce
        sparse_c = torch.rand(3, 3, device=device).to_sparse()
        sparse_unc = torch.rand(3, 3, device=device).to_sparse()._coalesced_(False)
        for lhs, rhs in [(sparse_c, sparse_unc), (sparse_unc, sparse_c)]:
            res_all_sparse = lhs.sparse_mask(rhs)
            res_dense_sparse = lhs.to_dense().sparse_mask(rhs)
            self.assertEqual(res_all_sparse.coalesce(), res_dense_sparse.coalesce())
            self.assertEqual(rhs.is_coalesced(), res_all_sparse.is_coalesced())

    @coalescedonoff
    @dtypes(torch.double, torch.cdouble)
    def test_sparse_mask_hybrid(self, device, dtype, coalesced):
        def _test_sparse_mask_hybrid_fixed():
            i = self.index_tensor([
                [1, 3, 0, 4],
                [2, 1, 2, 3],
            ])
            v = torch.tensor([[1, 2], [2, 3], [3, 4], [4, 5]])
            # TODO: This is also testing that, if coalesce is a no-op,
            # the indices don't get permuted. I don't know if we actually
            # want to give this invariant.
            x = self.sparse_tensor(i, v, torch.Size([5, 4, 2])).coalesce()
            dense = torch.tensor([
                [[1, 3], [2, 2], [3, 3], [4, 2]],
                [[5, 7], [6, 7], [7, 9], [8, 9]],
                [[9, 2], [10, 4], [11, 1], [12, 3]],
                [[13, 5], [14, 1], [15, 1], [16, 6]],
                [[17, 7], [18, 2], [19, 7], [20, 1]],
            ])
            res_dense_lhs = dense.sparse_mask(x)
            sparse = dense.to_sparse(2)
            res_sparse_lhs = sparse.sparse_mask(x)
            exp_v = torch.tensor([[7, 9], [14, 1], [3, 3], [20, 1]])
            expected = self.sparse_tensor(i, exp_v, torch.Size([5, 4, 2]))
            self.assertEqual(res_dense_lhs.coalesce(), expected.coalesce())
            # check no side effects for the coalesce flag
            self.assertTrue(sparse.is_coalesced())
            self.assertEqual(res_sparse_lhs.coalesce(), expected.coalesce())

            i = self.index_tensor([
                [1, 3, 0, 4],
                [2, 1, 2, 3],
            ])
            v = torch.empty(4, 2, 0)
            x = self.sparse_tensor(i, v, torch.Size([5, 4, 2, 0])).coalesce()
            dense = torch.empty(5, 4, 2, 0)
            res_dense_lhs = dense.sparse_mask(x)
            sparse = dense.to_sparse(2)
            res_sparse_lhs = sparse.sparse_mask(x)
            exp_v = torch.empty(4, 2, 0)
            expected = self.sparse_tensor(i, exp_v, torch.Size([5, 4, 2, 0]))
            self.assertEqual(res_dense_lhs.coalesce(), expected.coalesce())
            # check no side effects for the coalesce flag
            self.assertTrue(sparse.is_coalesced())
            self.assertEqual(res_sparse_lhs.coalesce(), expected.coalesce())

        _test_sparse_mask_hybrid_fixed()

        self._test_sparse_mask_shape(9, 12, [5, 6], [2, 3], dtype, device, coalesced)
        self._test_sparse_mask_shape(9, 12, [10, 10, 10], [3], dtype, device, coalesced)
        self._test_sparse_mask_shape(9, 12, [50, 30, 20], [2], dtype, device, coalesced)
        self._test_sparse_mask_shape(9, 12, [5, 5, 5, 5, 5, 5], [2], dtype, device, coalesced)
        self._test_sparse_mask_shape(0, 12, [10, 10, 10], [2], dtype, device, coalesced)
        self._test_sparse_mask_shape(9, 0, [10, 10, 10], [2], dtype, device, coalesced)
        self._test_sparse_mask_shape(0, 0, [10, 10, 10], [2], dtype, device, coalesced)
        self._test_sparse_mask_shape(9, 12, [10, 10, 10], [2, 0], dtype, device, coalesced)
        self._test_sparse_mask_shape(0, 12, [10, 10, 10], [2, 0], dtype, device, coalesced)
        self._test_sparse_mask_shape(9, 0, [10, 10, 10], [2, 0], dtype, device, coalesced)
        self._test_sparse_mask_shape(0, 0, [10, 10, 10], [2, 0], dtype, device, coalesced)
        self._test_sparse_mask_shape(0, 0, [10, 10, 0], [2, 0], dtype, device, coalesced)

    @dtypes(torch.double, torch.cdouble)
    @skipIfCrossRef
    def test_sparse_mask_backward(self, device, dtype):
        from itertools import product, repeat

        shape = (5, 5)
        sparse_dims = len(shape)
        nnzs = (0, 5, 15, 25)

        lhs_data = torch.arange(1, 26, device=device).reshape(shape).to(dtype).to_sparse(sparse_dims)
        rhs_data = lhs_data.clone()

        for nnz in nnzs:
            for lhs_is_coalesced, rhs_is_coalesced in product(*repeat((True, False), 2)):
                lhs = torch.sparse_coo_tensor(
                    lhs_data._indices()[:, :nnz],
                    lhs_data._values()[:nnz],
                    lhs_data.shape
                ).clone()._coalesced_(lhs_is_coalesced).requires_grad_(True)

                rhs = torch.sparse_coo_tensor(
                    lhs_data._indices()[:, -nnz:],
                    lhs_data._values()[-nnz:],
                    lhs_data.shape
                ).clone()._coalesced_(rhs_is_coalesced)

                # To test masked semantics we need to make sure that
                # sparsity_pattern(lhs) == sparsity_pattern(lhs.grad).
                # lhs.sparse_mask(lhs_mask) accomplishes that.
                lhs_mask = lhs.detach().clone()
                gradcheck(lambda x: x.sparse_mask(lhs_mask).sparse_mask(rhs).to_dense(masked_grad=True), (lhs,), masked=True)
                gradcheck(lambda x: x.sparse_mask(rhs).to_dense(masked_grad=False), (lhs,), masked=False)

    @coalescedonoff
    @dtypes(torch.double, torch.cdouble)
    def test_zeros(self, device, dtype, coalesced):
        def _test_zeros(nnzs, shape, out_shape_i, out_shape_v=None):
            out_shape = out_shape_i + (out_shape_v or [])
            for nnz in nnzs:
                out, _, _ = self._gen_sparse(len(out_shape_i), nnz, out_shape, dtype, device, coalesced)
                torch.zeros(*shape, out=out, dtype=dtype, device=device)
                self.assertEqual(tuple(out.size()), tuple(shape))
                self.assertTrue(out._indices().numel() == out._values().numel() == 0)
                self.assertEqual(out._nnz(), 0)
                self.assertEqual(out.sparse_dim(), len(shape))
                self.assertEqual(out.dense_dim(), 0)

        def test_shape(i_shapes, v_shapes, shape, nnzs):
            for i_dim in range(1, len(i_shapes) + 1):
                for v_dim in range(len(v_shapes) + 1):
                    _test_zeros(nnzs, shape, i_shapes[:i_dim], v_shapes[:v_dim])
        test_shape([2, 3, 4], [3, 4, 5, 6], [2, 3, 4], [9, 12])
        test_shape([0, 3, 4], [3, 4, 5, 6], [2, 3, 4], [0])
        test_shape([2, 3, 4], [0, 4, 5, 6], [2, 3, 4], [9, 12])
        test_shape([2, 3, 4], [3, 4, 5, 6], [2, 3, 0], [9, 12])
        test_shape([0, 3, 4], [3, 4, 5, 6], [2, 3, 0], [0])
        test_shape([2, 3, 4], [0, 4, 5, 6], [2, 3, 0], [9, 12])

    @coalescedonoff
    @dtypes(torch.double, torch.cdouble)
    def test_zeros_like(self, device, dtype, coalesced):
        def _test_zeros_like(nnzs, template_shape_i, template_shape_v=None):
            template_shape_v = template_shape_v or []
            template_shape = template_shape_i + template_shape_v
            for nnz in nnzs:
                t, _, _ = self._gen_sparse(len(template_shape_i), nnz, template_shape, dtype, device, coalesced)
                res = torch.zeros_like(t)
                self.assertEqual(tuple(res.size()), tuple(template_shape))
                self.assertTrue(res._indices().numel() == res._values().numel() == 0)
                self.assertEqual(res._nnz(), 0)
                self.assertEqual(res.sparse_dim(), len(template_shape_i))
                self.assertEqual(res.dense_dim(), len(template_shape_v))

        def test_shape(i_shapes, v_shapes, nnzs):
            for i_dim in range(1, len(i_shapes) + 1):
                for v_dim in range(len(v_shapes) + 1):
                    _test_zeros_like(nnzs, i_shapes[:i_dim], v_shapes[:v_dim])
        test_shape([2, 3, 4], [3, 4, 5, 6], [9, 12])
        test_shape([0, 3, 4], [3, 4, 5, 6], [0])
        test_shape([2, 3, 4], [0, 4, 5, 6], [9, 12])
        test_shape([2, 3, 4], [3, 4, 5, 6], [9, 12])
        test_shape([0, 3, 4], [3, 4, 5, 6], [0])
        test_shape([2, 3, 4], [0, 4, 5, 6], [9, 12])

        sparse_tensor, _, _ = self._gen_sparse(len([2, 3]), 9, [2, 3] + [5, 6], dtype, device, coalesced)
        data = (sparse_tensor, sparse_tensor, sparse_tensor, sparse_tensor.unsqueeze(0))
        mem_formats = [torch.channels_last, torch.contiguous_format, torch.preserve_format, torch.channels_last_3d]
        for x, mem_format in zip(data, mem_formats):

            with self.assertRaisesRegex(RuntimeError, "memory format option is only supported by strided tensors"):
                result = torch.zeros_like(x, memory_format=mem_format)

            result = torch.zeros_like(x, layout=torch.strided, memory_format=mem_format)
            self.assertTrue(result.layout == torch.strided)

        dense_tensor = sparse_tensor.to_dense()
        result = torch.zeros_like(dense_tensor, layout=torch.sparse_coo)
        self.assertEqual(dense_tensor.shape, result.shape)
        self.assertEqual(result.layout, torch.sparse_coo)

        sparse_zeros = torch.sparse_coo_tensor(dense_tensor.shape)
        self.assertEqual(result._indices().shape, sparse_zeros._indices().shape)
        self.assertEqual(result._values().shape, sparse_zeros._values().shape)

    def _assert_sparse_invars(self, t):
        # SparseTensor has the following invariants:
        # - sparse_dim + dense_dim = len(SparseTensor.shape)
        # - SparseTensor._indices().shape = (sparse_dim, nnz)
        # - SparseTensor._values().shape = (nnz, SparseTensor.shape[sparse_dim:])
        self.assertEqual(t.sparse_dim() + t.dense_dim(), len(t.shape))
        self.assertEqual(tuple(t._indices().shape), (t.sparse_dim(), t._nnz()))
        self.assertEqual(tuple(t._values().shape), (t._nnz(), ) + t.shape[t.sparse_dim():])

    def _test_empty_like(self, sparse_tensor, dtype, device, coalesced):

        result = torch.empty_like(sparse_tensor)
        self.assertTrue(result.is_sparse)
        self._assert_sparse_invars(result)
        self.assertEqual(result.shape, sparse_tensor.shape)
        self.assertEqual(result.dtype, sparse_tensor.dtype)
        self.assertEqual(result.device, sparse_tensor.device)
        self.assertEqual(result.sparse_dim(), sparse_tensor.sparse_dim())
        self.assertEqual(result.dense_dim(), sparse_tensor.dense_dim())

        sparse_tensor, _, _ = self._gen_sparse(len([2, 3]), 9, [2, 3] + [5, 6], dtype, device, coalesced)
        data = (sparse_tensor, sparse_tensor, sparse_tensor, sparse_tensor.unsqueeze(0))
        mem_formats = [torch.channels_last, torch.contiguous_format, torch.preserve_format, torch.channels_last_3d]
        for x, mem_format in zip(data, mem_formats):

            with self.assertRaisesRegex(RuntimeError, "memory format option is only supported by strided tensors"):
                result = torch.empty_like(x, memory_format=mem_format)

            result = torch.empty_like(x, layout=torch.strided, memory_format=mem_format)
            self.assertTrue(result.layout == torch.strided)

        with self.assertRaisesRegex(
            RuntimeError, r"Could not run 'aten::empty_strided' with arguments from the 'Sparse(CPU|CUDA)' backend"
        ):
            dense_tensor = sparse_tensor.to_dense()
            result = torch.empty_like(dense_tensor, layout=torch.sparse_coo)

    @coalescedonoff
    @dtypes(torch.double, torch.cdouble)
    def test_empty_like(self, device, dtype, coalesced):
        # tests https://github.com/pytorch/pytorch/issues/43699

        if coalesced:
            input_coalesced = torch.sparse_coo_tensor(
                indices=torch.tensor([[0, 1, 2]]),
                values=torch.tensor([3.0, -4.0, 5.0]),
                size=[3, ],
                dtype=dtype,
                device=device
            ).coalesce()
            self._test_empty_like(input_coalesced, dtype, device, coalesced)

            # hybrid sparse input
            input_coalesced = torch.sparse_coo_tensor(
                indices=torch.tensor([[1, 3], [2, 4]]),
                values=torch.tensor([[-1.0, 3.0], [-5.0, 7.0]]),
                size=[4, 5, 2],
                dtype=dtype,
                device=device
            ).coalesce()
            self._test_empty_like(input_coalesced, dtype, device, coalesced)

        if not coalesced:
            # test uncoalesced input
            input_uncoalesced = torch.sparse_coo_tensor(
                indices=torch.tensor([[0], [1], [2], [0], [1], [2]]).transpose(1, 0),
                values=torch.tensor([2.0, -3.0, -4.0, 1.0, -1.0, 1.5]),
                size=[3, ],
                dtype=dtype,
                device=device
            )
            self._test_empty_like(input_uncoalesced, dtype, device, coalesced)

            # test on empty sparse tensor
            input_uncoalesced = torch.sparse_coo_tensor(
                indices=torch.zeros([2, 0]),
                values=torch.zeros([0, 5, 5, 5, 5, 5, 5, 0]),
                size=[0, 0, 5, 5, 5, 5, 5, 5, 0],
                dtype=dtype,
                device=device
            )
            self._test_empty_like(input_uncoalesced, dtype, device, coalesced)

    def _test_narrow(self, input, narrow_args):
        expected = input.to_dense().narrow(*narrow_args)
        self.assertEqual(expected, input.narrow_copy(*narrow_args).to_dense())

    def _all_narrow_combs(self, shape):
        for dim, dim_sz in enumerate(shape):
            for start in range(dim_sz):
                for length in range(dim_sz - start):
                    yield [dim, start, length]

    @coalescedonoff
    @dtypes(torch.double, torch.cdouble)
    def test_narrow(self, device, dtype, coalesced):
        shape = [3, 3, 4, 2]
        input, _, _ = self._gen_sparse(4, 19, shape, dtype, device, coalesced)
        for narrow_args in self._all_narrow_combs(shape):
            self._test_narrow(input, narrow_args)

        self.assertRaises(RuntimeError, lambda: input.narrow_copy(-1, 0, 3))  # dim < 0
        self.assertRaises(RuntimeError, lambda: input.narrow_copy(10, 0, 3))  # dim > input.dim()
        self.assertRaises(RuntimeError, lambda: input.narrow_copy(0, shape[0] + 1, 3))  # start > size of dim
        self.assertRaises(RuntimeError, lambda: input.narrow_copy(0, 2, shape[0]))  # start+length > size of dim

        with_dense, _, _ = self._gen_sparse(2, 7, shape, dtype, device, coalesced)
        for narrow_args in self._all_narrow_combs(shape):
            self._test_narrow(with_dense, narrow_args)

        self.assertRaises(RuntimeError, lambda: with_dense.narrow_copy(10, 0, 3))  # dim > sparseDim + denseDim

    def _test_log1p_tensor(self, sparse_tensor, coalesced):
        def is_integral(dtype):
            return dtype in integral_types()

        dense_tensor = sparse_tensor.to_dense()
        expected_output = dense_tensor.log1p()
        is_integral_dtype = is_integral(sparse_tensor.dtype)
        self.assertEqual(expected_output, sparse_tensor.log1p().to_dense())
        if is_integral_dtype:
            with self.assertRaisesRegex(RuntimeError, "result type .* can't be cast to"):
                sparse_tensor.coalesce().log1p_()
        else:
            self.assertEqual(expected_output, sparse_tensor.coalesce().log1p_().to_dense())

        if not coalesced:
            # test in-place op on uncoalesced input
            with self.assertRaisesRegex(RuntimeError, "log1p_ requires coalesced input"):
                sparse_tensor.log1p_()

        if is_integral_dtype:
            with self.assertRaisesRegex(RuntimeError, "only Tensors of floating point dtype can require gradients"):
                sparse_tensor.requires_grad_()

    @coalescedonoff
    @dtypes(*all_types())
    def test_log1p(self, device, dtype, coalesced):
        if coalesced:
            input_coalesced = torch.sparse_coo_tensor(
                indices=torch.tensor([[0], [1], [2]]).transpose(1, 0),
                values=torch.tensor([3.0, 4.0, 5.0]),
                size=[3, ],
                device=device,
                dtype=dtype
            ).coalesce()
            self._test_log1p_tensor(input_coalesced, coalesced)

            # hybrid sparse input
            input_coalesced = torch.sparse_coo_tensor(
                indices=torch.tensor([[1, 3], [2, 4]]),
                values=torch.tensor([[1.0, 3.0], [5.0, 7.0]]),
                size=[4, 5, 2],
                device=device,
                dtype=dtype
            ).coalesce()
            self._test_log1p_tensor(input_coalesced, coalesced)

        if not coalesced:
            # test uncoalesced input
            input_uncoalesced = torch.sparse_coo_tensor(
                indices=torch.tensor([[0], [1], [2], [0], [1], [2]]).transpose(1, 0),
                values=torch.tensor([2.0, 3.0, 4.0, 1.0, 1.0, 1.0]),
                size=[3, ],
                device=device,
                dtype=dtype
            )
            self._test_log1p_tensor(input_uncoalesced, coalesced)

            # test on empty sparse tensor
            input_uncoalesced = torch.sparse_coo_tensor(
                indices=torch.zeros([2, 0]),
                values=torch.zeros([0, 5, 5, 5, 5, 5, 5, 0]),
                size=[0, 0, 5, 5, 5, 5, 5, 5, 0],
                device=device,
                dtype=dtype
            )
            # empty tensors are coalesced at creation (nnz < 2) we must force the uncoalesced state
            input_uncoalesced._coalesced_(False)
            self._test_log1p_tensor(input_uncoalesced, coalesced)

    def _test_neg_negative(self, sparse_tensor):
        dense_tensor = sparse_tensor.to_dense()
        expected_output = dense_tensor.neg()

        ops = (
            torch.neg, torch.Tensor.neg, torch.Tensor.neg_,
            torch.negative, torch.Tensor.negative, torch.Tensor.negative_,
            operator.neg
        )
        for op in ops:
            sparse_tensor_copy = sparse_tensor.clone()
            self.assertEqual(expected_output, op(sparse_tensor_copy).to_dense())

            if op in (torch.neg, torch.negative):
                sparse_tensor_out = torch.zeros_like(sparse_tensor)
                op(sparse_tensor, out=sparse_tensor_out)
                self.assertEqual(expected_output, sparse_tensor_out.to_dense())

    @coalescedonoff
    @dtypes(torch.double, torch.cdouble)
    def test_neg_negative(self, device, dtype, coalesced):

        if coalesced:
            input_coalesced = torch.sparse_coo_tensor(
                indices=torch.tensor([[0, 1, 2]]),
                values=torch.tensor([3.0, -4.0, 5.0]),
                size=[3, ],
                dtype=dtype,
                device=device
            ).coalesce()
            self._test_neg_negative(input_coalesced)

            # hybrid sparse input
            input_coalesced = torch.sparse_coo_tensor(
                indices=torch.tensor([[1, 3], [2, 4]]),
                values=torch.tensor([[-1.0, 3.0], [-5.0, 7.0]]),
                size=[4, 5, 2],
                dtype=dtype,
                device=device
            ).coalesce()
            self._test_neg_negative(input_coalesced)

        if not coalesced:
            # test uncoalesced input
            input_uncoalesced = torch.sparse_coo_tensor(
                indices=torch.tensor([[0], [1], [2], [0], [1], [2]]).transpose(1, 0),
                values=torch.tensor([2.0, -3.0, -4.0, 1.0, -1.0, 1.5]),
                size=[3, ],
                dtype=dtype,
                device=device
            )
            self._test_neg_negative(input_uncoalesced)

            # test on empty sparse tensor
            input_uncoalesced = torch.sparse_coo_tensor(
                indices=torch.zeros([2, 0]),
                values=torch.zeros([0, 5, 5, 5, 5, 5, 5, 0]),
                size=[0, 0, 5, 5, 5, 5, 5, 5, 0],
                dtype=dtype,
                device=device
            )
            self._test_neg_negative(input_uncoalesced)

    def _test_asin_arcsin(self, sparse_tensor, coalesced):
        def is_integral(dtype):
            return dtype in integral_types()
        is_integral_dtype = is_integral(sparse_tensor.dtype)

        dense_tensor = sparse_tensor.to_dense()
        expected_output = dense_tensor.asin()

        ops = (
            torch.asin, torch.Tensor.asin,
            torch.arcsin, torch.Tensor.arcsin,
        )
        for op in ops:
            self.assertEqual(expected_output, op(sparse_tensor).to_dense())
            if op in (torch.asin, torch.arcsin):
                sparse_tensor_out = torch.zeros_like(sparse_tensor)
                if not is_integral_dtype:
                    op(sparse_tensor, out=sparse_tensor_out)
                    self.assertEqual(expected_output, sparse_tensor_out.to_dense())
                else:
                    with self.assertRaisesRegex(RuntimeError, "result type .* can't be cast to"):
                        op(sparse_tensor, out=sparse_tensor_out)

        for op in (torch.Tensor.asin_, torch.Tensor.arcsin_):
            if is_integral_dtype:
                # test coalesce on integral dtype tensor
                with self.assertRaisesRegex(RuntimeError, "result type .* can't be cast to"):
                    op(sparse_tensor.clone().coalesce()).to_dense()
            else:
                self.assertEqual(expected_output, op(sparse_tensor.clone().coalesce()).to_dense())

            if not coalesced:
                # test in-place op on uncoalesced input
                with self.assertRaisesRegex(RuntimeError, "asin_ requires coalesced input"):
                    op(sparse_tensor)

    @coalescedonoff
    @dtypes(*all_types())
    def test_asin_arcsin(self, device, dtype, coalesced):
        if coalesced:
            input_coalesced = torch.sparse_coo_tensor(
                indices=torch.tensor([[0, 1, 2, 3]]),
                values=torch.tensor([0.5, -0.5, 0.7, -0.7]),
                size=[4, ],
                dtype=dtype,
                device=device
            ).coalesce()
            self._test_asin_arcsin(input_coalesced, coalesced)

            # hybrid sparse input
            input_coalesced = torch.sparse_coo_tensor(
                indices=torch.tensor([[1, 3], [2, 4]]),
                values=torch.tensor([[-0.1, 0.24], [-0.44, 0.1]]),
                size=[4, 5, 2],
                dtype=dtype,
                device=device
            ).coalesce()
            self._test_asin_arcsin(input_coalesced, coalesced)

        if not coalesced:
            # test uncoalesced input
            input_uncoalesced = torch.sparse_coo_tensor(
                indices=torch.tensor([[0], [1], [2], [0], [1], [2]]).transpose(1, 0),
                values=torch.tensor([0.3, -0.3, -0.4, 0.3, -0.5, 0.15]),
                size=[3, ],
                dtype=dtype,
                device=device
            )
            self._test_asin_arcsin(input_uncoalesced, coalesced)

            # test on empty sparse tensor
            input_uncoalesced = torch.sparse_coo_tensor(
                indices=torch.zeros([2, 0]),
                values=torch.zeros([0, 5, 5, 5, 5, 5, 5, 0]),
                size=[0, 0, 5, 5, 5, 5, 5, 5, 0],
                dtype=dtype,
                device=device
            )
            # empty tensors are coalesced at creation (nnz < 2) we must force the uncoalesced state
            input_uncoalesced._coalesced_(False)
            self._test_asin_arcsin(input_uncoalesced, coalesced)

    @coalescedonoff
    @dtypes(torch.double)
    def test_mv(self, device, dtype, coalesced):
        def test_shape(di, dj, dk, nnz):
            x, _, _ = self._gen_sparse(2, nnz, [di, dj], dtype, device, coalesced)
            t = torch.randn(dk, dtype=dtype, device=device)

            res = x.matmul(t)
            expected = self.safeToDense(x).matmul(t)
            self.assertEqual(res, expected)

        test_shape(10, 100, 100, 20)
        test_shape(100, 1000, 1000, 20)
        test_shape(64, 10000, 10000, 20)
        test_shape(0, 100, 100, 0)
        test_shape(10, 0, 0, 0)
        test_shape(10, 100, 100, 0)
        test_shape(10, 100, 100, 20)

        with self.assertRaisesRegex(RuntimeError, r"mv: expected self\.size\(-1\) == vec\.size\(-1\)"):
            test_shape(10, 100, 10, 20)

        with self.assertRaisesRegex(RuntimeError, "mv: two tensor dim should be 2 and 1"):
            x, _, _ = self._gen_sparse(2, 20, [10, 100], dtype, device, coalesced)
            y, _, _ = self._gen_sparse(2, 20, [10, 100], dtype, device, coalesced)
            res = x.mv(y)

    @dtypes(*floating_and_complex_types())
    def test_sparse_add_coalesce(self, device, dtype):
        i = self.index_tensor([[1, 2, 1]], device=device)
        v = torch.tensor([3, 4, 5], dtype=dtype, device=device)
        x = self.sparse_tensor(i, v, torch.Size([3]))
        y = self.sparse_tensor(i, v, torch.Size([3]))
        z = x + y

        self.assertFalse(z._indices().numel() != 2 and z.is_coalesced())

        i = self.index_tensor([[1, 2, 1]], device=device)
        v = torch.empty([3, 0], dtype=dtype, device=device)
        x = self.sparse_tensor(i, v, torch.Size([3, 0]))
        y = self.sparse_tensor(i, v, torch.Size([3, 0]))
        z = x + y

        self.assertFalse(z._indices().numel() != 2 and z.is_coalesced())

    @onlyCUDA
    def test_storage_not_null(self, device):
        x = torch.sparse_coo_tensor((2,), dtype=torch.float32, device=device)
        self.assertNotEqual(x.get_device(), -1)

        x = torch.sparse_coo_tensor((2, 0), dtype=torch.float32, device=device)
        self.assertNotEqual(x.get_device(), -1)

    @onlyCUDA
    @deviceCountAtLeast(2)
    def test_same_gpu(self, devices):
        def check_device(x, device_id):
            self.assertEqual(x.get_device(), device_id)
            self.assertEqual(x._values().get_device(), device_id)
            self.assertEqual(x._indices().get_device(), device_id)

        dev1, dev2 = devices[0], devices[1]

        i = self.index_tensor([[2]], device=dev2)
        v = torch.tensor([5], device=dev2)
        x = self.sparse_tensor(i, v, torch.Size([3]), device=1)
        check_device(x, 1)

        i = self.index_tensor([[2]], device=dev2)
        v = torch.empty(1, 0, device=dev2)
        x = self.sparse_tensor(i, v, torch.Size([3, 0]), device=1)
        check_device(x, 1)

        x = self.sparse_empty(3, device=1)
        check_device(x, 1)

        x = self.sparse_empty(3, 0, device=1)
        check_device(x, 1)

    def _test_new_device(self, size, device=torch.cuda):
        with torch.cuda.device(device):
            x = torch.sparse_coo_tensor(size, device='cuda', dtype=torch.float64)
        self.assertEqual(x.get_device(), device)
        x1 = x.new()
        x2 = x.new(2, 3)
        self.assertEqual(x1.get_device(), device)
        self.assertEqual(x2.get_device(), device)

    @onlyCUDA
    def test_new_device_single_gpu(self):
        self._test_new_device((), 0)
        self._test_new_device((30, 20), 0)
        self._test_new_device((30, 20, 10), 0)
        self._test_new_device((30, 20, 10, 0), 0)

    @onlyCUDA
    @unittest.skipIf(torch.cuda.device_count() < 2, "only one GPU detected")
    def test_new_device_multi_gpu(self):
        self._test_new_device((), 1)
        self._test_new_device((30, 20), 1)
        self._test_new_device((30, 20, 10), 1)
        self._test_new_device((30, 20, 10, 0), 1)

    @coalescedonoff
    @dtypes(torch.double, torch.cdouble)
    def test_new(self, device, dtype, coalesced):
        def test_shape(sparse_dims, nnz, with_size):
            x, indices, values = self._gen_sparse(sparse_dims, nnz, with_size, dtype, device, coalesced)
            if not x.is_cuda:
                # CUDA sparse tensors currently requires the size to be
                # specified if nDimV > 0
                out = x.new(indices, values).coalesce()
                x_c = x.coalesce()
                self.assertEqual((out.indices(), out.values()), (x_c.indices(), x_c.values()))
            self.assertEqual(x.new(indices, values, x.size()), x)

        test_shape(3, 10, 100)
        test_shape(3, 0, [100, 100, 0])

    @onlyCPU  # not really, but we only really want to run this once
    @dtypes(torch.float64, torch.float32, torch.float16, torch.cfloat, torch.cdouble)
    def test_factory(self, device, dtype):
        for test_empty_tensor in [True, False]:
            if test_empty_tensor:
                default_size = torch.Size([1, 3, 0])
                size = torch.Size([3, 3, 0])
            else:
                default_size = torch.Size([1, 3])
                size = torch.Size([3, 3])
            for include_size in [True, False]:
                for use_tensor_idx in [True, False]:
                    for use_tensor_val in [True, False]:
                        for use_cuda in ([False] if not torch.cuda.is_available() else [True, False]):
                            # have to include size with cuda sparse tensors
                            include_size = include_size or use_cuda
                            long_dtype = torch.int64
                            device = torch.device('cpu') if not use_cuda else \
                                torch.device(torch.cuda.device_count() - 1)
                            indices = torch.tensor(([0], [2]), dtype=long_dtype) if use_tensor_idx else ([0], [2])
                            if test_empty_tensor:
                                values = torch.empty(1, 0).to(dtype)
                            else:
                                if use_tensor_val:
                                    values = torch.tensor([1.], dtype=dtype)
                                else:
                                    values = 1.
                            if include_size:
                                sparse_tensor = torch.sparse_coo_tensor(indices, values, size, dtype=dtype,
                                                                        device=device, requires_grad=True)
                            else:
                                sparse_tensor = torch.sparse_coo_tensor(indices, values, dtype=dtype,
                                                                        device=device, requires_grad=True)
                            self.assertEqual(indices, sparse_tensor._indices())
                            self.assertEqual(values, sparse_tensor._values())
                            self.assertEqual(size if include_size else default_size, sparse_tensor.size())
                            self.assertEqual(dtype, sparse_tensor.dtype)
                            if use_cuda:
                                self.assertEqual(device, sparse_tensor._values().device)
                            self.assertEqual(True, sparse_tensor.requires_grad)

    @dtypes(torch.double, torch.cdouble)
    def test_factory_size_check(self, device, dtype):
        indices = self.index_tensor([[1, 2],
                                    [0, 2]], device=device)
        values = torch.tensor([.5, .5], dtype=dtype, device=device)
        sizes = torch.Size([2, 3])
        with self.assertRaisesRegex(RuntimeError, "size is inconsistent with indices"):
            torch.sparse_coo_tensor(indices, values, sizes, dtype=dtype, device=device)

        indices.fill_(-1)
        with self.assertRaisesRegex(RuntimeError, "found negative index"):
            torch.sparse_coo_tensor(indices, values, sizes, dtype=dtype, device=device)

        indices = self.index_tensor([[1, 2],
                                    [0, 2]], device=device)
        values = torch.empty([2, 1, 0], dtype=dtype, device=device)
        sizes = torch.Size([2, 3, 1, 0])
        with self.assertRaisesRegex(RuntimeError, "size is inconsistent with indices"):
            torch.sparse_coo_tensor(indices, values, sizes, dtype=dtype, device=device)

        indices = self.index_tensor([[1, 2],
                                    [0, 2]], device=device)
        values = torch.empty([2, 2, 2], dtype=dtype, device=device)
        sizes = torch.Size([0, 0, 2, 2])
        with self.assertRaisesRegex(RuntimeError, "size is inconsistent with indices"):
            torch.sparse_coo_tensor(indices, values, sizes, dtype=dtype, device=device)

        indices = self.index_tensor([[1, 2],
                                    [0, 2]], device=device)
        values = torch.tensor([[1, 1, 1], [1, 1, 1]], dtype=dtype, device=device)
        sizes = torch.Size([3, 3, 2])
        with self.assertRaisesRegex(RuntimeError, "values has incorrect size"):
            torch.sparse_coo_tensor(indices, values, sizes, dtype=dtype, device=device)

        indices = self.index_tensor([[1, 2],
                                    [0, 2]], device=device)
        values = torch.empty([2, 1, 0], dtype=dtype, device=device)
        sizes = torch.Size([3, 3, 2, 0])
        with self.assertRaisesRegex(RuntimeError, "values has incorrect size"):
            torch.sparse_coo_tensor(indices, values, sizes, dtype=dtype, device=device)

    def test_factory_empty_indices(self, device):
        tensor = torch.sparse_coo_tensor(torch.Size([2, 0]), device=device)
        expected_indices = torch.empty((2, 0), dtype=torch.long, device=device)
        self.assertEqual(tensor._indices(), expected_indices)

        tensor = torch.sparse_coo_tensor(torch.Size([2, 2, 0]), device=device)
        expected_indices = torch.empty((3, 0), dtype=torch.long, device=device)
        self.assertEqual(tensor._indices(), expected_indices)

        tensor = torch.sparse_coo_tensor(torch.Size([2, 2, 0, 0]), device=device)
        expected_indices = torch.empty((4, 0), dtype=torch.long, device=device)
        self.assertEqual(tensor._indices(), expected_indices)

    @dtypes(torch.double, torch.cdouble)
    def test_factory_nnz(self, device, dtype):
        indices = self.index_tensor([[0]], device=device)  # (sparse_dim, nnz): (1, 1)
        values = torch.tensor([[1, 1], [1, 1]], dtype=dtype, device=device)  # (nnz, ...): (2, 2)
        sizes = torch.Size([2, 2])
        with self.assertRaisesRegex(RuntimeError, "indices and values must have same nnz"):
            torch.sparse_coo_tensor(indices, values, sizes, dtype=dtype, device=device)

        indices = self.index_tensor([[0]], device=device)  # (sparse_dim, nnz): (1, 1)
        values = torch.empty([2, 0], dtype=dtype, device=device)  # (nnz, ...): (2, 0)
        sizes = torch.Size([2, 0])
        with self.assertRaisesRegex(RuntimeError, "indices and values must have same nnz"):
            torch.sparse_coo_tensor(indices, values, sizes, dtype=dtype, device=device)

    @dtypes(torch.double, torch.cdouble)
    def test_factory_nnz_zero(self, device, dtype):
        def test_shape(i_shape, v_shape, size, expected_size):
            if size:
                t = torch.sparse_coo_tensor(torch.empty(i_shape), torch.empty(v_shape), torch.Size(size),
                                            dtype=dtype, device=device)
            else:
                t = torch.sparse_coo_tensor(torch.empty(i_shape), torch.empty(v_shape), dtype=dtype, device=device)
            expected_indices = torch.empty(i_shape, device=device, dtype=torch.int64)
            expected_values = torch.empty(v_shape, device=device, dtype=dtype)
            expected_size = torch.Size(expected_size)
            self.assertEqual(t._indices(), expected_indices)
            self.assertEqual(t._values(), expected_values)
            self.assertEqual(t.size(), expected_size)

        test_shape([1, 0], [0, 2, 4, 0], None, [0, 2, 4, 0])
        test_shape([3, 0], [0, 2, 4, 0], None, [0, 0, 0, 2, 4, 0])
        test_shape([1, 0], [0, 2, 4, 0], [0, 2, 4, 0], [0, 2, 4, 0])
        test_shape([3, 0], [0, 2, 4, 0], [0, 0, 0, 2, 4, 0], [0, 0, 0, 2, 4, 0])
        test_shape([3, 0], [0, 2, 4, 0], [1, 2, 3, 2, 4, 0], [1, 2, 3, 2, 4, 0])

    @dtypes(torch.double, torch.cdouble)
    def test_factory_dense_dim(self, device, dtype):
        indices = self.index_tensor([[0]], device=device)
        values = torch.tensor([[[1, 1, 1], [1, 1, 1]]], dtype=dtype, device=device)
        sizes = torch.Size([1, 3, 4])
        with self.assertRaisesRegex(RuntimeError, "values has incorrect size"):
            torch.sparse_coo_tensor(indices, values, sizes)

        indices = self.index_tensor([[0]], device=device)
        values = torch.empty([1, 2, 3, 0], dtype=dtype, device=device)
        sizes = torch.Size([1, 3, 4, 0])
        with self.assertRaisesRegex(RuntimeError, "values has incorrect size"):
            torch.sparse_coo_tensor(indices, values, sizes)

    @onlyCPU
    @dtypes(torch.float16, torch.float32, torch.float64, torch.cfloat, torch.cdouble, torch.int64)
    def test_factory_type_inference(self, device, dtype):
        t = torch.sparse_coo_tensor(torch.tensor(([0], [2])), torch.tensor([1.], dtype=dtype))
        self.assertEqual(dtype, t.dtype)
        t = torch.sparse_coo_tensor(torch.tensor(([0], [2])), torch.tensor([1]))
        self.assertEqual(torch.int64, t.dtype)

        t = torch.sparse_coo_tensor(torch.tensor(([0], [2])), torch.HalfTensor(1, 0))
        self.assertEqual(torch.float16, t.dtype)
        t = torch.sparse_coo_tensor(torch.tensor(([0], [2])), torch.FloatTensor(1, 0))
        self.assertEqual(torch.float32, t.dtype)
        t = torch.sparse_coo_tensor(torch.tensor(([0], [2])), torch.DoubleTensor(1, 0))
        self.assertEqual(torch.float64, t.dtype)
        t = torch.sparse_coo_tensor(torch.tensor(([0], [2])), torch.LongTensor(1, 0))
        self.assertEqual(torch.int64, t.dtype)


    @onlyCUDA
    def test_factory_device_type_inference(self, device):
        # both indices/values are CUDA

        cpu_cuda = ('cpu', 'cuda')
        cpu_cuda_none = cpu_cuda + (None,)
        for indices_device, values_device, device in itertools.product(cpu_cuda,
                                                                       cpu_cuda,
                                                                       cpu_cuda_none):
            indices = torch.tensor(([0], [2]), device=indices_device)
            values = torch.tensor([1.], device=values_device)
            empty_values = torch.empty(1, 0).to(values_device)
            shape = (1, 3)
            empty_shape = (1, 3, 0)
            if device is None and indices_device != values_device:
                with self.assertRaises(RuntimeError):
                    torch.sparse_coo_tensor(indices, values, shape, device=device)
                with self.assertRaises(RuntimeError):
                    torch.sparse_coo_tensor(indices, empty_values, empty_shape, device=device)
            else:
                t = torch.sparse_coo_tensor(indices, values, shape, device=device)
                t_empty = torch.sparse_coo_tensor(indices, empty_values, empty_shape, device=device)
                should_be_cuda = (device == 'cuda' or (device is None and values_device == 'cuda'))
                self.assertEqual(should_be_cuda, t.is_cuda)
                self.assertEqual(t.is_cuda, t_empty.is_cuda)

    @onlyCPU
    def test_factory_copy(self, device):
        def test_tensor(indices, values, indices_equal, values_equal):
            sparse_tensor = torch.sparse_coo_tensor(indices, values, dtype=torch.float64, device=device)
            if indices_equal:
                self.assertEqual(indices.data_ptr(), sparse_tensor._indices().data_ptr())
            else:
                self.assertNotEqual(indices.data_ptr(), sparse_tensor._indices().data_ptr())
            if values_equal:
                self.assertEqual(values.data_ptr(), sparse_tensor._values().data_ptr())
            else:
                self.assertNotEqual(values.data_ptr(), sparse_tensor._values().data_ptr())

        # both correct
        indices = torch.tensor(([0], [2]), dtype=torch.int64)
        values = torch.tensor([1.], dtype=torch.float64)
        test_tensor(indices, values, True, True)

        indices = torch.tensor(([0], [2]), dtype=torch.int64)
        values = torch.DoubleTensor(1, 0)
        test_tensor(indices, values, True, True)

        # only indices correct
        indices = torch.tensor(([0], [2]), dtype=torch.int64)
        values = torch.tensor([1.], dtype=torch.float32)
        test_tensor(indices, values, True, False)

        indices = torch.tensor(([0], [2]), dtype=torch.int64)
        values = torch.tensor([1.], dtype=torch.float16)
        test_tensor(indices, values, True, False)

        indices = torch.tensor(([0], [2]), dtype=torch.int64)
        values = torch.FloatTensor(1, 0)
        test_tensor(indices, values, True, True)  # An empty tensor's data_ptr is always equal to 0

        # only values correct
        indices = torch.tensor(([0], [2]), dtype=torch.int32)
        values = torch.tensor([1.], dtype=torch.float64)
        test_tensor(indices, values, False, True)

        indices = torch.tensor(([0], [2]), dtype=torch.int32)
        values = torch.DoubleTensor(1, 0)
        test_tensor(indices, values, False, True)

        # neither correct
        indices = torch.tensor(([0], [2]), dtype=torch.int32)
        values = torch.tensor([1.], dtype=torch.float32)
        test_tensor(indices, values, False, False)

        indices = torch.tensor(([0], [2]), dtype=torch.int32)
        values = torch.FloatTensor(1, 0)
        test_tensor(indices, values, False, True)  # An empty tensor's data_ptr is always equal to 0

        # complex support
        indices = torch.tensor(([0], [2]), dtype=torch.int64)
        values = make_tensor([1, ], dtype=torch.cdouble, device=device)
        test_tensor(indices, values, True, False)

        indices = torch.tensor(([0], [2]), dtype=torch.int32)
        values = make_tensor([1, 1], dtype=torch.cdouble, device=device)
        test_tensor(indices, values, False, False)

    @onlyCPU  # just run once, we test both cpu and cuda
    def test_legacy_new_device(self, device):
        i = torch.tensor([[0, 1, 1], [2, 0, 2]])
        v = torch.tensor([3., 4., 5.])
        size = torch.Size([2, 3])

        x = torch.sparse_coo_tensor(i, v, size, device='cpu')
        self.assertRaises(RuntimeError, lambda: x.new(device='cuda'))
        self.assertRaises(RuntimeError, lambda: x.new(i, v, device='cuda'))
        self.assertRaises(RuntimeError, lambda: x.new(i, v, size, device='cuda'))
        self.assertRaises(RuntimeError, lambda: x.new(torch.Size([2, 3, 4]), device='cuda'))

        if torch.cuda.is_available():
            x = torch.sparse_coo_tensor(i, v, size, device='cuda')
            self.assertRaises(RuntimeError, lambda: x.new(device='cpu'))
            self.assertRaises(RuntimeError, lambda: x.new(i, v, device='cpu'))
            self.assertRaises(RuntimeError, lambda: x.new(i, v, size, device='cpu'))
            self.assertRaises(RuntimeError, lambda: x.new(torch.Size([2, 3, 4]), device='cpu'))

    def test_legacy_new(self, device):
        i = torch.tensor([[0, 1, 1], [2, 0, 2]])
        v = torch.tensor([3., 4., 5.])
        size = torch.Size([2, 3])
        s = torch.sparse_coo_tensor(i, v, size)

        self.assertEqual(torch.sparse_coo, s.new(device='cpu').layout)
        self.assertRaises(TypeError, lambda: s.new(v.untyped_storage()))
        self.assertRaises(TypeError, lambda: s.new(v))
        self.assertEqual(torch.sparse_coo, s.new(torch.Size([2, 3])).layout)
        self.assertRaises(TypeError, lambda: s.new([6]))

    @onlyCPU  # not really, but we only really want to run this once
    def test_dtypes(self, device):
        all_sparse_dtypes = all_types_and_complex_and(torch.half, torch.bool, torch.bfloat16)
        do_test_dtypes(self, all_sparse_dtypes, torch.sparse_coo, torch.device('cpu'))
        if torch.cuda.is_available():
            do_test_dtypes(self, all_sparse_dtypes, torch.sparse_coo, torch.device('cuda:0'))

    def _test_empty_full(self, device, dtype, requires_grad):
        shape = (2, 3)
        layout = torch.sparse_coo

        def check_value(tensor, value=None, dtype=dtype, requires_grad=requires_grad):
            self.assertEqual(shape, tensor.shape)
            self.assertIs(dtype, tensor.dtype)
            self.assertIs(layout, tensor.layout)
            self.assertEqual(tensor.requires_grad, requires_grad)
            if tensor.is_cuda and device is not None:
                self.assertEqual(device, tensor.device)
            if value is not None:
                fill = tensor.empty(shape, dtype=dtype).fill_(value)
                self.assertEqual(tensor, fill)

        v = torch.sparse_coo_tensor(shape, dtype=dtype, device=device, requires_grad=requires_grad)
        check_value(v)

        out = v.new()
        check_value(torch.zeros(shape, out=out, device=device, requires_grad=requires_grad))

        int64_dtype = torch.int64
        check_value(v.new_empty(shape), requires_grad=False)
        check_value(v.new_empty(shape, dtype=int64_dtype, device=device, requires_grad=False),
                    dtype=int64_dtype, requires_grad=False)
        check_value(torch.empty_like(v), requires_grad=False)
        check_value(torch.empty_like(v, dtype=int64_dtype, layout=layout, device=device, requires_grad=False),
                    dtype=int64_dtype, requires_grad=False)

    @onlyCPU  # not really, but we only really want to run this once
    @dtypes(*all_types_and_complex_and(torch.half, torch.bool, torch.bfloat16))
    @parametrize('requires_grad', (True, False))
    def test_empty_full(self, device, dtype, requires_grad):
        if requires_grad and not (dtype.is_floating_point or dtype.is_complex):
            self.skipTest(f'requires_grad==True requires float or complex dtype, got {dtype}')

        self._test_empty_full(device, dtype, requires_grad)
        if torch.cuda.is_available():
            self._test_empty_full(None, dtype, requires_grad)
            self._test_empty_full(torch.device('cuda:0'), dtype, requires_grad)

    def test_is_sparse(self, device):
        x = torch.randn(3, 3)
        self.assertFalse(x.is_sparse)

        x = torch.randn(3, 3, 0)
        self.assertFalse(x.is_sparse)

        x = self.sparse_empty(1, 0, device=device)
        self.assertTrue(x.is_sparse)

    def test_resize_as(self, device):
        def do_test(t):
            y = t.new().resize_as_(t).zero_()
            self.assertEqual(y.shape, t.shape)
            # Check that y can be added to t. Currently, this requires that
            # sparse_dim and dense_dim match.
            self.assertEqual(t, t + y)

        do_test(self.sparse_empty([3, 0], device=device))
        do_test(self.sparse_empty([3, 3], device=device))

    def _test_resize_shape(self, x_i, x_v, x_size, y_i, y_v, y_size, dtype, device):
        x_v_numel = torch.zeros(x_v).numel()
        y_v_numel = torch.zeros(y_v).numel()
        x = torch.sparse_coo_tensor(torch.zeros(x_i),
                                    torch.arange(x_v_numel).resize_(x_v).to(torch.float),
                                    torch.Size(x_size), dtype=dtype, device=device)
        x_dense = x.to_dense()
        y = torch.sparse_coo_tensor(torch.zeros(y_i),
                                    torch.ones(y_v).to(torch.float),
                                    torch.Size(y_size), dtype=dtype, device=device)
        y_dense = y.to_dense()
        x.resize_as_(y)
        x_dense.resize_as_(y_dense)
        self.assertEqual(x.shape, y.shape)
        self.assertEqual(x.sparse_dim(), y.sparse_dim())
        self.assertEqual(x.dense_dim(), y.dense_dim())
        self.assertEqual(x.shape, x_dense.shape)
        self.assertEqual(y.shape, y_dense.shape)
        # Here we make sure that the original data are preserved after resizing
        self.assertEqual(x.to_dense().view(-1)[0:x_v_numel].view(x_v),
                         x_dense.view(-1)[0:x_v_numel].view(x_v))

    @dtypes(torch.double, torch.cdouble)
    def test_resize(self, device, dtype):
        # 1. Expand the size of some dense dimensions [Supported]
        self._test_resize_shape([1, 1], [1, 2, 3], [2, 2, 3],
                                [1, 1], [1, 2, 4], [2, 2, 4],
                                dtype=dtype, device=device)

        self._test_resize_shape([1, 1], [1, 2, 0], [2, 2, 0],
                                [1, 1], [1, 2, 4], [2, 2, 4],
                                dtype=dtype, device=device)

        # 2. Expand the size of some sparse dimensions [Supported]
        self._test_resize_shape([1, 1], [1, 2, 3], [2, 2, 3],
                                [1, 1], [1, 2, 3], [4, 2, 3],
                                dtype=dtype, device=device)

        # 3. Change the shapes of both sparse and dense dimensions when nnz is zero [Supported]
        self._test_resize_shape([1, 0], [0, 2, 3], [2, 2, 3],
                                [2, 0], [0, 2, 4, 5], [1, 1, 2, 4, 5],
                                dtype=dtype, device=device)

        self._test_resize_shape([1, 0], [0, 2, 3], [2, 2, 3],
                                [2, 0], [0, 2, 4, 0], [1, 1, 2, 4, 0],
                                dtype=dtype, device=device)

        # 4. Add dims to dense dimensions [Not Supported]
        with self.assertRaisesRegex(RuntimeError, "changing the number of dense dimensions"):
            self._test_resize_shape([1, 1], [1, 2, 3], [2, 2, 3],
                                    [1, 1], [1, 2, 3, 4], [2, 2, 3, 4],
                                    dtype=dtype, device=device)

        with self.assertRaisesRegex(RuntimeError, "changing the number of dense dimensions"):
            self._test_resize_shape([1, 1], [1, 2, 3], [2, 2, 3],
                                    [1, 1], [1, 2, 3, 0], [2, 2, 3, 0],
                                    dtype=dtype, device=device)

        # 5. Remove dims from dense dimensions [Not Supported]
        with self.assertRaisesRegex(RuntimeError, "changing the number of dense dimensions"):
            self._test_resize_shape([1, 1], [1, 2, 3], [2, 2, 3],
                                    [1, 1], [1, 2], [2, 2],
                                    dtype=dtype, device=device)

        # 6. Change the number of sparse dimensions on a non-empty sparse tensor [Not Supported]
        with self.assertRaisesRegex(RuntimeError, "changing the number of sparse dimensions"):
            self._test_resize_shape([1, 1], [1, 2, 3], [2, 2, 3],
                                    [2, 1], [1, 2, 3], [1, 2, 2, 3],
                                    dtype=dtype, device=device)

        # 7. Shrink the size of some sparse dimensions on a non-empty sparse tensor [Not Supported]
        with self.assertRaisesRegex(RuntimeError, "shrinking the size of sparse dimensions"):
            self._test_resize_shape([1, 1], [1, 2, 3], [2, 2, 3],
                                    [1, 1], [1, 2, 3], [1, 2, 3],
                                    dtype=dtype, device=device)

        # 8. Shrink the size of some dense dimensions on a non-empty sparse tensor [Not Supported]
        with self.assertRaisesRegex(RuntimeError, "shrinking the size of dense dimensions"):
            self._test_resize_shape([1, 1], [1, 2, 3], [2, 2, 3],
                                    [1, 1], [1, 2, 2], [2, 2, 2],
                                    dtype=dtype, device=device)

        with self.assertRaisesRegex(RuntimeError, "shrinking the size of dense dimensions"):
            self._test_resize_shape([1, 1], [1, 2, 3], [2, 2, 3],
                                    [1, 1], [1, 2, 0], [2, 2, 0],
                                    dtype=dtype, device=device)

    def test_is_nonzero(self, device):
        self.assertTrue(torch.sparse_coo_tensor(([0],), 1., (1,), device=device).is_nonzero())
        self.assertFalse(torch.sparse_coo_tensor(([0],), 0., (1,), device=device).is_nonzero())
        self.assertFalse(torch.sparse_coo_tensor(([0], [0]), 0., (1, 1), device=device).is_nonzero())
        self.assertFalse(torch.sparse_coo_tensor(([0, 0],), (0., 0.), (1,), device=device).is_nonzero())
        self.assertFalse(torch.sparse_coo_tensor(([0, 0],), (-1., 1.), (1,), device=device).is_nonzero())

        # scalar sparse tensor
        self.assertTrue(torch.sparse_coo_tensor(torch.zeros(0, 1), 12.3, [], device=device).is_nonzero())
        with self.assertRaisesRegex(RuntimeError, "Boolean value of Tensor with no values is ambiguous"):
            torch.sparse_coo_tensor(([0, 1],), torch.empty(2, 0), (4, 0), device=device).is_nonzero()
        self.assertTrue(torch.sparse_coo_tensor(([0],), 2.3 - 4.5j, (1,), dtype=torch.cfloat, device=device)
                        .is_nonzero())
        self.assertTrue(torch.sparse_coo_tensor(([0],), 2.3 - 4.5j, (1,), dtype=torch.cdouble, device=device)
                        .is_nonzero())
        self.assertFalse(torch.sparse_coo_tensor(([0],), 0. + 0j, (1,), dtype=torch.cfloat, device=device)
                         .is_nonzero())
        self.assertFalse(torch.sparse_coo_tensor(([0],), 0. + 0j, (1,), dtype=torch.cdouble, device=device)
                         .is_nonzero())

    @dtypes(torch.double, torch.cdouble)
    def test_change_tensor_metadata(self, device, dtype):
        i = self.index_tensor([[0], [1]], device=device)
        v = torch.tensor([[3, 4, 5]], dtype=dtype, device=device)
        t = torch.sparse_coo_tensor(i, v, torch.Size([1, 2, 3]), dtype=dtype, device=device)
        i.resize_(2, 3)
        v.resize_(4, 5)
        self.assertEqual(list(t.coalesce().indices().size()), [2, 1])
        self.assertEqual(list(t.coalesce().values().size()), [1, 3])

        i = self.index_tensor([[0], [1]], device=device)
        v = torch.tensor([[3, 4, 5]], dtype=dtype, device=device)
        t = torch.sparse_coo_tensor(i, v, torch.Size([1, 2, 3]))
        i.resize_as_(self.index_tensor([0, 1], device=device))
        v.resize_as_(torch.tensor([3, 4, 5], dtype=dtype, device=device))
        self.assertEqual(list(t.coalesce().indices().size()), [2, 1])
        self.assertEqual(list(t.coalesce().values().size()), [1, 3])

        i = self.index_tensor([[0], [1]], device=device)
        v = torch.tensor([[3, 4, 5]], dtype=dtype, device=device)
        t = torch.sparse_coo_tensor(i, v, torch.Size([1, 2, 3]))
        i.as_strided_((2, 1), (1, 1))
        v.as_strided_((1, 3), (1, 1))
        self.assertEqual(list(t.coalesce().indices().size()), [2, 1])
        self.assertEqual(list(t.coalesce().values().size()), [1, 3])

        i = self.index_tensor([[0], [1]], device=device)
        v = torch.tensor([[3, 4, 5]], dtype=dtype, device=device)
        t = torch.sparse_coo_tensor(i, v, torch.Size([1, 2, 3]))
        i.set_(self.index_tensor([0, 1], device=device))
        v.set_(torch.tensor([3, 4, 5], dtype=dtype, device=device))
        self.assertEqual(list(t.coalesce().indices().size()), [2, 1])
        self.assertEqual(list(t.coalesce().values().size()), [1, 3])

        i = self.index_tensor([[0], [1]], device=device)
        v = torch.tensor([[3, 4, 5]], dtype=dtype, device=device)
        t = torch.sparse_coo_tensor(i, v, torch.Size([1, 2, 3]))
        i.transpose_(0, 1)
        v.transpose_(0, 1)
        self.assertEqual(list(t.coalesce().indices().size()), [2, 1])
        self.assertEqual(list(t.coalesce().values().size()), [1, 3])

    @coalescedonoff
    @dtypes(torch.double)
    def test_pickle(self, device, dtype, coalesced):
        import pickle

        shape_sparse_dim_nnz = [
            ((), 0, 2),
            ((0,), 0, 10),
            ((2,), 0, 3),
            ((100, 3), 1, 3),
            ((100, 20, 3), 2, 0),
            ((10, 0, 3), 0, 3),
            ((10, 0, 3), 0, 0),
        ]

        for shape, sparse_dim, nnz in shape_sparse_dim_nnz:
            indices_shape = torch.Size((sparse_dim, nnz))
            values_shape = torch.Size((nnz,) + shape[sparse_dim:])
            indices = torch.arange(indices_shape.numel(), dtype=self.index_tensor(0).dtype,
                                   device=device).view(indices_shape)
            for d in range(sparse_dim):
                indices[d].clamp_(max=(shape[d] - 1))  # make it valid index
            if not coalesced and indices.numel() > 0:
                indices[:, -1] = indices[:, 0]  # make it uncoalesced
            values_numel = values_shape.numel()
            values = torch.arange(values_numel, dtype=dtype,
                                  device=device).view(values_shape).div_(values_numel / 2.)
            sp_tensor = self.sparse_tensor(indices, values, shape)
            serialized = pickle.dumps(sp_tensor)
            sp_tensor_loaded = pickle.loads(serialized)
            self.assertEqual(sp_tensor, sp_tensor_loaded)

    def test_any(self, device):
        t = torch.sparse_coo_tensor(torch.tensor(([0, 0], [2, 0])), torch.tensor([False, False]), device=device)
        t_any = torch.tensor(False)
        self.assertEqual(torch.any(t), t_any)
        t = torch.sparse_coo_tensor(torch.tensor(([0, 0], [2, 0])), torch.tensor([True, False]), device=device)
        t_any = torch.tensor(True)
        self.assertEqual(torch.any(t), t_any)

    def test_isnan(self, device):
        t = torch.sparse_coo_tensor(torch.tensor(([0, 0], [0, 2])), torch.tensor([1, 4]), device=device)
        t_nan = torch.sparse_coo_tensor(torch.tensor(([0, 0], [0, 2])), torch.tensor([False, False]), device=device)
        self.assertEqual(torch.isnan(t).int(), t_nan.int())
        t = torch.sparse_coo_tensor(torch.tensor(([0, 0], [0, 2])), torch.tensor([1, float("nan")]), device=device)
        t_nan = torch.sparse_coo_tensor(torch.tensor(([0, 0], [0, 2])), torch.tensor([False, True]), device=device)
        self.assertEqual(torch.isnan(t).int(), t_nan.int())

    @coalescedonoff
    @dtypes(torch.float32, torch.float64)
    def test_div_rounding_mode(self, device, dtype, coalesced):
        sparse, _, _ = self._gen_sparse(2, 10, (10, 10), dtype,
                                        device, coalesced)
        dense = self.safeToDense(sparse)

        for mode in (None, 'floor', 'trunc'):
            actual = sparse.div(-2, rounding_mode=mode)
            expect = dense.div(-2, rounding_mode=mode)
            self.assertEqual(self.safeToDense(actual), expect)

            # Test inplace
            actual = sparse.clone().div_(-2, rounding_mode=mode)
            self.assertEqual(self.safeToDense(actual), expect)

            # Test out argument
            actual.zero_()
            torch.div(sparse, -2, rounding_mode=mode, out=actual)
            self.assertEqual(self.safeToDense(actual), expect)

    def test_div_by_sparse_error(self, device):
        self.assertRaisesRegex(RuntimeError, 'Sparse division requires',
                               lambda: torch.tensor(1., device=device).to_sparse()
                               / torch.tensor(1., device=device).to_sparse())

    def test_floor_divide_by_sparse_error(self, device):
        self.assertRaisesRegex(RuntimeError, 'Sparse floor division requires',
                               lambda: torch.tensor(1., device=device).to_sparse()
                               // torch.tensor(1., device=device).to_sparse())

    @unittest.skipIf(not TEST_NUMPY, "Numpy not found")
    @onlyCPU
    def test_sparse_to_numpy(self, device):
        t = torch.sparse_coo_tensor(torch.tensor(([0, 0], [2, 0])), torch.tensor([1, 4]))
        self.assertRaises(TypeError, lambda: t.numpy())

    @coalescedonoff
    @dtypes(torch.double)
    def test_softmax(self, device, dtype, coalesced):
        import torch.nn.functional as F

        def to_dense(sparse, fill_value=None):
            """
            Return dense tensor from a sparse tensor using given fill value.
            """
            if fill_value is None or fill_value == 0:
                return sparse.to_dense()
            sparse = sparse.coalesce()
            dense = torch.full(sparse.shape, fill_value, dtype=sparse.dtype, device=sparse.device)
            for idx, value in zip(sparse._indices().t(), sparse._values()):
                dense[tuple(idx)] = value
            return dense

        def softmax_to_dense(sparse, dim):
            """Dense softmax of a sparse tensor. Useful only for testing softmax
            correctness.

            When computing softmax of a sparse tensor, the value of
            unspecified items is negative infinity rather than zero so
            that

              softmax(sparse.to_dense(fill_value=-inf), dim) == softmax(sparse, dim).to_dense()

            holds for non-empty lines. One empty lines, the softmax
            values are defined as 0 in order to preserve the sparsity
            of result.

            Note that in PyTorch, ``to_dense`` method does not
            implement the ``fill_value`` keyword argument.
            """
            dtype = sparse.dtype
            device = sparse.device
            dense = to_dense(sparse, fill_value=-float('inf'))
            r = F.softmax(dense, dim)
            # softmax on empty lines results nan, replace with zeros to match the definition
            r[r != r] = 0
            return r

        def sparse_softmax(sparse, dim):
            """Pure Python softmax of a sparse tensor. Assuming -inf for
            unspecified sparse tensor data. This is a prototype of
            sparse softmax algorithm in Python.
            """
            dtype = sparse.dtype
            device = sparse.device

            # softmax is non-linear operation, so sparse tensors must
            # be coalesced.
            sparse = sparse.coalesce()
            inf = float('inf')
            indices = sparse._indices()
            values = sparse._values()

            if dim < sparse.sparse_dim():
                nnz = sparse._nnz()

                # compute pool indices
                size = sparse.size()
                strides = torch.ones((sparse.sparse_dim(), 1), dtype=indices.dtype, device=indices.device)
                for i in reversed(range(sparse.sparse_dim() - 1)):
                    strides[i, 0] = strides[i + 1, 0] * size[i + 1]
                strides[dim, 0] = 0

                pool = (indices * strides).sum(dim=0)
                i2p = {}
                for i in range(nnz):
                    c = int(pool[i])
                    if c not in i2p:
                        i2p[c] = len(i2p)
                    pool[i] = i2p[c]

                # compute max
                dense_size = tuple(size[sparse.sparse_dim():])
                mx = torch.empty((pool.max() + 1,) + dense_size, dtype=dtype, device=device)
                mx[:] = -inf
                for n in range(nnz):
                    p = pool[n]
                    mx[p] = torch.max(mx[p], values[n])

                # apply exp to (v - mx) and sum the results
                exp_values = torch.empty_like(values)
                exp_sums = torch.zeros_like(mx)
                for n in range(nnz):
                    p = pool[n]
                    v = exp_values[n] = (values[n] - mx[p]).exp()
                    exp_sums[p] = exp_sums[p] + v

                # normalize with the sum of exponents
                for n in range(nnz):
                    p = pool[n]
                    exp_values[n] = exp_values[n] / exp_sums[p]

                return torch.sparse_coo_tensor(indices,
                                               exp_values,
                                               sparse.size(),
                                               dtype=dtype, device=device)

            elif dim < sparse.sparse_dim() + sparse.dense_dim():
                return torch.sparse_coo_tensor(indices,
                                               F.softmax(values, dim - sparse.sparse_dim() + 1),
                                               sparse.size(),
                                               dtype=dtype, device=device)
            else:
                raise ValueError(
                    f'`dim(={dim})` must be smaller than `sparse_dim(={sparse.sparse_dim()}) + dense_dim(={sparse.dense_dim()})`')

        def softmax_jacobian_analytic(x, dim):
            """Return Jacobian of softmax using analytic formula

               D_jS_i = S_i * (1[i==j] - S_j).

            where S = softmax(x, dim), x is dense tensor, i,j in
            range(x.shape[dim]).
            """
            y = F.softmax(x, dim)
            y[y != y] = 0  # replace nan-s with zeros
            J = torch.zeros((x.shape[dim],) + tuple(x.shape), dtype=x.dtype, device=x.device)
            si = [slice(None)] * len(y.shape)
            sj = [slice(None)] * len(y.shape)
            s = [slice(None)] * len(J.shape)
            for i in range(y.shape[dim]):
                si[dim] = i
                s[dim + 1] = i
                yi = y[tuple(si)]
                for j in range(y.shape[dim]):
                    sj[dim] = j
                    s[0] = j
                    if i == j:
                        J[tuple(s)] = yi * (1 - yi)
                    else:
                        yj = y[tuple(sj)]
                        J[tuple(s)] = - yi * yj
                    sj[dim] = slice(None)
                si[dim] = slice(None)
                s[dim + 1] = slice(None)
            return J

        def softmax_jacobian_autograd(x, dim, log=False):
            """Return Jacobian of softmax using PyTorch autograd feature.

            x can be dense or sparse tensor.
            """
            import itertools

            if x.is_sparse:
                x = x.coalesce()

            dtype = x.dtype
            device = x.device
            shape = tuple(x.shape)
            J = torch.zeros((shape[dim],) + shape, dtype=dtype, device=device)
            for i in range(shape[dim]):
                if x.is_sparse:
                    sparse_dim = x.sparse_dim()
                    dense_dim = x.dense_dim()
                    if dim < sparse_dim:
                        ranges = []
                        for j, sz in enumerate(shape[:sparse_dim]):
                            if dim == j:
                                ranges.append([i])
                            else:
                                ranges.append(list(range(sz)))
                        indices = torch.tensor(list(itertools.product(*ranges)), dtype=torch.long, device=device).t()
                        values = torch.ones((indices.shape[1],) + shape[sparse_dim:], dtype=dtype, device=device)
                    else:
                        ranges = []
                        for j, sz in enumerate(shape[:sparse_dim]):
                            ranges.append(list(range(sz)))
                        indices = torch.tensor(list(itertools.product(*ranges)), dtype=torch.long, device=device).t()
                        values = torch.zeros((indices.shape[1],) + shape[sparse_dim:], dtype=dtype, device=device)
                        sv = [slice(None)] * (dense_dim + 1)
                        sv[dim - sparse_dim + 1] = i
                        values[tuple(sv)] = 1
                    v = torch.sparse_coo_tensor(indices, values, shape, dtype=dtype, device=device)
                else:
                    v = torch.zeros_like(x)
                    sv = [slice(None)] * len(v.shape)
                    sv[dim] = i
                    v[tuple(sv)] = 1
                x_ = x.clone()
                x_.requires_grad_(True)

                if log:
                    if x_.is_sparse:
                        y = torch.sparse.log_softmax(x_, dim)
                    else:
                        y = F.log_softmax(x_, dim)
                else:
                    if x_.is_sparse:
                        y = torch.sparse.softmax(x_, dim)
                    else:
                        y = F.softmax(x_, dim)
                        # replace nan-s with zeros
                        y.data[y != y] = 0
                y.backward(v)
                g = x_.grad
                if not g.is_sparse:
                    # replace nan-s with zeros
                    g.data[g != g] = 0
                J[i] = g.to_dense() if g.is_sparse else g
            return J

        @skipIfTorchDynamo("https://github.com/pytorch/torchdynamo/issues/1166")
        def test_op(sparse_dims, nnz, with_size, coalesced):
            if isinstance(with_size, Number):
                with_size = [with_size] * sparse_dims

            x, i, v = self._gen_sparse(sparse_dims, nnz, with_size, dtype, device, coalesced)

            def sparse_log(x):
                return torch.sparse_coo_tensor(x._indices(), x._values().log(),
                                               x.size(), dtype=x.dtype, device=x.device)

            # Check dim out of bounds
            with self.assertRaisesRegex(IndexError, r"Dimension out of range"):
                torch.sparse.softmax(x, x.dim())
            with self.assertRaisesRegex(IndexError, r"Dimension out of range"):
                torch.sparse.softmax(x, -x.dim() - 1)

            for dim in range(x.dim()):
                # Check sparse softmax definition

                # check Python sparse softmax
                y = sparse_softmax(x, dim)
                r1 = softmax_to_dense(x, dim)
                r2 = y.to_dense()
                self.assertEqual(r1, r2)

                # check C++ sparse softmax
                for d in (dim, dim - x.dim()):
                    y1 = torch.sparse.softmax(x, d)
                    self.assertEqual(y, y1)

                    # check C++ sparse log_softmax
                    ly1 = torch.sparse.log_softmax(x, d)
                    self.assertEqual(ly1, sparse_log(y1))

                # Check autograd support on sparse softmax

                # check softmax Jacobian definition for dense input
                x1 = to_dense(x, fill_value=float('-inf'))
                J = softmax_jacobian_analytic(x1, dim)
                assert J.shape[0] == x.shape[dim]
                assert J.shape[dim + 1] == x.shape[dim]

                # check softmax Jacobian from autograd, dense input
                J2 = softmax_jacobian_autograd(x1, dim)
                self.assertEqual(J, J2)

                # check softmax Jacobian from autograd, sparse input
                J3 = softmax_jacobian_autograd(x, dim)
                self.assertEqual(J, J3)

                '''
                y = softmax(x, dim)
                z = log(y) = log_softmax(x, dim)
                Dy/Dx = J
                Dz/Dx = Dz/Dy Dy/Dx = 1/y * J
                => J = J_log * y
                '''
                # log_softmax Jacobian from autograd, dense input
                J2_log = softmax_jacobian_autograd(x1, dim, log=True)

                # log_softmax Jacobian from autograd, sparse input
                J3_log = softmax_jacobian_autograd(x, dim, log=True)

                J = J.transpose(0, dim + 1)
                J2_log = J2_log.transpose(0, dim + 1)
                J3_log = J3_log.transpose(0, dim + 1)
                self.assertEqual(J, J2_log * r1)
                self.assertEqual(J, J3_log * r1)

                if dim == 0:
                    # check dtype argument
                    other_dtype = torch.float32
                    y2 = torch.sparse.softmax(x, dim, dtype=other_dtype)
                    self.assertEqual(y2.dtype, other_dtype)
                    self.assertEqual(y2, y1.type(other_dtype))

                    ly2 = torch.sparse.log_softmax(x, dim, dtype=other_dtype)
                    self.assertEqual(ly2.dtype, other_dtype)
                    self.assertEqual(ly2, ly1.type(other_dtype))

        test_op(1, 10, [3], coalesced)
        test_op(1, 10, [2, 3], coalesced)
        test_op(1, 10, [3, 2], coalesced)
        test_op(2, 10, [2, 3, 4], coalesced)
        test_op(2, 10, [3, 4], coalesced)
        test_op(2, 5, [5, 4], coalesced)
        test_op(2, 10, [3, 4, 2], coalesced)
        test_op(3, 10, [3, 4, 2], coalesced)
        test_op(3, 100, [3, 4, 2], coalesced)
        test_op(3, 100, [3, 4, 2, 3], coalesced)
        test_op(3, 100, [3, 4, 2, 3, 5, 2], coalesced)
        test_op(4, 100, [3, 4, 2, 3, 5, 2], coalesced)


    def _check_zero_nnz_softmax_op(self, func, ndim, device, dtype):
        # create a sparse tensor with shape (0,..., 3) it has no materialize values
        t = torch.sparse_coo_tensor([[] for _ in range(ndim)], [], (0,) * (ndim - 1) + (3,), device=device, dtype=dtype)
        out = func(t, 0)
        self.assertEqual(out, torch.zeros_like(t))

        # gradient
        t = t.requires_grad_()
        gradcheck(lambda x: func(x, 0).to_dense(), (t,), masked=True)


    @dtypes(torch.double, torch.float)
    @unittest.skipIf(TEST_WITH_CROSSREF, "generator unsupport triggers assertion error")
    def test_softmax_zero_nnz(self, device, dtype):
        self._check_zero_nnz_softmax_op(torch.sparse.softmax, 1, device, dtype)
        self._check_zero_nnz_softmax_op(torch.sparse.softmax, 10, device, dtype)

    @dtypes(torch.double, torch.float)
    @unittest.skipIf(TEST_WITH_CROSSREF, "generator unsupport triggers assertion error")
    def test_log_softmax_zero_nnz(self, device, dtype):
        self._check_zero_nnz_softmax_op(torch.sparse.log_softmax, 1, device, dtype)
        self._check_zero_nnz_softmax_op(torch.sparse.log_softmax, 10, device, dtype)

    # TODO: Check after why ROCm's cusparseXcsrgemm2Nnz function doesn't return the same nnz value as CUDA
    @skipIfRocm
    @coalescedonoff
    @dtypes(*floating_and_complex_types())
    @dtypesIfCUDA(*floating_types_and(*[torch.half] if SM53OrLater else [],
                                      *[torch.bfloat16] if SM80OrLater else [],
                                      torch.complex64,
                                      *[torch.complex128] if CUSPARSE_SPMM_COMPLEX128_SUPPORTED else []))
    @unittest.skipIf(TEST_WITH_CROSSREF, "not working with fake tensor")
    @precisionOverride({torch.bfloat16: 1e-2, torch.float16: 1e-2, torch.complex64: 1e-2, torch.float32: 1e-2})
    def test_sparse_matmul(self, device, dtype, coalesced):
        """
        This function test `torch.sparse.mm` when both the mat1 and mat2 are sparse tensors.
        """

        def ref_sparse_mm(a, b):
            return a.to_dense() @ b.to_dense()

        def grad_with_custom_sparsity_pattern_test_helper(sparse_dims, nnz, shape_a, shape_b):
            def test_grad_dense(a_s, b_s, g_s):
                a = a_s.to_dense().detach()
                b = b_s.to_dense().detach()
                g = g_s.to_dense().detach()

                a.requires_grad_(True)
                b.requires_grad_(True)
                c = a @ b
                c.backward(g)
                return a.grad.sparse_mask(a_s.coalesce()), b.grad.sparse_mask(b_s.coalesce())

            a, _, _ = self._gen_sparse(sparse_dims, nnz, shape_a, dtype, device, coalesced)
            b, _, _ = self._gen_sparse(sparse_dims, nnz, shape_b, dtype, device, coalesced)
            a.requires_grad_(True)
            b.requires_grad_(True)

            c = torch.sparse.mm(a, b)
            c2 = c.to_dense().detach()
            c2 = torch.rand_like(c2)
            g = c2.sparse_mask(c.coalesce())

            c.backward(g)

            a_grad, b_grad = test_grad_dense(a, b, g)

            # We convert grad to dense since dense and sparse mm
            # implementations handle materialized zeroes differently.
            self.assertEqual(a.grad.to_dense(), a_grad.to_dense())
            self.assertEqual(b.grad.to_dense(), b_grad.to_dense())

        def test_sparse_matmul(sparse_dims, nnz, shape_a, shape_b):
            a, i_a, v_a = self._gen_sparse(sparse_dims, nnz, shape_a, dtype, device, coalesced)
            b, i_b, v_b = self._gen_sparse(sparse_dims, nnz, shape_b, dtype, device, coalesced)

            # dense implementation
            r1 = ref_sparse_mm(a, b)

            # cpp implementation
            r2 = torch.sparse.mm(a, b)
            self.assertEqual(r1, r2.to_dense())

            # Check result is truly coalesced
            self.assertTrue(r2.is_coalesced() and is_coalesced_indices(r2))

            if dtype in [torch.double, torch.cdouble]:
                a.requires_grad_(True)
                b.requires_grad_(True)

                # check autograd support on sparse matmul
                def fn(D1, D2):
                    return torch.sparse.mm(D1, D2).to_dense()

                if a.is_cuda:
                    # For cuda, `nondet_tol` is set with `1e-5`
                    # This is because cuSparse sometimes returns approximate zero values like `~e-323`
                    # TODO: Check this cuSparse issue.
                    # This happens when you do chain multiplication `torch.sparse.mm` operations
                    gradcheck(fn, (a, b), nondet_tol=1e-5, masked=True)
                else:
                    gradcheck(fn, (a, b), masked=True)
                grad_with_custom_sparsity_pattern_test_helper(sparse_dims, nnz, shape_a, shape_b)

        def test_error_cases():
            def fn(sparse_dims, nnz, shape_a, shape_b):
                a, i_a, v_a = self._gen_sparse(sparse_dims, nnz, shape_a, dtype, device, coalesced)
                b, i_b, v_b = self._gen_sparse(sparse_dims, nnz, shape_b, dtype, device, coalesced)
                r2 = torch.sparse.mm(a, b)

            # This is not a matrix
            self.assertRaises(RuntimeError, lambda: fn(3, 4, [2, 2, 2], [2, 2, 2]))

            # Shapes does not
            self.assertRaisesRegex(RuntimeError,
                                   r"mat1 and mat2 shapes cannot be multiplied \(2x3 and 4x2\)",
                                   lambda: fn(2, 10, [2, 3], [4, 2]))

            def different_dtypes():
                a, i_a, v_a = self._gen_sparse(2, 10, [2, 2], dtype, device, coalesced)
                b, i_b, v_b = self._gen_sparse(2, 10, [2, 2], dtype, device, coalesced)
                r2 = torch.sparse.mm(a.to(torch.float64), a.to(torch.float32))

            self.assertRaisesRegex(RuntimeError, 'mat1 dtype Double does not match mat2 dtype Float', different_dtypes)

        def test_backward_noncontiguous():
            # Sparse.mm backward used to wrong with non-contiguous grads,
            # see https://github.com/pytorch/pytorch/issues/102493.
            n_reps = 7
            for _ in range(n_reps):
                A = torch.eye(5).to_sparse().requires_grad_(True)
                B = torch.eye(5).to_sparse()
                out = torch.sparse.mm(A, B)
                out.coalesce().values().sum().backward()
                self.assertEqual(A.grad, A)

        for n in range(2, 5):
            for m in range(2, 8):
                for p in range(2, 8):
                    test_sparse_matmul(2, 10, [n, m], [m, p])

        test_sparse_matmul(2, 0, [0, 0], [0, 0])
        test_sparse_matmul(2, 0, [0, 10], [10, 0])
        test_error_cases()
        test_backward_noncontiguous()

    @coalescedonoff
    @dtypes(torch.double)
    def test_assign(self, device, dtype, coalesced):
        def assign_to():
            a, i_a, v_a = self._gen_sparse(2, 5, [2, 3], dtype, device, coalesced)
            a[0] = 100

        self.assertRaises(TypeError, assign_to)

    @dtypes(torch.double, torch.cdouble)
    def test_full_broadcast_to(self, device, dtype):
        def can_broadcast(s0, s1):
            s0 = tuple(reversed(s0))
            s1 = tuple(reversed(s1))
            for i in range(len(s0)):
                if s0[i] != 1 and s0[i] != s1[i]:
                    return False
            return True
        sizes = (
            (), (1,), (2,), (1, 1), (3, 1), (3, 2), (4, 1, 1), (4, 3, 2)
        )
        for s0, s1 in itertools.combinations(sizes, r=2):
            t = make_tensor(s0, dtype=dtype, device=device, low=-9, high=9)
            for sparse_dims in range(1, len(s0) + 1):
                s = t.to_sparse(sparse_dims)
                if can_broadcast(s0, s1):
                    t_res = torch.broadcast_to(t, s1)
                    s_res = torch._sparse_broadcast_to(s, s1)
                    torch._validate_sparse_coo_tensor_args(s_res._indices(), s_res._values(), s_res.shape)
                    if s_res.is_coalesced():
                        # ensure that is_coalesced is estimated correctly
                        self.assertEqual(s_res, torch.sparse_coo_tensor(s_res._indices(), s_res._values(), s_res.shape).coalesce())
                    self.assertEqual(s_res.to_dense(), t_res)
                else:
                    with self.assertRaisesRegex(RuntimeError,
                                                r"The expanded size of the tensor \(\d\) "
                                                r"must match the existing size \(\d\)"):
                        torch._sparse_broadcast_to(s, s1)

    @coalescedonoff
    @dtypes(torch.double, torch.cdouble)
    def test_sparse_broadcast_to(self, device, dtype, coalesced):
        def test(sparse_dims, nnz, with_size, new_size):
            x = self._gen_sparse(sparse_dims, nnz, with_size, dtype, device, coalesced)[0]
            y = self.safeToDense(x)
            x1 = torch._sparse_broadcast_to(x, new_size)
            y1 = y.broadcast_to(new_size)
            self.assertEqual(self.safeToDense(x1), y1)

        test(4, 6, [7, 3, 1, 3, 0], [7, 3, 4, 3, 0])
        test(4, 6, [7, 3, 1, 3, 0], [2, 7, 3, 1, 3, 0])
        test(4, 6, [7, 3, 1, 3, 1, 3], [7, 3, 1, 3, 2, 3])
        test(4, 6, [7, 3, 1, 3, 2, 1], [7, 3, 1, 3, 2, 3])

    def _test_mul_skips(self, device, dtype, coalesced):
        skipTestIfUncoalesced = False
        # This case always coalesce inputs and that could lead to loss of precision,
        # hence it is inhibited for float16/bfloat16 by providing already coalesced tensors.
        if not coalesced and dtype in {torch.float16, torch.bfloat16}:
            skipTestIfUncoalesced = True
        # to_dense is problematic for boolean non-coalesced CUDA tensors
        # see https://github.com/pytorch/pytorch/issues/81648
        if not coalesced and dtype == torch.bool and torch.device(device).type == "cuda":
            skipTestIfUncoalesced = True

        if skipTestIfUncoalesced:
            self.skipTest(f"Test with dtype={dtype}, device={device} runs only with coalesced inputs")

    @coalescedonoff
    # NOTE: addcmul_out is not implemented for bool.
    @dtypes(*all_types_and_complex_and(torch.bfloat16, torch.float16))
    @precisionOverride({torch.bfloat16: 1e-2, torch.float16: 1e-2})
    def test_sparse_sparse_mul(self, device, dtype, coalesced):
        self._test_mul_skips(device, dtype, coalesced)

        shape = (2, 3, 4, 10)
        nnz = 10

        def check(self, x, y):
            res_sparse = x * y
            res_dense = x.to_dense() * y.to_dense()
            self.assertEqual(res_sparse.to_dense(), res_dense)

        def check_empty(sparse_shape, nnz, dense_shape, coalesce):
            from itertools import product
            for nnz_val, shape_suffix in product((nnz, 0), ((), (0,))):
                empty_sparse_shape = sparse_shape + shape_suffix
                empty_dense_shape = dense_shape + shape_suffix
                x = self._gen_sparse(sparse_dim, nnz_val, empty_sparse_shape, dtype, device, coalesce)[0]
                check(self, x, x)

        # TODO: uncomment once backward is implemented for sparse tensors that broadcast in dense dims.
        # def check_autograd(x, y):
        #     if dtype in {torch.double, torch.cdouble}:
        #         xa = x.detach().clone().requires_grad_(True)
        #         ya = y.detach().clone().requires_grad_(True)
        #         gradcheck(lambda a, b: (a * b).to_dense(), (xa, ya), masked=True)
        #         gradcheck(lambda a, b: (a * b).to_dense(), (ya, xa), masked=True)

        for dim in range(len(shape) + 1):
            sub_shape = shape[dim:]
            sparse_dim = len(sub_shape) // 2

            check_empty(sub_shape, nnz, shape, coalesced)

            x = self._gen_sparse(sparse_dim, nnz, sub_shape, dtype, device, coalesced)[0]
            y = self._gen_sparse(sparse_dim, nnz, sub_shape, dtype, device, coalesced)[0]
            check(self, x, y)
            # TODO: uncomment once supported
            # check_autograd(x, y)

            # check broadcasting in dense dims
            for d in range(sparse_dim, len(sub_shape)):
                new_shape = sub_shape[:d] + (1,) + sub_shape[d + 1:]
                y = self._gen_sparse(sparse_dim, nnz, new_shape, dtype, device, coalesced)[0]
                check(self, x, y)
                # TODO: uncomment once supported
                # check_autograd(x, y)

    @coalescedonoff
    @dtypes(*all_types_and_complex_and(torch.bool, torch.half, torch.bfloat16))
    @precisionOverride({torch.bfloat16: 1e-2, torch.float16: 1e-2})
    def test_sparse_dense_mul(self, device, dtype, coalesced):
        self._test_mul_skips(device, dtype, coalesced)

        shape = (2, 3, 4, 10)
        nnz = 10

        def check(self, s, d):
            res = d * s

            # check commutativity
            self.assertEqual(res, s * d)

            # check correctness
            self.assertEqual(res.to_dense(), s.to_dense() * d)

            # check in-placeness for dense
            if d.dim() >= s.dim():
                dc = d.clone()
                self.assertEqual(d.mul_(s), dc.mul_(s.to_dense()))

            # check in-placeness for sparse
            if s.dim() >= d.dim():
                # for sparse
                sc = s.clone()
                self.assertEqual(s.mul_(d).to_dense(), sc.to_dense().mul_(d))

        for dim in range(len(shape) + 1):
            sub_shape = shape[dim:]
            sparse_dim = len(sub_shape) // 2

            def check_empty(sparse_shape, nnz, dense_shape, coalesce):
                from itertools import product
                for nnz_val, shape_suffix in product((nnz, 0), ((), (0,))):
                    empty_sparse_shape = sparse_shape + shape_suffix
                    empty_dense_shape = dense_shape + shape_suffix
                    s = self._gen_sparse(sparse_dim, nnz_val, empty_sparse_shape, dtype, device, coalesce)[0]
                    d = make_tensor(empty_dense_shape, dtype=dtype, device=device)
                    check(self, s, d)

            # check scalar multiplication
            s = self._gen_sparse(sparse_dim, nnz, sub_shape, dtype, device, coalesced)[0]
            for scalar in (True, 1, 1.0):
                res_sparse_right = s * scalar
                res_sparse_left = scalar * s
                res_dense = s.to_dense() * scalar
                # check correctness and dtype
                self.assertEqual(s.to(res_sparse_right.dtype), res_sparse_right)
                self.assertEqual(res_sparse_right, res_sparse_left)
                self.assertEqual(res_sparse_right.dtype, res_dense.dtype)
                self.assertEqual(res_sparse_left.dtype, res_dense.dtype)
                # check scalar as 0-dim sparse tensor
                tscalar = torch.tensor(scalar, device=device)
                sscalar = tscalar.to_sparse()
                res_sparse_right = s * sscalar
                res_sparse_left = sscalar * s
                self.assertEqual(res_sparse_right, res_sparse_left)
                self.assertEqual(s.to(res_sparse_right.dtype), res_sparse_right)

            # check non-coalesced 0-dim scalar
            # we skip torch.bool because for such tensors
            # coalesce.to_dense != to_dense
            if dtype == torch.bool:
                return

            for scalar_dtype in (int, float):
                scalar = scalar_dtype(1)
                idx = torch.tensor([], device=device).reshape(0, 2)
                val = torch.tensor([scalar, scalar], device=device)
                sscalar = torch.sparse_coo_tensor(idx, val, ())
                res_dense = s.to_dense() * sscalar.to_dense()
                self.assertEqual((s * sscalar).to_dense(), res_dense)
                self.assertEqual((sscalar * s).to_dense(), res_dense)

            # Case 1: sparse broadcasts over dense
            s = self._gen_sparse(sparse_dim, nnz, sub_shape, dtype, device, coalesced)[0]
            d = make_tensor(shape, dtype=dtype, device=device)
            check(self, s, d)
            check_empty(sub_shape, nnz, shape, coalesced)

            # Case 2: dense broadcasts over sparse
            s = self._gen_sparse(3, nnz, shape, dtype, device, coalesced)[0]
            d = make_tensor(sub_shape, dtype=dtype, device=device)
            check(self, s, d)
            check_empty(shape, nnz, sub_shape, coalesced)

    @unittest.skipIf(not TEST_NUMPY, "NumPy is not available")
    @onlyCPU
    @dtypes(*all_types_and_complex_and(torch.bool))
    def test_sparse_spdiags(self, device, dtype):

        make_diags = functools.partial(make_tensor, dtype=dtype, device=device)
        make_offsets = functools.partial(torch.tensor, dtype=torch.long, device=device)

        if TEST_SCIPY:
            def reference(diags, offsets, shape):
                return scipy.sparse.spdiags(diags, offsets, *shape).toarray()

        else:
            def reference(diags, offsets, shape):
                result = torch.zeros(shape, dtype=dtype, device=device)
                for i, off in enumerate(offsets):
                    res_view = result.diagonal(off)
                    data = diags[i]
                    if off > 0:
                        data = data[off:]

                    m = min(res_view.shape[0], data.shape[0])
                    res_view[:m] = data[:m]
                return result

        def check_valid(diags, offsets, shape, layout=None):
            ref_out = reference(diags, offsets, shape)
            out = torch.sparse.spdiags(diags, offsets, shape, layout=layout)
            if layout is None:
                ex_layout = torch.sparse_coo
            else:
                ex_layout = layout
            out_dense = out.to_dense()
            self.assertTrue(out.layout == ex_layout, f"Output layout {out.layout} expected {ex_layout}")
            self.assertEqual(out_dense, ref_out, f"Result:\n{out_dense} does not match reference:\n{ref_out}")

        def check_invalid(args, error):
            with self.assertRaisesRegex(RuntimeError, error):
                torch.sparse.spdiags(*args)

        def valid_cases():
            # some normal cases
            yield (make_diags((1, 5)), make_offsets([0]), (5, 5))
            yield (make_diags((3, 3)), make_offsets([-1, 0, 1]), (4, 4))
            # noncontigous diags
            yield (make_diags((5, 4), noncontiguous=True), make_offsets([-1, 1, 0, 2, -2]), (5, 5))
            # noncontigous offsets
            yield (make_diags((3, 4)), make_offsets([1, -1, 0, -2, 2])[::2], (5, 5))
            # noncontigous diags + offsets
            yield (make_diags((3, 4), noncontiguous=True), make_offsets([1, -1, 0, -2, 2])[::2], (5, 5))
            # correct dimensionality, 2d, 2d , and shapes match, but the number of diagonals is zero
            yield (make_diags((0, 3)), make_offsets([]), (3, 3))
            # forward rotation of upper diagonals
            yield (make_diags((3, 8)), make_offsets([1, 2, 3]), (4, 4))
            # rotation exausts input space to read from
            yield (make_diags((2, 3)), make_offsets([2, 1]), (3, 3))
            # Simple cases repeated with special output format
            yield (make_diags((1, 5)), make_offsets([0]), (5, 5), torch.sparse_csc)
            yield (make_diags((3, 3)), make_offsets([-1, 0, 1]), (4, 4), torch.sparse_csr)
            # vector diags
            yield (make_diags((3, )), make_offsets([1]), (4, 4))
            # Scalar offset
            yield (make_diags((1, 3)), make_offsets(2), (4, 4))
            # offsets out of range
            yield (make_diags((1, 3)), make_offsets([3]), (3, 3))
            yield (make_diags((1, 3)), make_offsets([-3]), (3, 3))

        for case in valid_cases():
            check_valid(*case)

        def invalid_cases():
            yield (make_diags((1, 3)), make_offsets([0]), (3, 2, 3)), "Output shape must be 2d"
            yield (make_diags((2, 3)), make_offsets([[1, 2], [0, 3]]), (3, 3)), "Offsets must be scalar or vector"
            yield (make_diags((3, 2, 3)), make_offsets([0, 1, 2]), (4, 4)), "Diagonals must be vector or matrix"
            yield (make_diags((3, 3)), make_offsets([-1, 0]), (3, 3)),\
                r"Number of diagonals \(\d\) does not match the number of offsets \(\d\)"
            yield (make_diags((5,)), make_offsets([0, 1, 2, 3, 4]), (3, 3)),\
                r"Number of diagonals \(\d\) does not match the number of offsets \(\d\)"
            yield (make_diags((2, 2)), make_offsets([-1, 0]), (2, 3), torch.strided),\
                r"Only output layouts \(\w+, \w+, \w+\) are supported, got \w+"
            yield (make_diags((2, 5)), make_offsets([0, 0]), (5, 5)), "Offset tensor contains duplicate values"
            yield (make_diags((1, 5)), make_offsets([0]).to(torch.int32), (5, 5)), r"Offset Tensor must have dtype Long but got \w+"


        for case, error_regex in invalid_cases():
            check_invalid(case, error_regex)

    def test_small_nnz_coalesced(self):
        # creating a coo tensor with nnz == 0 is always coalesced
        self.assertTrue(torch.sparse_coo_tensor([[], []], [], (2, 2)).is_coalesced())
        # same for a coo tensor with only 1 nnz
        self.assertTrue(torch.sparse_coo_tensor([[0], [0]], [1], (2, 2)).is_coalesced())
        # two or more nnz coalesced is false as it can't be verified without an expensive check
        self.assertFalse(torch.sparse_coo_tensor([[0, 0], [0, 0]], [1, 2], (2, 2)).is_coalesced())
        # even if there are no duplicates
        self.assertFalse(torch.sparse_coo_tensor([[0, 1], [0, 1]], [1, 2], (2, 2)).is_coalesced())

    @coalescedonoff
    @dtypes(*all_types_and_complex_and(torch.bool))
    def test_sum(self, device, dtype, coalesced):
        def run_test(shape, nnz):
            a = self._gen_sparse(2, nnz, shape, dtype, device, coalesced)[0]
            self.assertEqual(a.sum(), a._values().sum())
            if dtype.is_floating_point or dtype.is_complex:
                a.requires_grad_(True)
                a_inter = a.sum()
                a_inter.abs().backward()
                with torch.no_grad():
                    self.assertEqual(a.grad, torch.ones(shape, dtype=dtype, device=device) * torch.sgn(a_inter))
        for shape in [(10, 5), (10, 10)]:
            run_test(shape, 0)
            run_test(shape, max(shape))
            run_test(shape, shape[0] * shape[1])


class TestSparseOneOff(TestCase):
    @unittest.skipIf(not TEST_CUDA, 'CUDA not available')
    def test_cuda_from_cpu(self):
        with self.assertRaisesRegex(
                RuntimeError,
                "Expected all tensors to be on the same device, but found at least two devices, cuda:0 and cpu!"):
            torch.sparse_coo_tensor(torch.zeros(1, 4).long().cuda(),
                                    torch.randn(4, 4, 4),
                                    [3, 4, 4])

        with self.assertRaisesRegex(
                RuntimeError,
                "Expected all tensors to be on the same device, but found at least two devices, cuda:0 and cpu!"):
            torch.sparse_coo_tensor(torch.zeros(1, 4).long().cuda(),
                                    torch.randn(4, 4, 4, 0),
                                    [3, 4, 4, 0])

        with self.assertRaisesRegex(
                RuntimeError,
                "Expected all tensors to be on the same device, but found at least two devices, cuda:0 and cpu!"):
            torch.sparse_coo_tensor(torch.empty(1, 0).long().cuda(),
                                    torch.randn(0, 4, 4, 0),
                                    [0, 4, 4, 0])

    @unittest.skipIf(not TEST_CUDA, 'CUDA not available')
    def test_cuda_sparse_cpu_dense_add(self):
        x = torch.zeros(3, 4, 4)
        sparse_y = torch.sparse_coo_tensor(torch.zeros(1, 4).long().cuda(),
                                           torch.randn(4, 4, 4).cuda(),
                                           [3, 4, 4])
        with self.assertRaisesRegex(RuntimeError, "add: expected 'self' to be a CUDA tensor, but got a CPU tensor"):
            x + sparse_y

        x = torch.zeros(3, 4, 4, 0)
        sparse_y = torch.sparse_coo_tensor(torch.zeros(1, 4).long().cuda(),
                                           torch.randn(4, 4, 4, 0).cuda(),
                                           [3, 4, 4, 0])
        with self.assertRaisesRegex(RuntimeError, "add: expected 'self' to be a CUDA tensor, but got a CPU tensor"):
            x + sparse_y

        x = torch.zeros(0, 4, 4, 0)
        sparse_y = torch.sparse_coo_tensor(torch.empty(1, 0).long().cuda(),
                                           torch.randn(0, 4, 4, 0).cuda(),
                                           [0, 4, 4, 0])
        with self.assertRaisesRegex(RuntimeError, "add: expected 'self' to be a CUDA tensor, but got a CPU tensor"):
            x + sparse_y


def _sparse_to_dense(tensor):
    if tensor.dtype != torch.bool:
        return tensor.to_dense(masked_grad=True)

    # to_dense uses coalesce which isn't implemented for bool
    return tensor.to(torch.int8).to_dense().to(torch.bool)


_sparse_unary_ops = ops(sparse_unary_ufuncs, dtypes=OpDTypes.supported,
                        allowed_dtypes=all_types_and_complex())
class TestSparseUnaryUfuncs(TestCase):
    exact_dtype = True


    @_sparse_unary_ops
    def test_sparse_consistency(self, device, dtype, op):
        sample = first_sample(self, op.sample_inputs(device, dtype))
        assert isinstance(sample.input, torch.Tensor)

        expected = op(sample.input, *sample.args, **sample.kwargs)
        assert torch.is_tensor(expected)
        output = op(sample.input.to_sparse(), *sample.args, **sample.kwargs)
        assert torch.is_tensor(output)
        self.assertEqual(_sparse_to_dense(output), expected)

    @_sparse_unary_ops
    def test_out(self, device, dtype, op):
        if not op.supports_out:
            self.skipTest("Skipped! Out not supported")

        sample = first_sample(self, op.sample_inputs(device, dtype))
        sample.input = sample.input.to_sparse()
        expect = op(sample.input, *sample.args, **sample.kwargs)

        out = torch.sparse_coo_tensor(sample.input.shape, device=device,
                                      dtype=expect.dtype)
        op(sample.input, *sample.args, **sample.kwargs, out=out)
        self.assertEqual(out, expect)

    @_sparse_unary_ops
    def test_inplace(self, device, dtype, op):
        if op.inplace_variant is None:
            self.skipTest("Skipped! Out not supported")

        sample = first_sample(self, op.sample_inputs(device, dtype))
        sample.input = sample.input.to_sparse().coalesce()
        expect = op(sample.input, *sample.args, **sample.kwargs)

        if not torch.can_cast(expect.dtype, dtype):
            with self.assertRaisesRegex(RuntimeError, "result type .* can't be cast to"):
                op.inplace_variant(sample.input, *sample.args, **sample.kwargs)
            return

        actual = op.inplace_variant(sample.input, *sample.args, **sample.kwargs)
        self.assertIs(actual, sample.input)
        self.assertEqual(actual, expect)

    @_sparse_unary_ops
    def test_sparse_zero_dims(self, device, dtype, op):
        # test 0x0 sparse_coo_tensor
        indices = torch.empty(2, 0, dtype=torch.int64)
        values = torch.empty(0, dtype=dtype)
        sparse_0x0 = torch.sparse_coo_tensor(indices, values, (0, 0))
        expected = torch.sparse_coo_tensor(indices, op(values), (0, 0))
        actual = op(sparse_0x0)
        self.assertEqual(expected, actual)

    @_sparse_unary_ops
    def test_sparse_zeros(self, device, dtype, op):
        samples = op.sample_inputs(device, dtype)

        zero_input = torch.zeros((), device=device, dtype=dtype)
        sparse_input = torch.sparse_coo_tensor((), dtype=dtype, device=device)

        expect = op(zero_input)
        actual = op(sparse_input)
        self.assertEqual(expect, _sparse_to_dense(actual))

    @ops(sparse_unary_ufuncs, dtypes=OpDTypes.supported,
         allowed_dtypes=[torch.double, torch.cdouble])
    def test_sparse_fn_grad(self, device, dtype, op):
        if not op.supports_autograd:
            self.skipTest("Skipped! Op doesn't support autograd")

        for sample in op.sample_inputs(device, dtype):
            sparse_input = sample.input.to_sparse().detach().requires_grad_(True)

            def fn(x):
                return _sparse_to_dense(
                    op(x, *sample.args, **sample.kwargs))

            self.assertTrue(gradcheck(
                fn,
                (sparse_input,),
                check_batched_grad=False,
                check_grad_dtypes=True,
                nondet_tol=op.gradcheck_nondet_tol,
                fast_mode=op.gradcheck_fast_mode,
                masked=True))


class TestSparseMaskedReductions(TestCase):
    exact_dtype = True

    fp16_low_precision_list = {
        'masked.prod',
    }

    @ops(sparse_masked_reduction_ops)
    def test_future_empty_dim(self, device, dtype, op):
        """Currently, `dim=()` in reductions operations means "reduce over
        all dimensions" while in future, it will read "no reduce". See
        https://github.com/pytorch/pytorch/issues/29137

        For sparse masked reductions, we'll implement the current behavior.

        For testing, we'll use samples with `dim=0` and map it to
        `dim=()` until
        torch.testing._internal.common_methods_invocations._generate_reduction_kwargs
        is made to generate samples with `dim=()` for non-scalar
        inputs. With this and after gh-29137 is resolved, this test
        can be deleted. See also `torch.masked._canonical_dim`
        implementation about changing the `dim=()` behavior.
        """

        samples = op.sample_inputs_func(op, device, dtype, requires_grad=False)
        op_name = op.name.replace('masked.', '')
        for sample_input in samples:
            if sample_input.kwargs.get('dim') != 0:
                continue
            sample_input_kwargs = dict(sample_input.kwargs)
            sample_input_kwargs['dim'] = ()    # reduce over all dimensions

            t = sample_input.input
            mask = sample_input_kwargs.get('mask')
            if mask is None and op_name in {'prod', 'amax', 'amin'}:
                # FIXME: for now reductions with non-zero reduction identity and
                # unspecified mask are not supported for sparse COO
                # tensors, see torch.masked.prod implementation
                # for details.
                continue
            sparse_op_kwargs = dict(sample_input_kwargs)
            actual = op(t.to_sparse(), *sample_input.args, **sample_input_kwargs)
            self.assertEqual(actual.layout, torch.sparse_coo)

            expected = op(t, *sample_input.args, **sample_input_kwargs).to_sparse()
            atol = None
            rtol = None
            if op.name in self.fp16_low_precision_list and dtype == torch.half:
                atol = 1e-5
                rtol = 2e-3
            self.assertEqual(actual, expected, atol=atol, rtol=rtol)


class TestSparseMeta(TestCase):
    exact_dtype = True

    def test_basic(self):
        r = torch.empty(4, 4, layout=torch.sparse_coo, device='meta')
        self.assertTrue(r.is_meta)
        self.assertEqual(r.device.type, "meta")
        r2 = torch.empty_like(r)
        self.assertTrue(r2.is_meta)
        self.assertEqual(r, r2)
        r3 = torch.sparse_coo_tensor(size=(4, 4), device='meta')
        self.assertTrue(r3.is_meta)
        self.assertEqual(r, r3)
        r.sparse_resize_((4, 4), 1, 1)
        r.sparse_resize_and_clear_((4, 4, 4), 2, 1)
        self.assertEqual(r.sparse_dim(), 2)
        self.assertEqual(r.dense_dim(), 1)
        self.assertEqual(r._dimV(), 1)
        self.assertEqual(r._nnz(), 0)
        # nnz zero sparse tensors should always be coalesced at creation
        self.assertEqual(r.is_coalesced(), True)
        # but we can force them into the uncoalesed state
        r._coalesced_(False)
        self.assertEqual(r.is_coalesced(), False)
        # return the coalesced state for indices/values access
        r._coalesced_(True)
        # TODO: this sort of aliasing will need to be handled by
        # functionalization
        self.assertEqual(r._indices(), torch.empty(2, 0, device='meta', dtype=torch.int64))
        self.assertEqual(r._values(), torch.empty(0, 4, device='meta'))
        self.assertEqual(r.indices(), torch.empty(2, 0, device='meta', dtype=torch.int64))
        self.assertEqual(r.values(), torch.empty(0, 4, device='meta'))


class _SparseDataset(torch.utils.data.Dataset):
    # An utility class used in TestSparseAny.test_dataloader method.

    def __init__(self, sparse_tensors):
        self.sparse_tensors = sparse_tensors

    def __len__(self):
        return len(self.sparse_tensors)

    def __getitem__(self, index):
        return self.sparse_tensors[index]


class TestSparseAny(TestCase):

    @onlyCPU
    @all_sparse_layouts('layout', include_strided=False)
    @torch.sparse.check_sparse_tensor_invariants(enable=False)
    def test_check_sparse_tensor_invariants(self, layout):

        if layout is torch.sparse_coo:

            def create_invalid_tensor(check_invariants=None):
                shape = (2, 2)
                invalid_indices = torch.tensor([[0], [3]])  # column index is out of range
                values = torch.tensor([1])
                if check_invariants is None:
                    return torch.sparse_coo_tensor(invalid_indices, values, shape)
                else:
                    return torch.sparse_coo_tensor(invalid_indices, values, shape, check_invariants=check_invariants)

            expected_exception_message = 'size is inconsistent with indices: for dim 1, size is 2 but found index 3'

        elif layout in {torch.sparse_csr, torch.sparse_csc, torch.sparse_bsr, torch.sparse_bsc}:

            def create_invalid_tensor(check_invariants=None):
                shape = (2, 2)
                compressed_indices = torch.tensor([0, 0, 1])
                invalid_plain_indices = torch.tensor([3])  # index is out of range
                if layout in {torch.sparse_bsr, torch.sparse_bsc}:
                    values = torch.tensor([[[1]]])
                else:
                    values = torch.tensor([1])
                if check_invariants is None:
                    return torch.sparse_compressed_tensor(compressed_indices, invalid_plain_indices, values, shape, layout=layout)
                else:
                    return torch.sparse_compressed_tensor(compressed_indices, invalid_plain_indices, values, shape, layout=layout,
                                                          check_invariants=check_invariants)

            if layout in {torch.sparse_csr, torch.sparse_bsr}:
                expected_exception_message = r'`0 <= col_indices < ncols` is not satisfied.'
            else:
                expected_exception_message = r'`0 <= row_indices < nrows` is not satisfied.'

        else:
            raise NotImplementedError(layout)

        # First, consider the case where invariant checks are disabled
        # "globally" (read: within the context of this test method
        # caller) as defined by check_sparse_tensor_invariants(False)
        # decorator:
        self.assertFalse(torch.sparse.check_sparse_tensor_invariants.is_enabled())

        # Enable the invariant checks in a local context:
        with torch.sparse.check_sparse_tensor_invariants():
            self.assertTrue(torch.sparse.check_sparse_tensor_invariants.is_enabled())

        # Leaving the local context must restore the "global" state of
        # the invariant check feature:
        self.assertFalse(torch.sparse.check_sparse_tensor_invariants.is_enabled())

        # Since invariant checks are disabled by default, we can
        # create an invalid sparse tensor without raising an
        # exception:
        r = create_invalid_tensor()
        self.assertEqual(r.layout, layout)

        # Or, when disabling the invariants check explicitly:
        r = create_invalid_tensor(check_invariants=False)
        self.assertEqual(r.layout, layout)

        # Enabling invariant check via constructor's optional argument
        # will raise an exception when sparse tensor invariants are
        # violated:
        with self.assertRaisesRegex(RuntimeError, expected_exception_message):
            create_invalid_tensor(check_invariants=True)

        # Check that the global invariant check flag has been restored
        # after raising the exception above:
        self.assertFalse(torch.sparse.check_sparse_tensor_invariants.is_enabled())

        # Next, consider the case where invariant checks are enabled
        # within a local context:
        with torch.sparse.check_sparse_tensor_invariants():
            self.assertTrue(torch.sparse.check_sparse_tensor_invariants.is_enabled())

            # Since invariant checks are now enabled by default, an
            # attempt to create an invalid sparse tensor will lead to
            # an exception:
            with self.assertRaisesRegex(RuntimeError, expected_exception_message):
                create_invalid_tensor()

            # Similarly, when enabling the invariant checks
            # explicitly, invalid sparse tensor construction will lead
            # to an exception:
            with self.assertRaisesRegex(RuntimeError, expected_exception_message):
                create_invalid_tensor(check_invariants=True)

            # However, invariants check can be disabled via
            # constructor's optional argument so that the invalid
            # tensor is succesfully constructed:
            r = create_invalid_tensor(check_invariants=False)
            self.assertEqual(r.layout, layout)

            # Check that the invariant check flag has been restored
            # when leaving the constructor:
            self.assertTrue(torch.sparse.check_sparse_tensor_invariants.is_enabled())

        # Double-check restoring the global state when leaving the
        # local context:
        self.assertFalse(torch.sparse.check_sparse_tensor_invariants.is_enabled())

        # Test nesting of pre-defined context managers
        check_ctx = torch.sparse.check_sparse_tensor_invariants(True)
        no_check_ctx = torch.sparse.check_sparse_tensor_invariants(False)
        with check_ctx:
            self.assertTrue(torch.sparse.check_sparse_tensor_invariants.is_enabled())
            with no_check_ctx:
                self.assertFalse(torch.sparse.check_sparse_tensor_invariants.is_enabled())
            self.assertTrue(torch.sparse.check_sparse_tensor_invariants.is_enabled())
        self.assertFalse(torch.sparse.check_sparse_tensor_invariants.is_enabled())

        # Test an attempt to re-use an activate context manager instance
        check_ctx2 = torch.sparse.check_sparse_tensor_invariants(True)
        with check_ctx:
            self.assertTrue(torch.sparse.check_sparse_tensor_invariants.is_enabled())
            with no_check_ctx:
                self.assertFalse(torch.sparse.check_sparse_tensor_invariants.is_enabled())
                with self.assertRaisesRegex(RuntimeError, "This context manager instance is already activated."
                                            " Use a different context manager instance for context nesting"):
                    with check_ctx:
                        self.assertTrue(torch.sparse.check_sparse_tensor_invariants.is_enabled())
                self.assertFalse(torch.sparse.check_sparse_tensor_invariants.is_enabled())
                with check_ctx2:
                    self.assertTrue(torch.sparse.check_sparse_tensor_invariants.is_enabled())
                self.assertFalse(torch.sparse.check_sparse_tensor_invariants.is_enabled())
            self.assertTrue(torch.sparse.check_sparse_tensor_invariants.is_enabled())
        self.assertFalse(torch.sparse.check_sparse_tensor_invariants.is_enabled())

    def test_generate_simple_inputs(self):
        layouts = [torch.strided, torch.sparse_coo, torch.sparse_csr, torch.sparse_csc, torch.sparse_bsr, torch.sparse_bsc]

        tested_combinations = set()
        for tensors in zip(*map(self.generate_simple_inputs, layouts)):
            for i, t in enumerate(tensors):
                self.assertEqual(t.layout, layouts[i])

                # all layouts must produce semantically the same tensors
                self.assertEqual(t, tensors[0])

                if t.layout is torch.strided:
                    is_hybrid = None
                else:
                    is_hybrid = t.dense_dim() > 0
                if t.layout in {torch.sparse_csr, torch.sparse_bsr}:
                    is_batch = t.crow_indices().ndim > 1
                elif t.layout in {torch.sparse_csc, torch.sparse_bsc}:
                    is_batch = t.ccol_indices().ndim > 1
                else:
                    is_batch = None
                if t.layout in {torch.sparse_bsr, torch.sparse_bsc}:
                    blocksize = t.values().shape[1:3]
                    nontrivial_blocksize = 1 not in blocksize
                else:
                    nontrivial_blocksize = None
                if t.layout in {torch.sparse_csr, torch.sparse_bsr}:
                    contiguous_indices = t.crow_indices().is_contiguous() and t.col_indices().is_contiguous()
                    contiguous_values = t.values().is_contiguous()
                elif t.layout in {torch.sparse_csc, torch.sparse_bsc}:
                    contiguous_indices = t.ccol_indices().is_contiguous() and t.row_indices().is_contiguous()
                    contiguous_values = t.values().is_contiguous()
                elif t.layout is torch.sparse_coo:
                    contiguous_indices = t._indices().is_contiguous()
                    contiguous_values = t._values().is_contiguous()
                else:
                    contiguous_indices = None
                    contiguous_values = t.is_contiguous()

                tested_combinations.add((t.layout, is_hybrid, is_batch, nontrivial_blocksize,
                                         contiguous_indices, contiguous_values))

        # Ensure that the inputs generation covers all layout,
        # non-hybrid/hybrid, non-batch/batch, and contiguity
        # combinations:
        untested_combinations = set()
        for layout in layouts:
            for is_hybrid in [False, True]:
                if layout is torch.strided:
                    is_hybrid = None
                for is_batch in [False, True]:
                    if layout in {torch.sparse_coo, torch.strided}:
                        is_batch = None
                    for nontrivial_blocksize in [False, True]:
                        if layout not in {torch.sparse_bsr, torch.sparse_bsc}:
                            nontrivial_blocksize = None
                        for contiguous_indices in [False, True]:
                            if layout is torch.strided:
                                contiguous_indices = None
                            elif not is_batch:
                                # indices are contiguous per-patch
                                contiguous_indices = True
                            for contiguous_values in [False, True]:
                                key = (layout, is_hybrid, is_batch, nontrivial_blocksize,
                                       contiguous_indices, contiguous_values)
                                if key not in tested_combinations:
                                    untested_combinations.add(
                                        f'layout={layout}, is_hybrid={is_hybrid}, is_batch={is_batch},'
                                        f' nontrivial_blocksize={nontrivial_blocksize},'
                                        f' contiguous_indices{contiguous_indices}, contiguous_values={contiguous_values}')
        assert not untested_combinations, untested_combinations

    @all_sparse_layouts('layout', include_strided=False)
    def test_constructor_autograd(self, device, layout):

        def specific_constructor(*args, **kwargs):
            if layout is torch.sparse_csr:
                return torch.sparse_csr_tensor(*args, **kwargs)
            elif layout is torch.sparse_csc:
                return torch.sparse_csc_tensor(*args, **kwargs)
            elif layout is torch.sparse_bsc:
                return torch.sparse_bsc_tensor(*args, **kwargs)
            elif layout is torch.sparse_bsr:
                return torch.sparse_bsr_tensor(*args, **kwargs)
            elif layout is torch.sparse_coo:
                return torch.sparse_coo_tensor(*args, **kwargs)
            else:
                raise NotImplementedError(layout)

        def generic_constructor(*args, **kwargs):
            if layout in {torch.sparse_csr, torch.sparse_csc, torch.sparse_bsr, torch.sparse_bsc}:
                kwargs.update(layout=layout)
                return torch.sparse_compressed_tensor(*args, **kwargs)
            elif layout is torch.sparse_coo:
                return torch.sparse_coo_tensor(*args, **kwargs)
            else:
                raise NotImplementedError(layout)

        if layout is torch.sparse_coo:
            constructors = (specific_constructor,)
        else:
            constructors = (specific_constructor, generic_constructor)

        for args, kwargs in self.generate_simple_inputs(
                layout, device=device, dtype=torch.float64,
                enable_batch=False,  # TODO: remove after gh-104868 is resolved
                output_tensor=False):
            values_offset = 1 if layout is torch.sparse_coo else 2

            for cnstr in constructors:
                for requires_grad in (False, True):
                    values = args[values_offset].detach().requires_grad_(requires_grad)
                    args = (*args[:values_offset], values, *args[values_offset + 1:])
                    kwargs_ = dict(kwargs)
                    args_ = args + (kwargs_.pop('size'),)

                    sparse = cnstr(*args, **kwargs)

                    self.assertEqual(sparse.requires_grad, requires_grad)

                    if requires_grad:
                        for masked in (False, True):
                            if layout is torch.sparse_coo:
                                torch.autograd.gradcheck(
                                    lambda i, v: cnstr(i, v, **kwargs).to_dense(masked_grad=masked),
                                    args, masked=masked)
                                torch.autograd.gradcheck(
                                    lambda i, v, sz: cnstr(i, v, sz, **kwargs_).to_dense(masked_grad=masked),
                                    args_, masked=masked)
                            else:
                                if layout in {torch.sparse_csc, torch.sparse_bsr, torch.sparse_bsc} and 0:
                                    # TODO: remove this if-block after gh-107370 is resolved
                                    continue
                                torch.autograd.gradcheck(
                                    lambda ci, pi, v: cnstr(ci, pi, v, **kwargs).to_dense(masked_grad=masked),
                                    args, masked=masked)
                                torch.autograd.gradcheck(
                                    lambda ci, pi, v, sz: cnstr(ci, pi, v, sz, **kwargs_).to_dense(masked_grad=masked),
                                    args_, masked=masked)

    @all_sparse_layouts('from_layout', include_strided=False)
    @dtypes(*all_types_and_complex_and(torch.half, torch.bool, torch.bfloat16))
    @parametrize("index_dtype", [torch.int32, torch.int64])
    def test_to_dense(self, from_layout, device, dtype, index_dtype):
        """
        This test tests conversion from any layout to strided layout.
        """
        for t in self.generate_simple_inputs(
                from_layout, device=device, dtype=dtype, index_dtype=index_dtype):
            r = t.to_dense()
            self.assertEqual(r.layout, torch.strided)
            self.assertEqual(r, t)

    @all_sparse_layouts('from_layout', include_strided=False)
    @dtypes(torch.float64, torch.complex128)
    @parametrize("index_dtype", [torch.int64])
    @gradcheck_semantics()
    def test_gradcheck_to_dense(self, from_layout, device, dtype, index_dtype, gradcheck):
        for t in self.generate_simple_inputs(
                from_layout, device=device, dtype=dtype, index_dtype=index_dtype):
            batch_dim = t.dim() - t.dense_dim() - t.sparse_dim()
            if batch_dim > 0:
                # TODO: implement batch support in _convert_indices_from_csr_to_coo
                continue
            t = t.clone().detach().requires_grad_(True)
            r = gradcheck(lambda x: torch.Tensor.to_dense(x, masked_grad=gradcheck.masked), t)
            self.assertTrue(r)

    @all_sparse_layouts('from_layout', include_strided=True)
    @all_sparse_layouts('to_layout', include_strided=False)
    @dtypes(*all_types_and_complex_and(torch.half, torch.bool, torch.bfloat16))
    @parametrize("index_dtype", [torch.int32, torch.int64])
    def test_to_sparse(self, from_layout, to_layout, device, dtype, index_dtype):
        """
        This test tests conversion from any layout to any sparse layout.
        """
        for t in self.generate_simple_inputs(
                from_layout, device=device, dtype=dtype, index_dtype=index_dtype,
                enable_hybrid=(
                    # TODO: to support conversion strided->hybrid
                    # CSR/CSC/BSR/BSC, to_sparse() requires extra keyword
                    # argument, either nof_batch_dims or
                    # nof_dense_dims
                    not (from_layout is torch.strided and to_layout in
                         {torch.sparse_bsr, torch.sparse_bsc, torch.sparse_csr, torch.sparse_csc}))):

            if to_layout in {torch.sparse_bsr, torch.sparse_bsc}:
                if from_layout == torch.sparse_bsr:
                    batch_ndim = t.crow_indices().dim() - 1
                    blocksize = t.values().shape[batch_ndim + 1:batch_ndim + 3]
                elif from_layout == torch.sparse_bsc:
                    batch_ndim = t.ccol_indices().dim() - 1
                    blocksize = t.values().shape[batch_ndim + 1:batch_ndim + 3]
                else:
                    blocksize = (1, 1)
            else:
                blocksize = None

            if from_layout is torch.strided:
                is_batch = None
                is_hybrid = None
            else:
                is_batch = t.dim() > (t.sparse_dim() + t.dense_dim())
                is_hybrid = t.dense_dim() > 0

            def explicit_to_sparse(x):
                # Used to check that the explicit conversion methods
                # are consistent with the `to_sparse(*, layout,
                # blocksize)` method.
                if to_layout is torch.sparse_coo:
                    return x.to_sparse_coo()
                elif to_layout is torch.sparse_csr:
                    return x.to_sparse_csr()
                elif to_layout is torch.sparse_csc:
                    return x.to_sparse_csc()
                elif to_layout is torch.sparse_bsr:
                    return x.to_sparse_bsr(blocksize)
                elif to_layout is torch.sparse_bsc:
                    return x.to_sparse_bsc(blocksize)
                else:
                    assert 0  # unreachable

            # TODO: The following exception cases all correspond to
            # not implemented conversions
            if from_layout in {
                    torch.sparse_csr, torch.sparse_csc} and to_layout in {torch.sparse_bsr, torch.sparse_bsc} and is_batch:
                with self.assertRaisesRegex(
                        RuntimeError,
                        r"conversion from Sparse(Csr|Csc) to Sparse(Bsr|Bsc) for batched inputs is not supported"):
                    t.to_sparse(layout=to_layout, blocksize=blocksize)
                with self.assertRaisesRegex(
                        RuntimeError,
                        r"conversion from Sparse(Csr|Csc) to Sparse(Bsr|Bsc) for batched inputs is not supported"):
                    explicit_to_sparse(t)
                continue
            elif from_layout is torch.sparse_coo and to_layout in {
                    torch.sparse_csr, torch.sparse_csc, torch.sparse_bsr, torch.sparse_bsc} and t.sparse_dim() != 2:
                with self.assertRaisesRegex(
                        RuntimeError,
                        r"conversion from Sparse to .* for input tensors with sparse_dim\(\)!=2 is not supported"):
                    t.to_sparse(layout=to_layout, blocksize=blocksize)
                with self.assertRaisesRegex(
                        RuntimeError,
                        r"conversion from Sparse to .* for input tensors with sparse_dim\(\)!=2 is not supported"):
                    explicit_to_sparse(t)
                continue
            elif from_layout in {torch.sparse_csr, torch.sparse_csc,
                                 torch.sparse_bsr, torch.sparse_bsc} and to_layout is torch.sparse_coo and is_batch:
                with self.assertRaisesRegex(RuntimeError,
                                            "crow_indices is supposed to be a vector, but got \\d+ dimensional tensor"):
                    t.to_sparse(layout=to_layout, blocksize=blocksize)
                with self.assertRaisesRegex(RuntimeError,
                                            "crow_indices is supposed to be a vector, but got \\d+ dimensional tensor"):
                    explicit_to_sparse(t)
                continue
            elif (from_layout, to_layout) in {(torch.sparse_bsc, torch.sparse_csr), (torch.sparse_bsc, torch.sparse_csc),
                                              (torch.sparse_bsr, torch.sparse_csr), (torch.sparse_bsr, torch.sparse_csc)}:
                with self.assertRaisesRegex(
                        RuntimeError,
                        r"sparse_compressed_to_sparse_(csr|csc|bsr|bsc): expected\s*(Sparse(Csc|Csr)[,]|)\s*Sparse(Csr|Bsr)"
                        " or Sparse(Csc|Bsc) layout but got Sparse(Csr|Csc|Bsr|Bsc)"):
                    t.to_sparse(layout=to_layout, blocksize=blocksize)
                with self.assertRaisesRegex(
                        RuntimeError,
                        r"sparse_compressed_to_sparse_(csr|csc|bsr|bsc): expected\s*(Sparse(Csc|Csr)[,]|)\s*Sparse(Csr|Bsr)"
                        " or Sparse(Csc|Bsc) layout but got Sparse(Csr|Csc|Bsr|Bsc)"):
                    explicit_to_sparse(t)
                self.skipTest('NOT IMPL')
            else:
                r = t.to_sparse(layout=to_layout, blocksize=blocksize)

                self.assertEqual(r.layout, to_layout)

                # to_sparse method uses unsafe construction of sparse
                # tensors. Here we explicitly validate the results to
                # make sure that the sparse tensors are consistent
                # with the corresponding sparse tensor invariants.
                if r.layout in {torch.sparse_csr, torch.sparse_bsr, torch.sparse_csc, torch.sparse_bsc}:
                    if r.layout in {torch.sparse_csr, torch.sparse_bsr}:
                        compressed_indices, plain_indices = r.crow_indices(), r.col_indices()
                    else:
                        compressed_indices, plain_indices = r.ccol_indices(), r.row_indices()
                    torch._validate_sparse_compressed_tensor_args(compressed_indices, plain_indices, r.values(),
                                                                  r.shape, r.layout)
                    if from_layout in {torch.strided, torch.sparse_coo}:
                        self.assertEqual(compressed_indices.dtype, torch.int64)
                        self.assertEqual(plain_indices.dtype, torch.int64)
                    else:
                        self.assertEqual(compressed_indices.dtype, index_dtype)
                        self.assertEqual(plain_indices.dtype, index_dtype)
                    self.assertEqual(r.values().dtype, dtype)
                elif r.layout is torch.sparse_coo:
                    if t.layout is torch.sparse_coo:
                        self.assertEqual(t.is_coalesced(), r.is_coalesced())

                    # Check r is truly coalesced when r.is_coalesced == True
                    if r.is_coalesced():
                        self.assertTrue(is_coalesced_indices(r))

                    torch._validate_sparse_coo_tensor_args(r._indices(), r._values(), r.shape)
                    self.assertEqual(r._indices().dtype, torch.int64)
                    self.assertEqual(r._values().dtype, dtype)
                else:
                    assert 0  # unreachable

                # Finally, we'll test tensor equality:
                self.assertEqual(r, t)

                # Also, check consistency with explicit conversion methods:
                r2 = explicit_to_sparse(t)
                self.assertEqual(r2, r)

                # Check inverse conversion from sparse compressed block tensors
                if from_layout == torch.sparse_bsr:
                    batch_ndim = t.crow_indices().dim() - 1
                    from_blocksize = t.values().shape[batch_ndim + 1:batch_ndim + 3]
                elif from_layout == torch.sparse_bsc:
                    batch_ndim = t.ccol_indices().dim() - 1
                    from_blocksize = t.values().shape[batch_ndim + 1:batch_ndim + 3]
                else:
                    continue
                if r.ndim != 2:
                    continue

                t2 = r.to_sparse(layout=from_layout, blocksize=from_blocksize)
                self.assertEqual(t2, t)

        # extra tests
        if (from_layout, to_layout) == (torch.sparse_csr, torch.sparse_bsr):
            # See gh-90910
            t = torch.tensor([[0, 0, 1, 0], [0, 1, 0, 0]], dtype=dtype, device=device).to_sparse_csr()
            r = t.to_sparse_bsr((2, 2))
            torch._validate_sparse_compressed_tensor_args(r.crow_indices(), r.col_indices(), r.values(), r.shape, r.layout)
            self.assertEqual(r, t)

        if (from_layout, to_layout) in {(torch.sparse_csr, torch.sparse_csc),
                                        (torch.sparse_csc, torch.sparse_csr)}:
            # See gh-91007
            compressed_indices = torch.tensor([0, 4, 8, 8, 12, 16, 20], dtype=index_dtype, device=device)
            plain_indices = torch.tensor([0, 1, 2, 3] * 5, dtype=index_dtype, device=device)
            t = torch.sparse_compressed_tensor(compressed_indices, plain_indices, range(20),
                                               dtype=dtype, device=device, layout=from_layout)
            r = t.to_sparse(layout=to_layout)
            if r.layout in {torch.sparse_csr, torch.sparse_bsr}:
                compressed_indices, plain_indices = r.crow_indices(), r.col_indices()
            else:
                compressed_indices, plain_indices = r.ccol_indices(), r.row_indices()
            torch._validate_sparse_compressed_tensor_args(compressed_indices, plain_indices, r.values(), r.shape, r.layout)
            self.assertEqual(r, t)

    @onlyNativeDeviceTypes
    @suppress_warnings
    @ops(reduction_ops_with_sparse_support)
    @precisionOverride({torch.bfloat16: 5e-4, torch.float16: 5e-3})
    @all_sparse_layouts('layout', include_strided=False)
    def test_reductions(self, layout, device, dtype, op):
        count = 0
        for sample in op.sample_inputs_sparse(layout, device, dtype):
            count += 1

            t_inp, t_args, t_kwargs = sample.input, sample.args, sample.kwargs
            result = op.op(t_inp, *t_args, **t_kwargs)

            #  Checking invariant rop(inp, ...).to_dense() == rop(inp.to_dense(), ...)
            dense = op.op(t_inp.to_dense(), *t_args, **t_kwargs)
            self.assertEqual(result, dense)

        if count == 0:
            # we count samples to avoid false-positive test reports
            self.skipTest('no sample inputs')

    @onlyNativeDeviceTypes
    @suppress_warnings
    @ops(reduction_ops_with_sparse_support, allowed_dtypes=(torch.float32, torch.float64, torch.complex64, torch.complex128))
    @all_sparse_layouts('layout', include_strided=False)
    def test_reductions_backward(self, layout, device, dtype, op):
        count = 0
        for sample in op.sample_inputs_sparse(layout, device, dtype, requires_grad=True):
            t_inp, t_args, t_kwargs = sample.input, sample.args, sample.kwargs
            r = op.op(t_inp, *t_args, **t_kwargs)
            if r.numel() != 0:
                r = r.sum()

            if op.name == 'sum':
                count += 1
                r.abs().backward()
                self.assertEqual(t_inp.grad, torch.ones(t_inp.shape, dtype=dtype, device=device) * torch.sgn(r))
            else:
                self.skipTest('NOT IMPL')

        if count == 0:
            # we count samples to avoid false-positive test reports
            self.skipTest('no sample inputs')

    @onlyNativeDeviceTypes
    @suppress_warnings
    @parametrize("mth", [subtest(mth, name=mth.__name__)
                         for mth in [torch.Tensor.is_coalesced,
                                     torch.Tensor.coalesce,
                                     torch.Tensor.indices,
                                     torch.Tensor.values,
                                     torch.Tensor.crow_indices,
                                     torch.Tensor.col_indices,
                                     torch.Tensor.ccol_indices,
                                     torch.Tensor.row_indices,
                                     ]])
    @all_sparse_layouts('layout', include_strided=True)
    def test_unsupported_backend_error_message(self, mth, layout, device):
        inp = torch.tensor([[1, 2], [3, 4]], device=device).to_sparse(
            layout=layout,
            blocksize=(1, 1) if layout in {torch.sparse_bsr, torch.sparse_bsc} else None)
        assert inp.layout is layout

        expected_behaviour = dict(
            # <mth name> = (<supported layouts>, <exception message on other layouts>)
            is_coalesced=({torch.sparse_coo},
                          "is_coalesced expected sparse coordinate tensor layout but got (Sparse(Csr|Csc|Bsr|Bsc)|Strided)"),
            coalesce=({torch.sparse_coo},
                      "coalesce expected sparse coordinate tensor layout but got (Sparse(Csr|Csc|Bsr|Bsc)|Strided)"),
            indices=({torch.sparse_coo},
                     "indices expected sparse coordinate tensor layout but got (Sparse(Csr|Csc|Bsr|Bsc)|Strided)"),
            values=({torch.sparse_coo, torch.sparse_csr, torch.sparse_csc, torch.sparse_bsr, torch.sparse_bsc},
                    "values expected sparse tensor layout but got Strided"),
            crow_indices=({torch.sparse_csr, torch.sparse_bsr},
                          "crow_indices expected sparse row compressed tensor layout but got (Sparse(Csc|Bsc|)|Strided)"),
            col_indices=({torch.sparse_csr, torch.sparse_bsr},
                         "col_indices expected sparse row compressed tensor layout but got (Sparse(Csc|Bsc|)|Strided)"),
            ccol_indices=({torch.sparse_csc, torch.sparse_bsc},
                          "ccol_indices expected sparse column compressed tensor layout but got (Sparse(Csr|Bsr|)|Strided)"),
            row_indices=({torch.sparse_csc, torch.sparse_bsc},
                         "row_indices expected sparse column compressed tensor layout but got (Sparse(Csr|Bsr|)|Strided)"),
        )[mth.__name__]

        if layout in expected_behaviour[0]:
            mth(inp)
        else:
            with self.assertRaisesRegex(RuntimeError, expected_behaviour[1]):
                mth(inp)

    @onlyNativeDeviceTypes
    @all_sparse_layouts('layout', include_strided=not True)
    @dtypes(torch.float64, torch.cdouble)
    @parametrize("masked", [subtest(False, name='sparse'), subtest(True, name='masked')])
    @parametrize("fast_mode", [subtest(False, name='slow'), subtest(True, name='fast')])
    def test_gradcheck_mm(self, layout, dtype, device, masked, fast_mode):
        # This function does not check the following cases:
        # - batch or hybrid tensors because addmm does not support
        #   such inputs yet
        # - check_forward_ad=True because of the lack of sparse tensor
        #   support in aten::view_as_real, torch._VF._make_dual, etc.

        ref_x = torch.tensor([[1, 2, 0, 0],
                              [0, 6, 0, 0],
                              [0, 0, 0, 0],
                              [13, 14, 0, 15]], dtype=dtype, device=device)
        ref_y = torch.tensor([[11, 12, 13, 14],
                              [21, 22, 23, 24],
                              [31, 32, 33, 34],
                              [41, 42, 43, 44]],
                             dtype=dtype, device=device)

        mm = torch.sparse.mm if masked else torch.mm

        blocksize = (2, 2) if layout in {torch.sparse_bsr, torch.sparse_bsc} else None
        x = ref_x.to_sparse(layout=layout, blocksize=blocksize).requires_grad_(True)
        y = ref_y.requires_grad_(True)

        if layout is torch.sparse_bsr and not masked or layout is torch.sparse_bsc:
            with self.assertRaisesRegex(
                    RuntimeError,
                    r"addmm: computation on (CPU|CUDA) is not implemented for Strided \+ Sparse(Bsr|Bsc) @ Strided"):
                torch.autograd.gradcheck(mm, (x, y), fast_mode=fast_mode, masked=masked)
            self.skipTest('NOT IMPL')
        elif layout in {torch.sparse_csc, torch.sparse_bsr, torch.sparse_bsc} and masked:
            with self.assertRaisesRegex(
                    RuntimeError,
                    r"(sparse_addmm_sparse_backward: unsupported combination of layouts,"
                    r" grad: Strided, mat1: Sparse(Csc|Bsr|Bsc), mat2: Strided"
                    r"|addmm: computation on (CPU|CUDA) is not implemented for "
                    r"Strided \+ Sparse(Csc|Bsr|Bsc) @ Strided without MKL)"):
                torch.autograd.gradcheck(mm, (x, y), fast_mode=fast_mode, masked=masked)
            self.skipTest('NOT IMPL')
        else:
            torch.autograd.gradcheck(mm, (x, y), fast_mode=fast_mode, masked=masked)

    @onlyNativeDeviceTypes
    @suppress_warnings
    @ops(binary_ufuncs_with_sparse_support)
    @all_sparse_layouts('layout', include_strided=False)
    def test_binary_operation(self, layout, device, dtype, op):
        if not op.supports_sparse_layout(layout):
            self.skipTest(f'{layout} is not supported in `{op.name}` OpInfo definition. Skipping!')

        for sample in op.sample_inputs_sparse(layout, device, dtype):
            if validate_sample_input_sparse(op, sample, check_validate=False) is not sample:
                # that is, the validation returns the sparse sample
                # wrapped within ErrorInput instance
                continue
            t_inp, t_args, t_kwargs = sample.input, sample.args, sample.kwargs
            batch_dim = t_inp.dim() - t_inp.dense_dim() - t_inp.sparse_dim()
            result = op.op(t_inp, *t_args, **t_kwargs)

            # Check rop(inp, ...).shape == inp.shape
            self.assertEqual(result.shape, t_inp.shape)

            # Check rop(inp, ...).sparse_dim() == inp.sparse_dim()
            self.assertEqual(result.sparse_dim(), t_inp.sparse_dim())

            # Check rop(inp, ...).dense_dim() == inp.dense_dim()
            self.assertEqual(result.dense_dim(), t_inp.dense_dim())

            # Check invariant rop(inp, ...).to_dense() == rop(inp.to_dense(), ...)
            try:
                dense = op.op(t_inp.to_dense(), *(t_args[0].to_dense(), *t_args[1:]), **t_kwargs)
            except Exception as msg:
                # this is strided op issue, so skipping the sample silently here
                if "\"cpublas_axpy_impl\" not implemented for 'ComplexHalf'" in str(msg):
                    continue
                raise
            self.assertEqual(result, dense)

    @onlyCPU
    @all_sparse_layouts('layout', include_strided=True)
    @dtypes(torch.double)
    def test_to_sparse_identity(self, device, layout, dtype):
        for dense_dim in range(4):
            x_dense = torch.eye(dense_dim, dtype=dtype, device=device)
            for sparse_dim_in in range(1, dense_dim):
                x_sparse = x_dense.to_sparse(sparse_dim_in)
                for sparse_dim_out in range(0, dense_dim):
                    if sparse_dim_out == sparse_dim_in:
                        self.assertTrue(x_sparse.to_sparse(sparse_dim_out).sparse_dim() == sparse_dim_out)
                    else:
                        with self.assertRaisesRegex(
                                RuntimeError,
                                r"to_sparse: conversion from Sparse to Sparse with sparse_dim argument !=self.sparse_dim\(\)"
                                " is not supported"):
                            x_sparse.to_sparse(sparse_dim_out)


    @onlyNativeDeviceTypes
    @suppress_warnings
    @ops(like_fns_with_sparse_support)
    @all_sparse_layouts('layout', include_strided=False)
    def test_like_fns(self, layout, device, dtype, op):

        for sample in op.sample_inputs_sparse(layout, device, dtype):
            t_inp, t_args, t_kwargs = sample.input, sample.args, sample.kwargs
            batch_dim = t_inp.dim() - t_inp.dense_dim() - t_inp.sparse_dim()
            if t_inp.layout in {torch.sparse_bsr, torch.sparse_bsc}:
                expected_blocksize = t_inp.values().shape[batch_dim + 1:batch_dim + 3]
            else:
                expected_blocksize = None
            expected_dtype = t_kwargs.get('dtype', dtype)
            expected_device = torch.device(t_kwargs.get('device', device))
            expected_layout = t_kwargs.get('layout', layout)

            result = op.op(t_inp, *t_args, **t_kwargs)

            self.assertEqual(result.dtype, expected_dtype)
            self.assertEqual(result.device.type, expected_device.type)
            self.assertEqual(result.layout, expected_layout)

            if result.layout in {torch.sparse_bsr, torch.sparse_bsc}:
                result_batch_dim = result.dim() - result.dense_dim() - result.sparse_dim()
                blocksize = result.values().shape[result_batch_dim + 1:result_batch_dim + 3]
                self.assertEqual(blocksize, expected_blocksize)

            # Check op(inp).shape == inp.shape
            self.assertEqual(result.shape, t_inp.shape)

            if expected_layout is torch.strided:
                self.assertEqual(result.sparse_dim(), 0)
                # Check op(inp, layout=torch.strided).dense_dim() == inp.dim()
                self.assertEqual(result.dense_dim(), t_inp.dim())
            elif expected_layout is torch.sparse_coo:
                # Check op(inp, layout=torch.sparse_coo).sparse_dim() == batch_dim + inp.sparse_dim()
                self.assertEqual(result.sparse_dim(), batch_dim + t_inp.sparse_dim())
                # Check op(inp, layout=torch.sparse_coo).dense_dim() == inp.dense_dim()
                self.assertEqual(result.dense_dim(), t_inp.dense_dim())

                torch._validate_sparse_coo_tensor_args(result._indices(), result._values(), result.shape)
            else:
                # Check op(inp).sparse_dim() == inp.sparse_dim()
                self.assertEqual(result.sparse_dim(), t_inp.sparse_dim())
                # Check op(inp).dense_dim() == inp.dense_dim()
                self.assertEqual(result.dense_dim(), t_inp.dense_dim())

                if result.layout in {torch.sparse_csr, torch.sparse_bsr}:
                    compressed_indices, plain_indices = result.crow_indices(), result.col_indices()
                else:
                    compressed_indices, plain_indices = result.ccol_indices(), result.row_indices()

                torch._validate_sparse_compressed_tensor_args(compressed_indices, plain_indices, result.values(),
                                                              result.shape, result.layout)

    @all_sparse_layouts('mask_layout', include_strided=False)
    @onlyNativeDeviceTypes
    @dtypes(*all_types_and_complex_and(torch.half, torch.bool, torch.bfloat16))
    def test_sparse_mask(self, mask_layout, device, dtype):
        input_layout = torch.strided
        mask_dtype = torch.bool
        for mask in self.generate_simple_inputs(mask_layout, dtype=mask_dtype, device=device,
                                                enable_hybrid=False, enable_batch=False):

            x = make_tensor(mask.shape, dtype=dtype, device=device).to_sparse(layout=input_layout)

            result = x.sparse_mask(mask)

            # Check invariant `x.sparse_mask(mask).<indices> == mask.<indices>`
            if mask_layout is torch.sparse_coo:
                self.assertEqual(result._indices(), mask._indices())
                ones = torch.sparse_coo_tensor(mask._indices(),
                                               torch.ones_like(mask._values(), dtype=x.dtype),
                                               mask.shape,
                                               is_coalesced=mask.is_coalesced())
            elif mask_layout in {torch.sparse_csr, torch.sparse_bsr}:
                self.assertEqual(result.crow_indices(), mask.crow_indices())
                self.assertEqual(result.col_indices(), mask.col_indices())
                ones = torch.sparse_compressed_tensor(mask.crow_indices(), mask.col_indices(),
                                                      torch.ones_like(mask.values(), dtype=x.dtype),
                                                      mask.shape, layout=mask.layout)
            else:
                self.assertEqual(result.ccol_indices(), mask.ccol_indices())
                self.assertEqual(result.row_indices(), mask.row_indices())
                ones = torch.sparse_compressed_tensor(mask.ccol_indices(), mask.row_indices(),
                                                      torch.ones_like(mask.values(), dtype=x.dtype),
                                                      mask.shape, layout=mask.layout)

            # Check invariant:
            #  x.sparse_mask(mask).to_dense() == x.mul(sparse_xyz_tensor(<mask indices>,
            #                                          ones_like(<mask values>)).to_dense())
            expected = x.mul(ones.to_dense())

            self.assertEqual(result.to_dense(), expected)

            # Check invariant `mask.to_dense().sparse_mask(mask) == mask`
            result = mask.to_dense().sparse_mask(mask)
            self.assertEqual(result, mask)

    @all_sparse_layouts('layout', include_strided=False)
    @parametrize("masked", [subtest(False, name='nonmasked'), subtest(True, name='masked')])
    @parametrize("fast_mode", [subtest(False, name='slow'), subtest(True, name='fast')])
<<<<<<< HEAD
    def test_as_sparse_gradcheck(self, layout, masked, fast_mode):
=======
    def test_as_sparse_gradcheck(self, layout, device, masked, fast_mode):
>>>>>>> 24a463c4
        gradcheck = torch.sparse.as_sparse_gradcheck(torch.autograd.gradcheck)
        sparse_compressed_layouts = {torch.sparse_csr, torch.sparse_csc, torch.sparse_bsr, torch.sparse_bsc}

        def identity(x):
            return x

        for func in (torch.Tensor.to_dense,
                     torch.Tensor.sum,
                     identity,
                     torch.Tensor.to_sparse,
                     torch.Tensor.values,
                     ):
            if layout in sparse_compressed_layouts and func.__name__ == 'values':
                # FIXME: RuntimeError: indices expected sparse
                # coordinate tensor layout but got SparseCsr. Likely
                # works when gh-107126 is fixed.
                continue
            for x in self.generate_simple_inputs(
                    layout,
<<<<<<< HEAD
=======
                    device=device,
>>>>>>> 24a463c4
                    dtype=torch.float64,
                    # TODO: fix gh-104868  to enable batched samples:
                    enable_batch=layout not in sparse_compressed_layouts,
                    enable_hybrid=not (
                        layout in sparse_compressed_layouts and (
                            # FIXME: RuntimeError: sparse_mask(): the
                            # number of sparse dimensions in `self`
                            # should match that of the `mask`. Got
                            # `self.sparse_dim() == 3` !=
                            # `mask.sparse_dim() == 2
                            func.__name__ == 'sum'
                            # FIXME: RuntimeError: expected
                            # col_indices to be a contiguous tensor
                            # per batch
                            or func.__name__ == 'to_sparse'
                        ))):
                if layout is torch.sparse_coo and func.__name__ == 'values':
                    x = x.coalesce()

                gradcheck(func, x.requires_grad_(True), masked=masked, fast_mode=fast_mode)

<<<<<<< HEAD
=======
    @onlyCPU
    @all_sparse_layouts('layout', include_strided=False)
    @dtypes(torch.double)
    def test_dataloader(self, device, layout, dtype):

        data = list(self.generate_simple_inputs(layout, device=device, dtype=dtype))

        dataset = _SparseDataset(data)
        loader = torch.utils.data.DataLoader(dataset, batch_size=None, num_workers=2)

        loaded_data = list(loader)
        self.assertEqual(data, loaded_data)

    @onlyCPU
    def test_invalid_blocksize(self):
        # Blocksize should be a tuple/list/torch.Size containing two values
        with self.assertRaisesRegex(RuntimeError, ".*blocksize.*, but got 1"):
            torch.randn(1).to_sparse(blocksize=(1,))
        with self.assertRaisesRegex(RuntimeError, ".*blocksize.*, but got 1"):
            torch.randn(1).to_sparse(blocksize=[1])
        with self.assertRaisesRegex(RuntimeError, ".*blocksize.*, but got 1"):
            torch.randn(1).to_sparse(blocksize=torch.Size((1,)))
        with self.assertRaisesRegex(RuntimeError, ".*blocksize.*, but got 3"):
            torch.randn(1).to_sparse(blocksize=(1, 1, 1))
        with self.assertRaisesRegex(RuntimeError, ".*blocksize.*, but got 3"):
            torch.randn(1).to_sparse(blocksize=[1, 1, 1])
        with self.assertRaisesRegex(RuntimeError, ".*blocksize.*, but got 3"):
            torch.randn(1).to_sparse(blocksize=torch.Size((1, 1, 1)))

>>>>>>> 24a463c4

# e.g., TestSparseUnaryUfuncsCPU and TestSparseUnaryUfuncsCUDA
instantiate_device_type_tests(TestSparseUnaryUfuncs, globals(), except_for='meta')

instantiate_device_type_tests(TestSparseMaskedReductions, globals(), except_for='meta')

# e.g., TestSparseCPU and TestSparseCUDA
instantiate_device_type_tests(TestSparse, globals(), except_for='meta')

instantiate_device_type_tests(TestSparseAny, globals(), except_for='meta')

instantiate_parametrized_tests(TestSparseLegacyAndDeprecation)

if __name__ == '__main__':
    run_tests()<|MERGE_RESOLUTION|>--- conflicted
+++ resolved
@@ -5101,11 +5101,7 @@
     @all_sparse_layouts('layout', include_strided=False)
     @parametrize("masked", [subtest(False, name='nonmasked'), subtest(True, name='masked')])
     @parametrize("fast_mode", [subtest(False, name='slow'), subtest(True, name='fast')])
-<<<<<<< HEAD
-    def test_as_sparse_gradcheck(self, layout, masked, fast_mode):
-=======
     def test_as_sparse_gradcheck(self, layout, device, masked, fast_mode):
->>>>>>> 24a463c4
         gradcheck = torch.sparse.as_sparse_gradcheck(torch.autograd.gradcheck)
         sparse_compressed_layouts = {torch.sparse_csr, torch.sparse_csc, torch.sparse_bsr, torch.sparse_bsc}
 
@@ -5125,10 +5121,7 @@
                 continue
             for x in self.generate_simple_inputs(
                     layout,
-<<<<<<< HEAD
-=======
                     device=device,
->>>>>>> 24a463c4
                     dtype=torch.float64,
                     # TODO: fix gh-104868  to enable batched samples:
                     enable_batch=layout not in sparse_compressed_layouts,
@@ -5150,8 +5143,6 @@
 
                 gradcheck(func, x.requires_grad_(True), masked=masked, fast_mode=fast_mode)
 
-<<<<<<< HEAD
-=======
     @onlyCPU
     @all_sparse_layouts('layout', include_strided=False)
     @dtypes(torch.double)
@@ -5181,7 +5172,6 @@
         with self.assertRaisesRegex(RuntimeError, ".*blocksize.*, but got 3"):
             torch.randn(1).to_sparse(blocksize=torch.Size((1, 1, 1)))
 
->>>>>>> 24a463c4
 
 # e.g., TestSparseUnaryUfuncsCPU and TestSparseUnaryUfuncsCUDA
 instantiate_device_type_tests(TestSparseUnaryUfuncs, globals(), except_for='meta')
