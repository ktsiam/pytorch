--- conflicted
+++ resolved
@@ -91,11 +91,7 @@
     'replication_pad1d', 'replication_pad2d', 'replication_pad3d',
     'replication_pad1d_backward', 'replication_pad2d_backward', 'replication_pad3d_backward',
     'diag', 'masked_scatter', 'masked_select', 'index_fill', 'trace', 'polar', 'cumsum',
-<<<<<<< HEAD
-    'eig', 'lerp', 'linalg_vector_norm', 'lu',
-=======
-    'eig', 'lerp', 'linalg_vector_norm', 'cumprod', 'prod'
->>>>>>> 61b07458
+    'eig', 'lerp', 'linalg_vector_norm', 'cumprod', 'prod', 'lu',
 }
 
 # Some operators invalidate the grad_accumulator. Let's reset it.
