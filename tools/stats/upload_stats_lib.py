import datetime
import gzip
import inspect
import io
import json
import os
import time
import uuid
import zipfile

from decimal import Decimal
from pathlib import Path
from typing import Any, Dict, List
from warnings import warn

import boto3  # type: ignore[import]
import requests
import rockset  # type: ignore[import]

PYTORCH_REPO = "https://api.github.com/repos/pytorch/pytorch"
S3_RESOURCE = boto3.resource("s3")

# NB: In CI, a flaky test is usually retried 3 times, then the test file would be rerun
# 2 more times
MAX_RETRY_IN_NON_DISABLED_MODE = 3 * 3
# NB: Rockset has an upper limit of 5000 documents in one request
BATCH_SIZE = 5000


def _get_request_headers() -> Dict[str, str]:
    return {
        "Accept": "application/vnd.github.v3+json",
        "Authorization": "token " + os.environ["GITHUB_TOKEN"],
    }


def _get_artifact_urls(prefix: str, workflow_run_id: int) -> Dict[Path, str]:
    """Get all workflow artifacts with 'test-report' in the name."""
    response = requests.get(
        f"{PYTORCH_REPO}/actions/runs/{workflow_run_id}/artifacts?per_page=100",
    )
    artifacts = response.json()["artifacts"]
    while "next" in response.links.keys():
        response = requests.get(
            response.links["next"]["url"], headers=_get_request_headers()
        )
        artifacts.extend(response.json()["artifacts"])

    artifact_urls = {}
    for artifact in artifacts:
        if artifact["name"].startswith(prefix):
            artifact_urls[Path(artifact["name"])] = artifact["archive_download_url"]
    return artifact_urls


def _download_artifact(
    artifact_name: Path, artifact_url: str, workflow_run_attempt: int
) -> Path:
    # [Artifact run attempt]
    # All artifacts on a workflow share a single namespace. However, we can
    # re-run a workflow and produce a new set of artifacts. To avoid name
    # collisions, we add `-runattempt1<run #>-` somewhere in the artifact name.
    #
    # This code parses out the run attempt number from the artifact name. If it
    # doesn't match the one specified on the command line, skip it.
    atoms = str(artifact_name).split("-")
    for atom in atoms:
        if atom.startswith("runattempt"):
            found_run_attempt = int(atom[len("runattempt") :])
            if workflow_run_attempt != found_run_attempt:
                print(
                    f"Skipping {artifact_name} as it is an invalid run attempt. "
                    f"Expected {workflow_run_attempt}, found {found_run_attempt}."
                )

    print(f"Downloading {artifact_name}")

    response = requests.get(artifact_url, headers=_get_request_headers())
    with open(artifact_name, "wb") as f:
        f.write(response.content)
    return artifact_name


def download_s3_artifacts(
    prefix: str, workflow_run_id: int, workflow_run_attempt: int
) -> List[Path]:
    bucket = S3_RESOURCE.Bucket("gha-artifacts")
    objs = bucket.objects.filter(
        Prefix=f"pytorch/pytorch/{workflow_run_id}/{workflow_run_attempt}/artifact/{prefix}"
    )

    found_one = False
    paths = []
    for obj in objs:
        found_one = True
        p = Path(Path(obj.key).name)
        print(f"Downloading {p}")
        with open(p, "wb") as f:
            f.write(obj.get()["Body"].read())
        paths.append(p)

    if not found_one:
        print(
            "::warning title=s3 artifacts not found::"
            "Didn't find any test reports in s3, there might be a bug!"
        )
    return paths


def download_gha_artifacts(
    prefix: str, workflow_run_id: int, workflow_run_attempt: int
) -> List[Path]:
    artifact_urls = _get_artifact_urls(prefix, workflow_run_id)
    paths = []
    for name, url in artifact_urls.items():
        paths.append(_download_artifact(Path(name), url, workflow_run_attempt))
    return paths


def upload_to_rockset(
    collection: str,
    docs: List[Any],
    workspace: str = "commons",
    client: Any = None,
) -> None:
    if not client:
        client = rockset.RocksetClient(
            host="api.usw2a1.rockset.com", api_key=os.environ["ROCKSET_API_KEY"]
        )

    index = 0
    while index < len(docs):
        from_index = index
        to_index = min(from_index + BATCH_SIZE, len(docs))
        print(f"Writing {to_index - from_index} documents to Rockset")

        client.Documents.add_documents(
            collection=collection,
            data=docs[from_index:to_index],
            workspace=workspace,
        )
        index += BATCH_SIZE

    print("Done!")


def upload_to_s3(
    bucket_name: str,
    key: str,
    docs: List[Dict[str, Any]],
) -> None:
    print(f"Writing {len(docs)} documents to S3")
    body = io.StringIO()
    for doc in docs:
        json.dump(doc, body)
        body.write("\n")

    S3_RESOURCE.Object(
        f"{bucket_name}",
        f"{key}",
    ).put(
        Body=gzip.compress(body.getvalue().encode()),
        ContentEncoding="gzip",
        ContentType="application/json",
    )
    print("Done!")


def read_from_s3(
    bucket_name: str,
    key: str,
) -> List[Dict[str, Any]]:
    print(f"Reading from s3://{bucket_name}/{key}")
    body = (
        S3_RESOURCE.Object(
            f"{bucket_name}",
            f"{key}",
        )
        .get()["Body"]
        .read()
    )
    results = gzip.decompress(body).decode().split("\n")
    return [json.loads(result) for result in results if result]


def upload_workflow_stats_to_s3(
    workflow_run_id: int,
    workflow_run_attempt: int,
    collection: str,
    docs: List[Dict[str, Any]],
) -> None:
    bucket_name = "ossci-raw-job-status"
    key = f"{collection}/{workflow_run_id}/{workflow_run_attempt}"
    upload_to_s3(bucket_name, key, docs)


def upload_file_to_s3(
    file_name: str,
    bucket: str,
    key: str,
) -> None:
    """
    Upload a local file to S3
    """
    print(f"Upload {file_name} to s3://{bucket}/{key}")
    boto3.client("s3").upload_file(
        file_name,
        bucket,
        key,
    )


def unzip(p: Path) -> None:
    """Unzip the provided zipfile to a similarly-named directory.

    Returns None if `p` is not a zipfile.

    Looks like: /tmp/test-reports.zip -> /tmp/unzipped-test-reports/
    """
    assert p.is_file()
    unzipped_dir = p.with_name("unzipped-" + p.stem)
    print(f"Extracting {p} to {unzipped_dir}")

    with zipfile.ZipFile(p, "r") as zip:
        zip.extractall(unzipped_dir)


def is_rerun_disabled_tests(tests: Dict[str, Dict[str, int]]) -> bool:
    """
    Check if the test report is coming from rerun_disabled_tests workflow where
    each test is run multiple times
    """
    return all(
        t.get("num_green", 0) + t.get("num_red", 0) > MAX_RETRY_IN_NON_DISABLED_MODE
        for t in tests.values()
    )


def _convert_float_values_to_decimals(data: Dict[str, Any]) -> Dict[str, Any]:
    return {k: Decimal(str(v)) if isinstance(v, float) else v for k, v in data.items()}


class EnvVarMetric:
    name: str
    env_var: str
    required: bool = True
    # Used to cast the value of the env_var to the correct type (defaults to str)
    type_conversion_fn: Any = None

    def __init__(
        self,
        name: str,
        env_var: str,
        required: bool = True,
        type_conversion_fn: Any = None,
    ) -> None:
        self.name = name
        self.env_var = env_var
        self.required = required
        self.type_conversion_fn = type_conversion_fn

    def value(self) -> Any:
        value = os.environ.get(self.env_var)
        if value is None and self.required:
            raise ValueError(
                f"Missing {self.name}. Please set the {self.env_var} "
                "environment variable to pass in this value."
            )
        if self.type_conversion_fn:
            return self.type_conversion_fn(value)
        return value


def emit_metric(
    metric_name: str,
    metrics: Dict[str, Any],
) -> None:
    """
    Upload a metric to DynamoDB (and from there, Rockset).

    Parameters:
        metric_name:
            Name of the metric. Every unique metric should have a different name
            and be emitted just once per run attempt.
            Metrics are namespaced by their module and the function that emitted them.
        metrics: The actual data to record.

    Some default values are populated from environment variables, which must be set
    for metrics to be emitted. (If they're not set, this function becomes a noop):
    """

    if metrics is None:
        raise ValueError("You didn't ask to upload any metrics!")

    # We use these env vars that to determine basic info about the workflow run.
    # By using env vars, we don't have to pass this info around to every function.
    # It also helps ensure that we only emit metrics during CI
    env_var_metrics = [
        EnvVarMetric("repo", "GITHUB_REPOSITORY"),
        EnvVarMetric("workflow", "GITHUB_WORKFLOW"),
        EnvVarMetric("build_environment", "BUILD_ENVIRONMENT"),
        EnvVarMetric("job", "GITHUB_JOB"),
        EnvVarMetric("test_config", "TEST_CONFIG", required=False),
        EnvVarMetric("run_id", "GITHUB_RUN_ID", type_conversion_fn=int),
        EnvVarMetric("run_number", "GITHUB_RUN_NUMBER", type_conversion_fn=int),
        EnvVarMetric("run_attempt", "GITHUB_RUN_ATTEMPT", type_conversion_fn=int),
    ]

    # Use info about the function that invoked this one as a namespace and a way to filter metrics.
    calling_frame = inspect.currentframe().f_back  # type: ignore[union-attr]
    calling_frame_info = inspect.getframeinfo(calling_frame)  # type: ignore[arg-type]
    calling_file = os.path.basename(calling_frame_info.filename)
    calling_module = inspect.getmodule(calling_frame).__name__  # type: ignore[union-attr]
    calling_function = calling_frame_info.function

    try:
        reserved_metrics = {
            "metric_name": metric_name,
            "calling_file": calling_file,
            "calling_module": calling_module,
            "calling_function": calling_function,
            "timestamp": datetime.datetime.utcnow().strftime("%Y-%m-%d %H:%M:%S.%f"),
            **{m.name: m.value() for m in env_var_metrics},
        }
    except ValueError as e:
<<<<<<< HEAD
        warn(f"Not emitting metrics. {e}", stacklevel=2)
=======
        warn(f"Not emitting metrics. {e}", stacklevel=TO_BE_DETERMINED)
>>>>>>> fff02e67
        return

    # Prefix key with metric name and timestamp to derisk chance of a uuid1 name collision
    reserved_metrics[
        "dynamo_key"
    ] = f"{metric_name}_{int(time.time())}_{uuid.uuid1().hex}"

    # Ensure the metrics dict doesn't contain any reserved keys
    for key in reserved_metrics.keys():
        used_reserved_keys = [k for k in metrics.keys() if k == key]
        if used_reserved_keys:
            raise ValueError(f"Metrics dict contains reserved keys: [{', '.join(key)}]")

    # boto3 doesn't support uploading float values to DynamoDB, so convert them all to decimals.
    metrics = _convert_float_values_to_decimals(metrics)

    try:
        session = boto3.Session(region_name="us-east-1")
        session.resource("dynamodb").Table("torchci-metrics").put_item(
            Item={
                **reserved_metrics,
                **metrics,
            }
        )
    except Exception as e:
        # We don't want to fail the job if we can't upload the metric.
        # We still raise the ValueErrors outside this try block since those indicate improperly configured metrics
<<<<<<< HEAD
        warn(f"Error uploading metric to DynamoDB: {e}", stacklevel=2)
=======
        warn(f"Error uploading metric to DynamoDB: {e}", stacklevel=TO_BE_DETERMINED)
>>>>>>> fff02e67
        return<|MERGE_RESOLUTION|>--- conflicted
+++ resolved
@@ -323,11 +323,7 @@
             **{m.name: m.value() for m in env_var_metrics},
         }
     except ValueError as e:
-<<<<<<< HEAD
-        warn(f"Not emitting metrics. {e}", stacklevel=2)
-=======
-        warn(f"Not emitting metrics. {e}", stacklevel=TO_BE_DETERMINED)
->>>>>>> fff02e67
+        warn(f"Not emitting metrics. {e}", stacklevel=1)
         return
 
     # Prefix key with metric name and timestamp to derisk chance of a uuid1 name collision
@@ -355,9 +351,5 @@
     except Exception as e:
         # We don't want to fail the job if we can't upload the metric.
         # We still raise the ValueErrors outside this try block since those indicate improperly configured metrics
-<<<<<<< HEAD
-        warn(f"Error uploading metric to DynamoDB: {e}", stacklevel=2)
-=======
-        warn(f"Error uploading metric to DynamoDB: {e}", stacklevel=TO_BE_DETERMINED)
->>>>>>> fff02e67
+        warn(f"Error uploading metric to DynamoDB: {e}", stacklevel=1)
         return