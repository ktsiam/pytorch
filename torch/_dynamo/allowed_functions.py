--- conflicted
+++ resolved
@@ -124,10 +124,7 @@
         torch._C._dynamo.eval_frame.unsupported,
         torch.Tensor.__init__,
         torch.resize_as_,
-<<<<<<< HEAD
-=======
         torch._tensor._convert,
->>>>>>> 7b99b3ef
     ]
 
     # extract all dtypes from torch
