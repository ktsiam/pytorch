import collections
import contextlib
import copy
import functools
import itertools
import logging
import operator
import re
import sys
import traceback
import weakref
from dataclasses import dataclass
from typing import Any, Callable, Dict, List, NamedTuple, Optional, Set, Tuple, Union

import sympy

import torch._guards

import torch._logging

import torch.nn
import torch.utils._pytree as pytree
from torch import fx
from torch._guards import (
    Checkpointable,
    GlobalContextCheckpointState,
    GuardsCheckpointState,
    Source,
    TracingContext,
)
from torch._utils_internal import signpost_event
from torch.fx.experimental.sym_node import SymNode
from torch.fx.experimental.symbolic_shapes import free_symbols, is_symbolic, ShapeEnv
from torch.utils._python_dispatch import is_traceable_wrapper_subclass
from torch.utils._sympy.interp import sympy_interp
from torch.utils._sympy.reference import PythonReferenceAnalysis
from torch.utils.weak import WeakTensorKeyDictionary

from . import config, logging as torchdynamo_logging, variables
from .backends.registry import CompiledFn, CompilerFn
from .bytecode_transformation import (
    create_call_function,
    create_instruction,
    Instruction,
    unique_id,
)
from .code_context import code_context
from .codegen import PyCodegen
from .current_scope_id import enter_new_scope
from .exc import (
    BackendCompilerFailed,
    exceptions_allowed_to_be_fallback,
    SkipFrame,
    unimplemented,
    unimplemented_with_warning,
)
from .guards import GuardBuilder, install_guard
from .mutation_guard import is_dynamic_nn_module
from .side_effects import SideEffects
from .source import (
    AttrSource,
    ConstantSource,
    GlobalStateSource,
    is_constant_source,
    is_from_local_source,
    LocalSource,
    ParamBufferSource,
    ShapeEnvSource,
    TensorProperty,
    TensorPropertySource,
)
from .utils import (
    checkpoint_params,
    CleanupHook,
    clone_inputs,
    count_calls,
    counters,
    dynamo_timed,
    get_instruction_source_311,
    get_static_address_type,
    graph_break_reasons,
    increment_op_count,
    lazy_format_graph_code,
    lazy_format_graph_tabular,
    LazyString,
    same,
)
from .variables.base import VariableTracker
from .variables.builder import GraphArg, TrackedFake, VariableBuilder, wrap_fx_proxy
from .variables.nn_module import NNModuleVariable
from .variables.tensor import (
    NumpyNdarrayVariable,
    SymNodeVariable,
    TensorVariable,
    UnspecializedPythonVariable,
)

from .variables.torch_function import TensorWithTFOverrideVariable

log = logging.getLogger(__name__)
graph_tabular_log = torch._logging.getArtifactLogger(__name__, "graph")
graph_code_log = torch._logging.getArtifactLogger(__name__, "graph_code")
graph_sizes_log = torch._logging.getArtifactLogger(__name__, "graph_sizes")
trace_call_log = torch._logging.getArtifactLogger(__name__, "trace_call")


class OutputGraphState(NamedTuple):
    input_source_to_var: Dict[Source, VariableTracker]
    tracked_fakes: List[TrackedFake]
    guard_state: GuardsCheckpointState
    nn_modules: Optional[Dict[str, torch.nn.Module]]
    register_finalizer_fns: List[Callable[[fx.GraphModule], None]]
    global_state: Optional[Dict[str, bool]]
    param_name_to_source: Optional[Dict[str, Source]]
    side_effects: SideEffects
    timestamp: int
    non_compliant_ops: Set[torch._ops.OpOverload]
    compliant_custom_ops: Set[torch._ops.OpOverload]

    def diff(self, other: "OutputGraphState", *, prefix: str = "") -> Optional[str]:
        for k in self._fields:
            if k == "guard_state":
                r = self.guard_state.diff(other.guard_state)
                if r is not None:
                    return r
                continue
            elif k == "side_effects":
                r = self.side_effects.diff(other.side_effects)
                if r is not None:
                    return r
                continue

            sv = getattr(self, k)
            ov = getattr(other, k)
            if sv != ov:
                return f"{prefix}{k} mismatch: {sv} != {ov}"
        return None

    # Back compat .guards api
    @property
    def guards(self):
        return self.guard_state.dynamo_guards


@functools.lru_cache(None)
def _step_logger():
    return torchdynamo_logging.get_step_logger(log)


@dataclass
class GraphCompileReason:
    """Stores why a given output graph was compiled; i.e. what caused the graph break."""

    reason: str
    user_stack: List[traceback.FrameSummary]

    # Indicates if this was a graph compile reason due to graph break.
    graph_break: bool = True

    def __post_init__(self):
        if self.graph_break:
            graph_break_reasons.append(self)


def _get_gen_rand_values_fn(random_calls):
    def _gen_rand_values():
        return [fn(*args, **kwargs) for fn, args, kwargs in random_calls]

    return _gen_rand_values


class FakeRootModule(torch.nn.Module):
    """Trick the constructor of fx.GraphModule"""

    def __init__(self, nn_modules: Dict[str, torch.nn.Module]):
        super().__init__()
        for k, v in nn_modules.items():
            setattr(self, k, v)

    def __repr__(self):
        return "FakeRootModule(...)"


class WrapperBackend:
    def __init__(self, backend: CompilerFn):
        self.backend: CompilerFn = backend

    def __call__(self, gm: torch.fx.GraphModule, example_inputs: List[torch.Tensor]):
        self.restore = checkpoint_params(gm)
        self.gm = gm
        copy_gm = copy.deepcopy(self.gm)
        self.candidate = self.backend(copy_gm, example_inputs)

        if self.candidate is None or self.candidate is self.gm.forward:
            return self.gm.forward

        if not config.verify_correctness:
            return self.candidate

        # if verify_correctness=True
        try:
            correct = self.gm.forward(*clone_inputs(example_inputs))
            result = self.candidate(*clone_inputs(example_inputs))

            # TODO: replace `same` function with the one in testing
            if same(correct, result):
                return self.candidate

            raise RuntimeError(f"incorrect results of backend {self}")
            return self.gm.forward

        except Exception:
            log.exception("error in verify_correctness")
            raise
        finally:
            self.restore()


Scope = Dict[str, object]


class OutputGraph(Checkpointable[OutputGraphState]):
    """
    Wrapper class to hold outputs of InstructionTranslator.  Mainly the
    generated fx.Graph.

    OutputGraph is 1:1 with a frame being processed. Each frame is associated
    with some root InstructionTranslator. When user code calls a function,
    we construct a InliningInstructionTranslator that continues to write into
    the root InstructionTranslator's OutputGraph.
    """

    def __init__(
        self,
        code_options: Dict[str, Any],
        compiler_fn: Optional[CompilerFn],
        root_tx,
        export: bool,
        export_constraints,
        frame_state,
        local_scope: Scope,
        global_scope: Scope,
        f_code,
    ):
        super().__init__()
        self.tracers = [SubgraphTracer(self, export_root=export)]
        # Map from graph input's `Source` to its `VariableTracker` to
        # de-duplicate graph inputs by source and reuse the tracker
        self.input_source_to_var: Dict[Source, VariableTracker] = {}
        self.export = export
        self.export_constraints = export_constraints
        self.frame_state = frame_state
        self.tensor_weakref_to_sizes_strides = WeakTensorKeyDictionary()
        self.cleanup_hooks: List[Callable[[], Any]] = []

        # TODO: maybe should just pass the entire f_code in here?  Not
        # sure...
        self.co_fields = {
            "co_name": f_code.co_name,
            "co_filename": f_code.co_filename,
            "co_firstlineno": f_code.co_firstlineno,
        }

        # tracked_fakes says where any tensor that was wrapped to fake came
        # from.  It is similar to GraphArg, in that all GraphArgs will get
        # will get added to TrackedFakes, but TrackedFakes also contains
        # GraphArgs that got pruned, and things like Tensor attributes which
        # aren't explicit graph inputs.  Used by shape guard
        self.tracked_fakes: List[TrackedFake] = []

        # List of symbols for which we have exact bindings in the arguments
        # already
        self.bound_symbols: Set[sympy.Symbol] = set()

        shape_env = ShapeEnv(
            # Reference Cycle!
            # Share a reference to the list of TrackedFake.
            #
            # ShapeEnv needs this in order to be able to reproduce the call
            # to produce_guards at an arbitrary time point. That is because
            # TrackedFake instances may have its metadata changed throughout
            # the program execution.
            tracked_fakes=self.tracked_fakes,
            allow_scalar_outputs=config.capture_scalar_outputs,
            allow_dynamic_output_shape_ops=config.capture_dynamic_output_shape_ops,
            co_fields=self.co_fields,
        )

        # In export mode, we force the shape_env to strictly disallow any constraining
        # of the user marked dynamic dims
        fake_mode = torch._subclasses.FakeTensorMode(
            shape_env=shape_env,
            # TODO (tmanlaibaatar) Remove this once we always lift params and buffers
            allow_non_fake_inputs=True if self.export else False,
        )
        self.tracing_context: TracingContext = TracingContext(fake_mode)
        self.init_ambient_guards()

        # Map each tensor id to a list of sources. This is necessary because
        # tensor ids cannot be recovered from tracked fakes (in general).
        # We use this map to interpret (i.e., check for violations of) constraints,
        # specifically equality constraints, which have shared tensor ids in them.
        # This map should also be generally useful, e.g., for (de)serialization.
        self.tracked_fakes_id_to_source: Dict[
            int, List[Source]
        ] = collections.defaultdict(list)
        # Stores the full fqn of a param or buffer to the relevant source.
        self.param_name_to_source: Optional[Dict[str, Source]] = dict()
        self.side_effects = SideEffects()
        self.code_options = dict(code_options)
        self.output_instructions: List[Instruction] = []
        # used to track nodes that are added between calls of copy_graphstate
        # and restore_graphstate
        self.timestamp = 0

        # A list of register_finalizer_fns to apply to the output graph module
        self.register_finalizer_fns: List[Callable[[fx.GraphModule], None]] = []

        # Not checkpointed
        self.compiler_fn: Optional[CompilerFn] = compiler_fn
        self.global_scope = global_scope
        self.local_scope = local_scope
        self.root_tx = root_tx
        from torch._dynamo.symbolic_convert import InstructionTranslatorBase

        # Given a source, what are the user stacks of all locations that
        # accessed it?
        #
        # For efficiency, we only populate this:
        #   - During export, and
        #   - If the source could potentially lead to a spurious export input
        #
        # Feel free to populate this more frequently if other use-cases arise,
        # but be aware that we have to generate full stacks for each
        # recording!
        self.source_to_user_stacks: Dict[Source, List[traceback.StackSummary]] = {}

        self._current_tx: List[InstructionTranslatorBase] = []
        self.cleanups: List[CleanupHook] = []
        self.should_exit = False
        self.random_values_var = None
        self.unspec_variable_map: Dict[str, UnspecializedPythonVariable] = {}
        self.torch_function_enabled = torch._C._is_torch_function_enabled()
        # Tracks if the output graph has a user defined allowed function in the
        # graph. This is used later to determine if we should fallback to eager
        # for certain exceptions. THe idea is that if the user has applied
        # allow_in_graph, they would like to see the error instead of falling
        # back for backend errors.
        self.has_user_defined_allowed_in_graph = False

        # Tracks a list of called ops that were not tagged with "pt2_compliant_tag".
        # This information is useful for logging.
        self.non_compliant_ops: Set[torch._ops.OpOverload] = set({})

        # Tracks a list of called custom ops that were tagged with "pt2_compliant_tag".
        # This information is useful for logging.
        self.compliant_custom_ops: Set[torch._ops.OpOverload] = set({})

        # We save the global torch state here to be restored in case of graph
        # breaks. The relevant issue is seen here
        # https://github.com/pytorch/pytorch/pull/100570#issuecomment-1543427086
        # where inlining of a function changes the global state (because of the
        # presence of torch.no_grad) and there is a graph break.
        self.save_global_state()

    # This gets its own helper function so guards DEBUG logs are more
    # informative
    def init_ambient_guards(self):
        # Register a SHAPE_ENV guard to make sure we setup shape guards
        # that show up in ShapeEnv
        self.guards.add(ShapeEnvSource().make_guard(GuardBuilder.SHAPE_ENV))

        self.guards.add(
            GlobalStateSource().make_guard(GuardBuilder.DETERMINISTIC_ALGORITHMS)
        )

        self.guards.add(GlobalStateSource().make_guard(GuardBuilder.GRAD_MODE))

        self.guards.add(GlobalStateSource().make_guard(GuardBuilder.DEFAULT_DEVICE))

        self.guards.add(
            GlobalStateSource().make_guard(GuardBuilder.TORCH_FUNCTION_STATE)
        )

        self.guards.add(GlobalStateSource().make_guard(GuardBuilder.BACKEND_MATCH))

<<<<<<< HEAD
        self.guards.add(GlobalStateSource().make_guard(GuardBuilder.CONFIG_HASH_MATCH))

=======
>>>>>>> de4b2e59
    def add_cleanup_hook(self, fn: Callable[[], Any]):
        self.cleanup_hooks.append(fn)

    def call_cleanup_hooks(self):
        for hook in reversed(self.cleanup_hooks):
            hook()
        self.cleanup_hooks.clear()

    @property
    def root_tracer(self):
        return self.tracers[0]

    @property
    def current_tracer(self):
        return self.tracers[-1]

    def is_root_tracer(self):
        # Helper to tell if we are inside the higher order operator tracing.
        return len(self.tracers) == 1

    @property
    def graph(self):
        return self.current_tracer.graph

    # TODO(rzou): can delete after we refactor speculate_subgraph to use nested GraphTracer.
    @graph.setter
    def graph(self, value):
        self.current_tracer.graph = value

    @property
    def input_name_to_proxy(self):
        return self.current_tracer.input_name_to_proxy

    @property
    def real_value_cache(self):
        return self.current_tracer.real_value_cache

    # If you are here, and you're looking for create_graph_input,
    # to avoid ambiguity, please call one of the following:
    # - self.current_tracer.create_graph_input
    # - self.root_tracer.create_graph_input
    # See NOTE [HigherOrderOperator tracing design] for more context.

    def create_proxy(self, *args, **kwargs):
        return self.current_tracer.create_proxy(*args, **kwargs)

    def create_node(self, *args, **kwargs):
        return self.current_tracer.create_node(*args, **kwargs)

    def remove_node(self, *args, **kwargs):
        return self.current_tracer.remove_node(*args, **kwargs)

    @contextlib.contextmanager
    def subtracer(self, source_target, prior_tracer):
        new_scope_ctx = enter_new_scope()
        try:
            if prior_tracer:
                # Lineage MUST stay preserved
                assert prior_tracer.parent is self.current_tracer
            new_scope_ctx.__enter__()
            tracer = (
                prior_tracer
                if prior_tracer
                else SubgraphTracer(
                    self, parent=self.current_tracer, source_target=source_target
                )
            )
            self.tracers.append(tracer)
            yield tracer
        finally:
            new_scope_ctx.__exit__(None, None, None)
            self.tracers.pop()

    @property
    def output(self):
        return self

    @property
    def fake_mode(self):
        return self.tracing_context.fake_mode

    @property
    def shape_env(self):
        return self.tracing_context.fake_mode.shape_env

    @property
    def guards(self) -> torch._guards.GuardsSet:
        return self.tracing_context.guards_context.dynamo_guards

    @property
    def nn_modules(self) -> Dict[str, Any]:
        return self.tracing_context.module_context.nn_modules

    def save_global_state(self, out=None):
        """
        Saves to out if it is provided. Else saves to the tracing context's global_state.
        """
        global_state = (
            out if out is not None else self.tracing_context.global_context.global_state
        )

        global_state["torch_function_enabled"] = (
            self.set_torch_function_state,
            self.torch_function_enabled,
        )
        global_state["grad_enabled"] = (torch.set_grad_enabled, torch.is_grad_enabled())
        global_state["autocast_enabled"] = (
            torch.set_autocast_enabled,
            torch.is_autocast_enabled(),
        )
        global_state["autocast_cpu_enabled"] = (
            torch.set_autocast_cpu_enabled,
            torch.is_autocast_cpu_enabled(),
        )
        global_state["autocast_gpu_dtype"] = (
            torch.set_autocast_gpu_dtype,
            torch.get_autocast_gpu_dtype(),
        )
        global_state["autocast_cpu_dtype"] = (
            torch.set_autocast_cpu_dtype,
            torch.get_autocast_cpu_dtype(),
        )
        global_state["autocast_cache_enabled"] = (
            torch.set_autocast_cache_enabled,
            torch.is_autocast_cache_enabled(),
        )

    def push_tx(self, tx):
        self._current_tx.append(tx)

    def pop_tx(self):
        return self._current_tx.pop()

    @property
    def current_tx(self):
        return self.root_tx if not self._current_tx else self._current_tx[-1]

    def copy_graphstate(self) -> OutputGraphState:
        """Create a checkpoint of the current state by copying everything"""
        assert self.param_name_to_source is not None
        guards_graph_state = self.tracing_context.guards_context.copy_graphstate()
        module_state = self.tracing_context.module_context.copy_graphstate()
        global_state = self.tracing_context.global_context.copy_graphstate()
        state = OutputGraphState(
            dict(self.input_source_to_var),
            list(self.tracked_fakes),
            guards_graph_state,
            module_state,
            list(self.register_finalizer_fns),
            global_state,
            dict(self.param_name_to_source),
            self.side_effects.clone(),
            self.timestamp,
            set(self.non_compliant_ops),
            set(self.compliant_custom_ops),
        )
        self.timestamp += 1
        return state

    def restore_graphstate(self, state: OutputGraphState):
        """Restore a checkpoint created by self.copy_graphstate()"""
        (
            self.input_source_to_var,
            self.tracked_fakes,
            guards_state,
            module_state,
            self.register_finalizer_fns,
            global_state,
            self.param_name_to_source,
            self.side_effects,
            self.timestamp,
            self.non_compliant_ops,
            self.compliant_custom_ops,
        ) = state
        self.tracing_context.guards_context.restore_graphstate(guards_state)
        self.tracing_context.module_context.restore_graphstate(module_state)
        self.tracing_context.global_context.restore_graphstate(global_state)

        # FX deepcopy doesn't work for a partially created graph, so just remove new nodes
        removed_nodes = 0
        for node in reversed(list(self.graph.nodes)):
            if (
                node.meta["creation_timestamp"] > self.timestamp
                # placeholders here may have been lazily added by existing objects
                and node.op != "placeholder"
            ):
                # Erasing node alone does not remove the meta information
                # So, remove the help tensor explicitly
                if "example_value" in node.meta:
                    del node.meta["example_value"]
                self.remove_node(node)
                self.real_value_cache.pop(node, None)
                removed_nodes += 1
        log.debug("restore_graphstate: removed %s nodes", removed_nodes)

    def add_symbol_bindings(self, arg: GraphArg):
        # Insert implicit size vars as necessary.  With dynamic shapes, we
        # maintain the invariant that every sizevar gets a direct SymInt input
        # into the graph.  This means downstream graph transforms can assume
        # every size variable is explicitly bound and accessible, instead of
        # having to pull it out implicitly from tensors.

        if self.export:
            return

        assert arg.fake_tensor is not None

        def bind_symint(s, prop):
            if not (is_symbolic(s) and isinstance(s.node.expr, sympy.Symbol)):
                return
            s0 = s.node.expr
            if s0 in self.bound_symbols:
                return
            self.bound_symbols.add(s0)
            log.debug("bind_symint %s %s", s, prop.name())
            # TODO: don't readd symint if we already have it in graph
            # (this is harmless because we do remove the unused ones later)
            proxy = self.root_tracer.create_graph_input(
                str(s0),
                torch.SymInt,
                before=True,
                source=prop,
            )
            proxy.node.meta["example_value"] = s
            proxy.node.meta["grapharg"] = GraphArg(
                prop,
                s,
                is_unspecialized=False,
                fake_tensor=None,
                is_tensor=False,
            )

        def handle_tensor(t, src):
            for i, s in enumerate(t.size()):
                bind_symint(s, TensorPropertySource(src, TensorProperty.SIZE, i))
            for i, s in enumerate(t.stride()):
                bind_symint(s, TensorPropertySource(src, TensorProperty.STRIDE, i))
            bind_symint(
                t.storage_offset(),
                TensorPropertySource(src, TensorProperty.STORAGE_OFFSET),
            )
            if is_traceable_wrapper_subclass(t):
                attrs, ctx = t.__tensor_flatten__()
                for attr in attrs:
                    inner_t = getattr(t, attr)
                    handle_tensor(inner_t, AttrSource(src, attr))

        handle_tensor(arg.fake_tensor, arg.source)

    def count_calls(self):
        return count_calls(self.graph)

    def is_empty_graph(self):
        return len(list(self.graph.nodes)) == 0

    def get_submodule(self, keys):
        assert keys
        obj: Union[torch.nn.Module, Dict[str, torch.nn.Module]] = self.nn_modules
        for k in keys.split("."):
            if isinstance(obj, dict):
                obj = obj[k]
            else:
                obj = getattr(obj, k)
        return obj

    def new_var(self, name="tmp"):
        existing = set(self.code_options["co_varnames"])
        for i in itertools.count():
            var = f"{name}_{i}"
            if var not in existing:
                self.code_options["co_varnames"] += (var,)
                return var

    def update_co_names(self, name):
        """Ensure self.code_options.co_names contains name"""
        if name not in self.code_options["co_names"]:
            self.code_options["co_names"] += (name,)

    @staticmethod
    def module_key_name(*names):
        # create a new unique name
        name = "_".join(map(str, names))
        # Strip the guard lookup L/G access
        name = re.sub(r"^[GL]\['?(.*?)'?\]$", r"\1", name)
        # e.g. replace abc.xyz[123].qkv with abc.xyz_123.qkv
        name = re.sub(r"\[(\d+)\]", r"_\g<1>", name)
        # e.g. replace abc.xyz_123.qkv with abc_xyz_123_qkv
        name = re.sub(r"[^a-zA-Z0-9]", "_", name)

        if not name or not name[0].isalpha():
            name = "sub" + name

        return name

    def register_attr_or_module(
        self,
        target: Union[torch.nn.Module, torch.Tensor, Any],
        *names,
        **options,
    ):
        if is_dynamic_nn_module(target):
            return variables.UnspecializedNNModuleVariable(target, **options)

        options = dict(options)
        assert "source" in options
        source = options["source"]
        assert not isinstance(source, ParamBufferSource)

        if isinstance(target, torch.Tensor):
            tracer = self.current_tracer
            if not self.is_root_tracer():
                # For higher order ops, we don't want to insert the get_attr in
                # innermost graph. Instead, we want to raise the params/buffers
                # as inputs to the higher-order graph, and register them as
                # get_attrs in the root tracer.

                # Note that Dynamo will still call lift_tracked_freevar_to_input
                # when these inputs are encountered for the inner graph. The
                # only difference is what happens at the root tracer for
                # nn.Parameters vs free inputs. The free inputs are registered
                # as placeholders in the root graph, whereas the nn.Parameters
                # are registered as get_attr nodes in the root graph.
                tracer = self.root_tracer

            if not is_constant_source(source):
                install_guard(source.make_guard(GuardBuilder.TENSOR_MATCH))

            if get_static_address_type(target) == "guarded":
                install_guard(source.make_guard(GuardBuilder.DATA_PTR_MATCH))

            def wrap_name(module_key):
                assert self.param_name_to_source is not None
                self.param_name_to_source[module_key] = source

                return wrap_fx_proxy(
                    self.root_tx,
                    tracer.create_proxy("get_attr", module_key, tuple(), {}),
                    example_value=target,
                    **options,
                )

        elif isinstance(target, torch.nn.Module):
            assert isinstance(target, torch.nn.Module)

            install_guard(source.make_guard(GuardBuilder.NN_MODULE))

            def wrap_name(module_key):
                return NNModuleVariable(type(target), module_key, **options)

        elif isinstance(target, (torch.SymInt, torch.SymFloat)):
            # HACKY CODE REGION BEGIN
            # WE ARE PIGGYBACKING ON EXISTING INFRA TO REGISTER ATTRS
            # This ultimately gets written to self.nn_modules, which is unfortunate
            # Attrs that are tenors and symints and such need to be migrated to have their
            # own storage
            # alas, this is like this for now

            def wrap_name(module_key):
                return SymNodeVariable.create(
                    self,
                    self.create_proxy("get_attr", module_key, tuple(), {}),
                    sym_num=target,
                    **options,
                )

            # HACKY CODE REGION END
        else:

            def wrap_name(module_key):
                self.output.update_co_names(module_key)
                self.global_scope[module_key] = target
                return VariableBuilder(self, ConstantSource(source_name=module_key))(
                    target
                )

        for k, v in self.nn_modules.items():
            if v is target:
                # it already exists
                return wrap_name(k)

        name = OutputGraph.module_key_name(*names)

        base = name
        for i in itertools.count():
            if name not in self.nn_modules:
                self.nn_modules[name] = target
                if isinstance(target, torch.nn.Module):

                    def register_leaf_name(leaf_name):
                        assert self.param_name_to_source is not None
                        new_source = ParamBufferSource(source, leaf_name)
                        new_name = f"{name}.{leaf_name}"
                        self.param_name_to_source[new_name] = new_source

                    # annoying, but there are cases when we do not have parameters
                    # see test_nn_moduledict_contains
                    if hasattr(target, "_parameters"):
                        for leaf_name, _ in target.named_parameters():
                            register_leaf_name(leaf_name)
                    if hasattr(target, "_buffers"):
                        for leaf_name, _ in target.named_buffers():
                            register_leaf_name(leaf_name)

                return wrap_name(name)
            name = f"{base}_{i}"

        raise AssertionError("unreachable")

    def compile_subgraph(
        self, tx, partial_convert=False, reason: Optional[GraphCompileReason] = None
    ):
        """
        Generate a subgraph to continue execution on user code.
        Automatically restore live variables.
        """
        assert reason is not None

        from .decorators import disable

        self.partial_convert = partial_convert
        self.compile_subgraph_reason = reason
        self.should_exit = True

        log.debug("COMPILING GRAPH due to %s", reason)

        if not all(block.can_restore() for block in tx.block_stack):
            unimplemented("compile_subgraph with block_depth != 0")

        prefix_insts: List[Instruction] = []
        if sys.version_info >= (3, 11):
            # prefix instructions (Python 3.11+)
            for inst in tx.prefix_insts:
                if inst.opname == "MAKE_CELL":
                    prefix_insts.append(
                        create_instruction("MAKE_CELL", argval=inst.argval)
                    )
                elif inst.opname == "COPY_FREE_VARS":
                    prefix_insts.append(
                        create_instruction(
                            "COPY_FREE_VARS", arg=len(tx.code_options["co_freevars"])
                        )
                    )
                else:
                    prefix_insts.append(copy.copy(inst))

        def append_prefix_insts():
            self.add_output_instructions(prefix_insts)
            prefix_insts.clear()

        for block in reversed(tx.block_stack):
            block.exit(tx)

        self.cleanup_graph()
        tx.prune_dead_locals()
        stack_values = list(tx.stack)
        root = FakeRootModule(self.nn_modules)
        # Add all the local vars to the "stack" so restore at the end
        restore_vars = []
        val_to_names: Dict[VariableTracker, List[str]] = {}
        if stack_values:
            val_to_names[stack_values[-1]] = list()
        # NB: Typically (i.e., for graph compile from RETURN_VALUE),
        # symbolic_locals will be empty at this point, as prune_dead_locals
        # will clear out all of symbolic_locals because RETURN_VALUE is the
        # last instruction and no more locals are used.  The fanciness here
        # is only needed for partial graphs.
        for k, v in tx.symbolic_locals.items():
            # Note! this explicitly uses .local_name for matching
            # Failure to do so will cause spurious registrations in val_to_names.
            # This will in turn result in spurious variables showing up in the graph.
            # This was very tricky to debug. For an example, dump the graph at call_user_compiler
            # while running test_subgraphs.py
            if isinstance(v.source, LocalSource) and v.source.local_name == k:
                continue  # no need to restore initial state
            if v not in val_to_names:
                val_to_names[v] = list()
            val_to_names[v].append(k)
        for v in val_to_names.keys():
            restore_vars.extend(val_to_names[v])
            stack_values.extend([v] * len(val_to_names[v]))

        # to handle random calls
        if len(tx.random_calls) > 0:
            append_prefix_insts()
            random_calls_instructions = []
            self.random_values_var = self.new_var("random_values")
            rand_fn_name = unique_id("__gen_rand_values")
            rand_fn = disable(_get_gen_rand_values_fn(tx.random_calls))
            self.install_global(rand_fn_name, rand_fn)
            codegen = PyCodegen(tx, root)
            random_calls_instructions.extend(
                codegen.load_function_name(rand_fn_name, True)
            )
            random_calls_instructions.extend(create_call_function(0, False))
            random_calls_instructions.append(
                codegen.create_store(tx.output.random_values_var),
            )
            self.add_output_instructions(random_calls_instructions)

        if (
            stack_values
            and all(
                not isinstance(
                    v,
                    (
                        UnspecializedPythonVariable,
                        NumpyNdarrayVariable,
                        TensorWithTFOverrideVariable,
                    ),
                )
                for v in stack_values
            )
            and all(isinstance(x, TensorVariable) for x in stack_values)
            and len(set(stack_values)) == len(stack_values)
            and self.side_effects.is_empty()
        ):
            append_prefix_insts()
            # optimization to generate better code in a common case
            self.add_output_instructions(
                self.compile_and_call_fx_graph(tx, list(reversed(stack_values)), root)
                + [create_instruction("UNPACK_SEQUENCE", arg=len(stack_values))]
            )
        else:
            graph_output_var = self.new_var("graph_out")
            pass1 = PyCodegen(tx, root, graph_output_var)
            self.side_effects.codegen_hooks(pass1)
            self.side_effects.codegen_save_tempvars(pass1)
            pass1.restore_stack(stack_values)
            self.side_effects.codegen_update_mutated(pass1)

            # one more time now that we have established tempvars
            pass2 = PyCodegen(
                tx,
                root,
                graph_output_var,
                tempvars={val: None for val, count in pass1.uses.items() if count > 1},
            )
            self.side_effects.codegen_hooks(pass2)
            self.side_effects.codegen_save_tempvars(pass2)
            pass2.restore_stack(stack_values)
            self.side_effects.codegen_update_mutated(pass2)

            output = []
            if count_calls(self.graph) != 0 or len(pass2.graph_outputs) != 0:
                output.extend(
                    self.compile_and_call_fx_graph(tx, pass2.graph_output_vars(), root)
                )

                if len(pass2.graph_outputs) != 0:
                    output.append(pass2.create_store(graph_output_var))
                else:
                    output.append(create_instruction("POP_TOP"))
            append_prefix_insts()
            self.add_output_instructions(output + pass2.get_instructions())

        # restore all the live local vars
        self.add_output_instructions(
            [PyCodegen(tx).create_store(var) for var in reversed(restore_vars)]
        )

    def cleanup_graph(self):
        """
        Remove "creation_timestamp" from node meta

        Remove this pattern from the graph:
            torch._C._set_grad_enabled(False)
            torch._C._set_grad_enabled(True)
        """
        assert self.should_exit
        nodes = list(self.graph.nodes)
        for node in nodes:
            node.meta.pop("creation_timestamp", None)

        grad_enabled = torch.is_grad_enabled()
        for node1, node2 in zip(nodes, nodes[1:]):
            if (
                node1.target is torch._C._set_grad_enabled
                and tuple(node1.args) == (not grad_enabled,)
                and not node1._erased
            ):
                grad_enabled = node1.args[0]
                if (
                    node2.target is torch._C._set_grad_enabled
                    and tuple(node2.args) == (not grad_enabled,)
                    and not node2._erased
                ):
                    grad_enabled = node2.args[0]
                    self.graph.erase_node(node1)
                    self.graph.erase_node(node2)

    def get_graph_sizes_log_str(self, name):
        graph_sizes_str = "TRACED GRAPH TENSOR SIZES\n"
        graph_sizes_str += f"===== {name} =====\n"
        for node in self.graph.nodes:
            example_value = node.meta.get("example_value", None)
            if isinstance(example_value, torch._subclasses.FakeTensor):
                size = example_value.size()
                graph_sizes_str += f"{node.name}: {tuple(size)}\n"
                concrete_size = []
                has_symint = False
                for sz in size:
                    if isinstance(sz, int):
                        concrete_size.append(sz)
                    elif isinstance(sz, torch.SymInt):
                        has_symint = True
                        concrete_size.append(sz.node.hint)
                    else:
                        break
                else:
                    if has_symint:
                        graph_sizes_str += (
                            f"{node.name} (concrete): {tuple(concrete_size)}\n"
                        )
        return graph_sizes_str

    @contextlib.contextmanager
    def restore_global_state(self):
        """
        Momentarily restores the global state to what it was prior to tracing the current output
        """
        prior_global_state = self.tracing_context.global_context.copy_graphstate()
        current_global_state: Dict[str, Tuple[Any, bool]] = {}
        self.save_global_state(out=current_global_state)
        try:
            # Set to state prior to tracing the graph
            self.tracing_context.global_context.restore_graphstate(prior_global_state)
            yield
        finally:
            # Reset to state at the current time (e.g. before calling the user compiler)
            self.tracing_context.global_context.restore_graphstate(
                GlobalContextCheckpointState(current_global_state)
            )

    @torch._guards.TracingContext.clear_frame()
    def compile_and_call_fx_graph(self, tx, rv, root):
        """
        Generate code from self.graph and return the Instruction()s to
        call that generated code.
        """
        from .decorators import disable

        assert self.should_exit

        name = unique_id("__compiled_fn")

        assert isinstance(rv, list)
        assert isinstance(root, FakeRootModule)
        self.create_node(
            "output",
            "output",
            (self.current_tracer.create_arg(tuple(x.as_proxy() for x in rv)),),
            {},
        )
        self.insert_deferred_runtime_asserts(root, name)
        # NB: deferred runtime asserts can keep graphargs live, so make sure
        # those are inserted before pruning
        self.remove_unused_graphargs()
        ncalls = count_calls(self.graph)
        counters["stats"]["calls_captured"] += ncalls

        # free a bit of memory
        self.real_value_cache.clear()

        gm = fx.GraphModule(root, self.graph)
        for register_finalizer in self.register_finalizer_fns:
            register_finalizer(gm)

        gm.compile_subgraph_reason = self.compile_subgraph_reason

        graph_code_log.debug("%s", lazy_format_graph_code(name, gm))
        graph_tabular_log.debug("%s", lazy_format_graph_tabular(name, gm))
        graph_sizes_log.debug(
            "%s", LazyString(lambda: self.get_graph_sizes_log_str(name))
        )
        self.call_cleanup_hooks()
        old_fake_mode = self.tracing_context.fake_mode
        if not self.export:
            # TODO(voz): The way export uses gm, and fake tensors, is not supported with us resetting
            backend_fake_mode = torch._subclasses.FakeTensorMode(
                shape_env=old_fake_mode.shape_env,
            )
            # TODO(voz): Ostensibily, this should be scoped and
            # restore back to old_fake_mode, but doing so currently violates
            # a lot of fake_tensor ownership assumptions and runs afoul of detect_fake_mode
            self.tracing_context.fake_mode = backend_fake_mode

        with self.restore_global_state():
            compiled_fn = self.call_user_compiler(gm)
        compiled_fn = disable(compiled_fn)

        counters["stats"]["unique_graphs"] += 1
        self.install_global(name, compiled_fn)

        cg = PyCodegen(tx)
        cg.make_call_generated_code(name)
        return cg.get_instructions()

    @property
    def placeholders(self) -> List[fx.Node]:
        r = []
        for node in self.graph.nodes:
            if node.op == "placeholder":
                r.append(node)
                continue
            break
        return r

    @property
    def graphargs(self) -> List[GraphArg]:
        return [node.meta["grapharg"] for node in self.placeholders]

    @dynamo_timed(phase_name="backend_compile")
    def call_user_compiler(self, gm: fx.GraphModule) -> CompiledFn:
        assert self.compiler_fn is not None
        tot = 0
        placeholders = []
        for node in gm.graph.nodes:
            if node.op in ("call_function", "call_method", "call_module"):
                tot += 1
            if node.op == "placeholder":
                placeholders.append(node)
        increment_op_count(tot)
        for pl in placeholders:
            arg = pl.meta["grapharg"]
            # TODO: Why isn't this stored in meta :think:
            pl._dynamo_source = arg.source

        gm._param_name_to_source = self.param_name_to_source
        gm._source_to_user_stacks = self.source_to_user_stacks

        try:
            name = (
                self.compiler_fn.__name__
                if hasattr(self.compiler_fn, "__name__")
                else ""
            )
            _step_logger()(logging.INFO, f"calling compiler function {name}")
            compiler_fn = self.compiler_fn
            if config.verify_correctness:
                compiler_fn = WrapperBackend(compiler_fn)
            compiled_fn = compiler_fn(gm, self.example_inputs())
            _step_logger()(logging.INFO, f"done compiler function {name}")
            assert callable(compiled_fn), "compiler_fn did not return callable"
        except exceptions_allowed_to_be_fallback as e:
            if self.has_user_defined_allowed_in_graph:
                raise BackendCompilerFailed(self.compiler_fn, e).with_traceback(
                    e.__traceback__
                ) from None
            msg = (
                "Backend compiler failed with a fake tensor exception at \n"
                f"{self.root_tx.format_frame_summary()}"
                "Adding a graph break."
            )
            unimplemented_with_warning(e, self.root_tx.f_code, msg)
        except SkipFrame as e:
            # The backend compiler has requested that we skip the frame, instead of
            # aborting execution.
            raise e
        except Exception as e:
            raise BackendCompilerFailed(self.compiler_fn, e).with_traceback(
                e.__traceback__
            ) from None

        signpost_event(
            "dynamo",
            "OutputGraph.call_user_compiler",
            {
                **self.co_fields,
                "op_count": tot,
                "node_count": len(gm.graph.nodes),
                "input_count": len(placeholders),
            },
        )

        return compiled_fn

    def example_inputs(self) -> List[torch.Tensor]:
        result = []
        for arg in self.graphargs:
            result.append(arg.example)
        return result

    def remove_unused_graphargs(self) -> None:
        assert self.should_exit
        # Miniature DCE pass, but only for obviously trivial operations
        for node in reversed(list(self.graph.nodes)):
            if len(list(node.users)) == 0:
                if node.op == "get_attr":
                    self.remove_node(node)
                elif node.op == "call_function" and node.target is operator.getitem:
                    self.remove_node(node)

        def placeholder_binds_symbol(node):
            arg = node.meta["grapharg"]
            example = arg.example
            if isinstance(example, torch.SymInt) and isinstance(
                example.node.expr, sympy.Symbol
            ):
                return example.node.expr
            return None

        def remove_unused(node):
            log.debug("REMOVE UNUSED GRAPHARG %s", node.meta["grapharg"].source.name())
            # I'm not really sure why you need to delete these from the
            # node since the node is going to get removed
            del node.meta["grapharg"]
            self.remove_node(node)
            self.real_value_cache.pop(node, None)

        used_symbols = set()
        recheck_placeholders = []
        for node in self.placeholders:
            binds_symbol = placeholder_binds_symbol(node) is not None
            # Don't delete symbol bindings yet
            if binds_symbol:
                if not node.users:
                    recheck_placeholders.append(node)
            else:
                if not node.users:
                    remove_unused(node)
                else:
                    # Register the free symbols as uses
                    arg = node.meta["grapharg"]
                    fake = (
                        arg.fake_tensor if arg.fake_tensor is not None else arg.example
                    )
                    used_symbols |= free_symbols(fake)

        # After removing unused graphargs, prune unused binds_symbol
        for node in recheck_placeholders:
            symbol = placeholder_binds_symbol(node)
            if symbol is not None:
                if symbol not in used_symbols:
                    remove_unused(node)
                else:
                    # Make sure we delete later occurrences of the same symbol
                    used_symbols.remove(symbol)

    # TODO: this is a generic pass that should live outside of Dynamo
    def insert_deferred_runtime_asserts(self, root, name) -> None:
        """
        During tracing, we may have discovered that some data-dependent values
        had runtime assert on them; e.g., torch.empty(x.item()) induces a runtime
        that x.item() >= 0.  This asserts can happen unpredictably during fake
        tensor propagation, so we cannot conveniently insert them into the FX graph
        when they occur.  Instead, we accumulate them in the ShapeEnv, and in this
        pass insert them into the graph as proper tests.
        """
        # TODO: Request simplification on runtime asserts before emitting them
        ras_by_symbol = self.shape_env.deferred_runtime_asserts.copy()

        if not any(ras for ras in ras_by_symbol.values()):
            return

        gm = fx.GraphModule(root, self.graph)
        graph_code_log.debug(
            "%s",
            lazy_format_graph_code(f"pre insert_deferred_runtime_asserts {name}", gm),
        )

        # We are going to mutate the dict
        symbol_to_proxy = {}
        placeholders = set()
        last_placeholder = None
        for node in self.graph.nodes:
            if node.op != "placeholder":
                last_placeholder = node
                break
            placeholders.add(node)
        assert last_placeholder is not None

        # Identify what symbols we need to reify.  This isn't strictly needed
        # but helps reduce churn on the graph
        needed_symbols: Set[sympy.Symbol] = set()
        for ras in ras_by_symbol.values():
            for ra in ras:
                needed_symbols.update(free_symbols(ra.expr))

        log.debug("needed_symbols = %s", needed_symbols)

        for node in self.graph.nodes:
            # Placeholders can match symbols, but when we destructure them
            # with size we have to make sure we insert the nodes after all
            # the placeholders
            with self.graph.inserting_before(
                node.next if node not in placeholders else last_placeholder.next
            ):
                if "example_value" not in node.meta:
                    continue

                defs = []

                # For every new unbacked symbol, we need an fx.Node representing
                # precisely this value.  There are a few places where the unbacked
                # symbol could have come from, and we will check them to setup
                # these nodes.
                #
                # For a case like item(), this is trivial (no new node is added.)
                #
                # For nonzero(), we need to add something like i0 = out.size(0)
                #
                # We could end up with duplicate nodes this way but it is not a
                # big deal.
                #
                # We also do this to setup backed SymInts, but those are all going
                # to be matched from placeholders
                def match_symbol(symint, cb):
                    if (
                        isinstance(symint, torch.SymInt)
                        and isinstance(symint.node, SymNode)
                        and isinstance(s := symint.node.expr, sympy.Symbol)
                        and s not in symbol_to_proxy
                        and s in needed_symbols
                    ):
                        symbol_to_proxy[s] = fx.Proxy(cb())
                        log.debug("symbol_to_proxy[%s] = %s", s, symbol_to_proxy[s])
                        defs.append(s)

                match_symbol(node.meta["example_value"], lambda: node)
                if isinstance(t := node.meta["example_value"], torch.Tensor):
                    for i, s in enumerate(t.size()):
                        match_symbol(
                            s, lambda: self.graph.call_method("size", (node, i))
                        )
                    for i, s in enumerate(t.stride()):
                        match_symbol(
                            s, lambda: self.graph.call_method("stride", (node, i))
                        )
                    match_symbol(
                        t.storage_offset(),
                        lambda: self.graph.call_method("storage_offset", (node,)),
                    )

                for i0 in defs:
                    ras = ras_by_symbol.pop(i0, [])
                    for ra in ras:
                        log.debug("inserting runtime assert %s", ra.expr)
                        # Need to process ALL free symbols, not just unbacked ones
                        fvs = free_symbols(ra.expr)
                        missing = fvs - symbol_to_proxy.keys()
                        if missing:
                            i1 = sorted(missing)[0]
                            assert self.shape_env.is_unbacked_symint(i1), i1
                            ras_by_symbol.setdefault(i1, []).append(ra)
                        else:
                            # Convert the sympy expression into a sequence of FX
                            # nodes
                            res = sympy_interp(
                                PythonReferenceAnalysis, symbol_to_proxy, ra.expr
                            ).node
                            res2 = self.graph.call_function(
                                torch.ops.aten.scalar_tensor.default, (res,)
                            )
                            self.graph.call_function(
                                torch.ops.aten._assert_async.msg,
                                # TODO: use ra.msg here, but it's pretty
                                # useless right now
                                (
                                    res2,
                                    f"Deferred runtime assertion failed {ra.expr}",
                                ),
                            )

    def add_output_instructions(self, prefix: List[Instruction]) -> None:
        """
        We call this on the creation of a new compiled subgraph that is inserted
        before user code.
        """
        self.output_instructions.extend(prefix)
        self.should_exit = True

    def install_global(self, name, value) -> None:
        self.cleanups.append(CleanupHook.create(self.global_scope, name, value))

    def cleanup(self) -> None:
        # There is a reference cycle between tracer and OutputGraph, causing
        # some of the tensor objects to be held alive for longer than necessary.

        self.root_tx = None
        self.nn_modules.clear()
        self.param_name_to_source = None

        for node in self.graph.nodes:
            if "grapharg" in node.meta:
                del node.meta["grapharg"]
        self.real_value_cache.clear()
        self.input_name_to_proxy.clear()
        self.side_effects.clear()
        self.register_finalizer_fns.clear()

    def set_torch_function_state(self, enabled: bool) -> None:
        self.torch_function_enabled = enabled

    def add_graph_finalizer(
        self, register_finalizer: Callable[[fx.GraphModule], None]
    ) -> None:
        self.register_finalizer_fns.append(register_finalizer)


err_epilogue = (
    "With the current config, we will graph break "
    "(and fall back to eager-mode PyTorch) on all ops "
    "that have do not have the 'pt2_compliant_tag'. "
    "Please see the following doc for how to mark this op as PT2 compliant "
    "https://docs.google.com/document/d/1W--T6wz8IY8fOI0Vm8BF44PdBgs283QvpelJZWieQWQ"
)


def check_pt2_compliant_op(output_graph, kind, target, args, kwargs):
    if kind != "call_function":
        return

    def encountered_compliant_op(target):
        if target.namespace in {"prim", "prims", "aten"}:
            return
        output_graph.compliant_custom_ops.add(target)

    def encountered_non_compliant_op(target, msg):
        output_graph.non_compliant_ops.add(target)
        if config.only_allow_pt2_compliant_ops:
            unimplemented(msg + " " + err_epilogue)

    if isinstance(target, torch._ops.OpOverload):
        if torch.Tag.pt2_compliant_tag in target.tags:
            encountered_compliant_op(target)
            return
        encountered_non_compliant_op(
            target,
            f"Encountered the torch.ops.OpOverload {target} "
            f"that is not PT2 compliant.",
        )
        return

    if isinstance(target, torch._ops.OpOverloadPacket):
        overloads = tuple(target.overloads())
        # Optimization: Overload resolution is expensive.
        # If there's only one overload, we know what it will resolve to.
        if len(overloads) == 1:
            op = getattr(target, overloads[0])
            if torch.Tag.pt2_compliant_tag in op.tags:
                encountered_compliant_op(op)
                return
            encountered_non_compliant_op(
                op,
                f"Encountered the non-overloaded "
                f"torch.ops.OpOverloadPacket {target} "
                f"that is not PT2 compliant. ",
            )
            return

        args, kwargs = torch._dynamo.utils.get_fake_values_from_nodes(
            output_graph.current_tx, (args, kwargs)
        )
        try:
            overload = torch._C._jit_resolve_packet(
                target._qualified_op_name, *args, **kwargs
            )
        except RuntimeError as e:
            unimplemented(str(e))

        op = getattr(target, overload)
        if torch.Tag.pt2_compliant_tag in op.tags:
            encountered_compliant_op(op)
        else:
            encountered_non_compliant_op(
                op,
                f"Encountered the torch.ops.OpOverloadPacket {target} "
                f"which resolves to the overload ({overload}) that is "
                f"not PT2 compliant.",
            )


class SubgraphTracer(fx.Tracer):
    """
    Holds an FX graph that is being traced. OutputGraph owns a SubgraphTracer
    and the separation of responsibilities is that SubgraphTracer is
    responsible for building the graph while OutputGraph is responsible for
    compiling and executing the graph.
    """

    def __init__(
        self, output_graph, parent=None, export_root=False, source_target=None
    ):
        super().__init__()
        self.output_graph = weakref.proxy(output_graph)
        self.graph = torch.fx.Graph()
        # The export is only ever set for the ROOT tracer.  It controls
        # whether or not certain inputs are allowed to be added or not.
        # Look at call sites of create_graph_input to see how it is used.
        if export_root:
            assert parent is None
        self.export_root = export_root
        # Map from graph input name to its placeholder proxy object, where the
        # map's keys give all current placeholder node names and can be used to
        # create unique node names
        self.input_name_to_proxy: Dict[str, fx.Proxy] = {}
        # Node => computed real value (see utils.get_real_value)
        self.real_value_cache: Dict[fx.Node, torch.Tensor] = {}

        # SubgraphTracers can be nested. See NOTE [HigherOrderOperator tracing design]
        self.parent = parent
        # A dict mapping previously free variables (Proxy objects)
        # to new Proxy objects that wrap inputs to this subgraph.
        #
        # This dict serves two purposes:
        # - Proxies are associated with VariableTrackers. If we see
        # the same VariableTracker twice (and it is a free variable),
        # then we want to use the same Proxy in the current subgraph to
        # record the tracing.
        # - If we are tracing a HigherOrderOperator's body_fn, then we
        # need to keep track of what free variables were lifted so we can
        # rewrite the HigherOrderOperator call using the traced body_fn.
        # Dicts maintain the order of args for the HigherOrderOperator call.
        self.lifted_freevars = {}
        self.prev_inst = None

        self._cur_code = None
        self._orig_gm_meta = None
        self._orig_gm_lineno_map = None
        self._orig_gm_firstlineno = None
        # Each SubgraphTracer is associated with a source target, which indicates
        # which operator this subgraph is attached to. We compute a source_fn_stack
        # based on the source target. For the root tracer, it's set to [].
        # This is useful for debugging and transforming the exported graph.
        if self.parent is None:
            self.source_fn_stack = []
        else:
            self.source_fn_stack = self.parent.source_fn_stack + [
                (self.graph._target_to_str(source_target), source_target)
            ]

    def create_proxy(
        self,
        kind,
        target,
        args,
        kwargs,
        name=None,
        type_expr=None,
        proxy_factory_fn=None,
    ):
        # NOTE: [Nested SubgraphTracer and free_variable handling]
        # --------------------------------------------------------
        # Read NOTE [HigherOrderOperator tracing design] first.
        #
        # Let's say we're in the middle of introspecting the body of a possibly
        # nested HigherOrderOperator, and we see a free variable.
        #
        # There are two cases:
        # 1. We see a free variable that is already tracked by Dynamo.
        # 2. We see a free variable that has not been tracked by Dynamo
        #
        # In case 1, we call `maybe_lift_tracked_freevar_to_input` (below)
        # which will lift the freevar to be an input of this subgraph
        # and also recursively lift it to be an input on the parent(s).
        #
        # In case 2, before the call to `create_proxy`, the InstructionTranslator
        # will see the freevar when it gets loaded by Python bytecode.
        # E.g. for Python 3.11 the bytecodes that may do this are LOAD_DEREF or
        # LOAD_GLOBAL.
        # There, the InstructionTranslator asks Dynamo to begin tracking the
        # freevar by building a new Variable.
        # Building a new Variable automatically lifts the freevar to be an
        # input of the root SubgraphTracer.
        #
        # The implications for the code below are:
        # - We will always be in Case 1 when we get to this code.
        # - Any "free variable" we encounter here is guaranteed to already be
        #   bound, that is, it is either a graph input of the root graph, or
        #   some local variable of the root graph or a subgraph.
        # - The additional work we need to do here is *only* that we need to
        #   lift this free variable into inputs (recursively) of each nested
        #   higher-order-op subgraph until we hit the subgraph where the free
        #   variable is bound
        if self.parent is not None:
            flat_args, tree_spec = pytree.tree_flatten((args, kwargs))
            new_flat_args = []
            for arg in flat_args:
                maybe_new_arg = self.maybe_lift_tracked_freevar_to_input(arg)
                new_flat_args.append(maybe_new_arg)

            args, kwargs = pytree.tree_unflatten(new_flat_args, tree_spec)

        rv = super().create_proxy(
            kind, target, args, kwargs, name, type_expr, proxy_factory_fn
        )

        # append stack trace to fx node
        tx = self.output_graph.current_tx

        # log detailed location of line of code in 3.11
        if sys.version_info >= (3, 11) and kind in (
            "call_function",
            "call_method",
            "call_module",
        ):
            cur_inst = tx.current_instruction
            if (
                cur_inst is not self.prev_inst
                and cur_inst.positions is not None
                and cur_inst.positions.lineno is not None
            ):
                tx_code = tx.f_code
                header = tx.get_line_of_code_header(lineno=cur_inst.positions.lineno)

                def get_trace_call_log_str():
                    line = get_instruction_source_311(tx_code, cur_inst).rstrip()
                    return f"TRACE FX call {rv.node.name} from {header}\n{line}"

                trace_call_log.debug("%s", LazyString(get_trace_call_log_str))
                self.prev_inst = cur_inst

        # update reference to original meta if we're tracing a new code object
        is_retracing = False
        if tx.f_code is not self._cur_code:
            orig_graphmodule_maybe = code_context.get_context(tx.f_code).get(
                "orig_graphmodule", None
            )
            if isinstance(orig_graphmodule_maybe, torch.fx.GraphModule):
                is_retracing = True
                self._orig_gm_meta = [
                    nd.meta for nd in orig_graphmodule_maybe.graph.nodes
                ]
                self._orig_gm_lineno_map = orig_graphmodule_maybe._lineno_map
                self._orig_gm_firstlineno = (
                    orig_graphmodule_maybe.forward.__code__.co_firstlineno
                )
            else:
                self._orig_gm_meta = None
                self._orig_gm_lineno_map = None
                self._orig_gm_firstlineno = None
        nn_module_stack = tx.nn_module_stack
        if nn_module_stack:
            rv.node.meta["nn_module_stack"] = nn_module_stack.copy()

        if kind in {"call_function", "call_method"}:
            rv.node.meta["source_fn_stack"] = self.source_fn_stack + [
                (rv.node.name, target)
            ]
        elif kind == "call_module":
            if self.parent is not None:
                unimplemented("Invoking an nn.Module inside HigherOrderOperator")
            # For modules we store the class
            rv.node.meta["source_fn_stack"] = self.source_fn_stack + [
                (
                    rv.node.name,
                    rv.node.meta["nn_module_stack"][target][1],
                )
            ]

        # preserve original meta if it is available
        if (
            self._orig_gm_meta
            and self._orig_gm_lineno_map
            and self._orig_gm_firstlineno
        ):
            lineno = tx.current_instruction.starts_line
            node_idx = None
            if lineno is not None:
                node_idx = self._orig_gm_lineno_map.get(
                    lineno - self._orig_gm_firstlineno, None
                )
            if node_idx is not None:
                meta = self._orig_gm_meta[node_idx]
                for field in fx.proxy._COPY_META_FIELDS:
                    if field in meta:
                        rv.node.meta[field] = meta[field]
                if "stack_trace" in meta:
                    rv.node.meta["stack_trace"] = meta["stack_trace"]

        if not is_retracing:
            if "nn_module_stack" not in rv.node.meta:
                nn_module_stack = tx.nn_module_stack
                if nn_module_stack:
                    rv.node.meta["nn_module_stack"] = nn_module_stack.copy()

            if "source_fn_stack" not in rv.node.meta:
                if kind in {"call_function", "call_method"}:
                    rv.node.meta["source_fn_stack"] = self.source_fn_stack + [
                        (rv.node.name, target)
                    ]
                elif kind == "call_module":
                    if self.parent is not None:
                        unimplemented(
                            "Invoking an nn.Module inside HigherOrderOperator"
                        )
                    # For modules we store the class
                    rv.node.meta["source_fn_stack"] = self.source_fn_stack + [
                        (
                            rv.node.name,
                            rv.node.meta["nn_module_stack"][target][1],
                        )
                    ]

        if "stack_trace" not in rv.node.meta:
            frame_summaries: List[traceback.FrameSummary] = []
            while tx:
                frame_summaries.append(tx.frame_summary())
                tx = getattr(tx, "parent", None)
            # Reverse the frame_summaries, such that the innermost frame is at the last
            frame_summaries.reverse()

            # official from_list stub doesn't have new-style type
            msgs = traceback.StackSummary.from_list(frame_summaries).format()
            rv.node.stack_trace = "".join(msgs)

        return rv

    def create_node(
        self, op, target, args=None, kwargs=None, name=None, type_expr=None
    ):
        check_pt2_compliant_op(self.output_graph, op, target, args, kwargs)
        if self.parent is not None:
            flat_args = pytree.arg_tree_leaves(*args, **kwargs)
            for arg in flat_args:
                if not isinstance(arg, torch.fx.Node):
                    continue
                assert (
                    arg.graph == self.graph
                ), "create_node using arg not from this SubgraphTracer"

        node = super().create_node(op, target, args, kwargs, name, type_expr)
        node.meta["creation_timestamp"] = self.output_graph.timestamp
        return node

    # Note: we did not override erase_node since
    # we call self.graph.erase_node elsewhere
    def remove_node(self, node):
        if len(node.users) > 0:
            user_graph_nodes: List[torch.fx.Node] = []
            for user in node.users.keys():
                # For the case where user.graph == self.graph, that is a real bug and will raise
                # properly.
                if user.graph != self.graph:
                    # This is a nested graph, which needs to be deleted.
                    # If we do not do this, we will raise on attempting to remove this.
                    # As we only get here during restoration cleanup, this is sound.
                    user_graph_nodes.extend(reversed(list(user.graph.nodes)))
            for other_graph_node in user_graph_nodes:
                other_graph_node.graph.erase_node(other_graph_node)
        self.graph.erase_node(node)
        self.input_name_to_proxy.pop(node.name, None)

    # when before=True, we will insert this input before the most recent
    # inserted proxy.  This is a hack to get around an ordering problem,
    # where we first insert a tensor argument, and then insert bindings
    # for SymInts that may occur in the tensor argument.
    # Remove this if https://github.com/pytorch/pytorch/issues/99007 gets
    # fixed.
    def create_graph_input(self, name, type_expr=None, before=False, source=None):
        log.debug(
            "create_graph_input %s %s",
            name,
            source.name() if source is not None else "(none)",
        )
        if source is None:
            assert (
                self.parent is not None
            ), "you are required to provide a source for inputs on the root tracer"

        # In eager, we are generally OK with adding graph inputs whenever we
        # want, because we take care of writing the bytecode that knows how
        # to source all the inputs.
        #
        # In export, this is bad, because you want a self-contained export
        # object which only depends on the inputs you explicitly passed to it.
        # So we are a bit more strict about what sources can become inputs
        # in export
        if self.export_root:
            if not is_from_local_source(source, allow_cell_or_freevar=False):
                self.output_graph.source_to_user_stacks.setdefault(source, []).append(
                    TracingContext.extract_stack()
                )

        # unique
        if name in self.input_name_to_proxy:
            for i in itertools.count():
                candidate_name = f"{name}_{i}"
                if candidate_name not in self.input_name_to_proxy:
                    name = candidate_name
                    break

        if self.input_name_to_proxy:
            prev_name = next(reversed(self.input_name_to_proxy))
            node = self.input_name_to_proxy[prev_name].node
            if before:
                ctx = self.graph.inserting_before(node)
            else:
                ctx = self.graph.inserting_after(node)
        else:
            ctx = self.graph.inserting_before(None)
        with ctx:
            proxy = self.create_proxy("placeholder", name, (), {}, type_expr=type_expr)
            if self.input_name_to_proxy and before:
                k, v = self.input_name_to_proxy.popitem()
                self.input_name_to_proxy[name] = proxy
                self.input_name_to_proxy[k] = v
            else:
                self.input_name_to_proxy[name] = proxy
            return proxy

    # See NOTE: [Nested SubgraphTracer and free_variable handling] for more details
    def lift_tracked_freevar_to_input(self, proxy):
        # You're doing something wrong if we are the root SubgraphTracer because
        # Dynamo adds tensors to graph inputs before creating a proxy for them.
        assert (
            self.parent is not None
        ), "lift_tracked_freevar_to_input should not be called on root SubgraphTracer"
        # Proxys are associated with VariableTracker.
        # It is possible that we've already lifted the Proxy to be an input.
        # If that is the case, just return the already lifted Proxy.
        if proxy in self.lifted_freevars:
            return self.lifted_freevars[proxy]
        new_proxy = self.create_graph_input(proxy.node.name)
        new_proxy.node.meta["example_value"] = proxy.node.meta["example_value"]
        self.lifted_freevars[proxy] = new_proxy
        if self.parent is not None and proxy.tracer != self.parent:
            self.parent.lift_tracked_freevar_to_input(proxy)
        return new_proxy

    def maybe_lift_tracked_freevar_to_input(self, arg):
        """
        If arg is a free variable, then lift it to be an input.
        Returns the new lifted arg (if arg was a freevar), else the
        original arg.
        """
        if not isinstance(arg, torch.fx.Proxy):
            return arg
        elif arg.tracer == self:
            return arg
        return self.lift_tracked_freevar_to_input(arg)


# NOTE: [HigherOrderOperator tracing design]
# Ignoring HigherOrderOperators for a moment,
# OutputGraph represents the graph being built by Dynamo that may be compiled
# and executed. It holds a root SubgraphTracer where the FX graph is built.
#
# HigherOrderOperators are operators that take functions as their arguments.
# When Dynamo encounters a HigherOrderOperator, then it attempts to introspect
# the function passed to it (call this the "body function"), capture it into a
# GraphModule, and rewrite the call to the HigherOrderOperator to use the
# GraphModule.
#
# The way we handle the capture of body functions is through having
# (possibly nested) SubgraphTracers, one per body function.
#
# Mechanically, we do the introspection by:
# - Creating a new SubgraphTracer via OutputGraph.subtracer
# - Executing the body function.
# This constructs the graph of the body function in the new SubgraphTracer
# while modifying the state of the OutputGraph. For example:
# - the OutputGraph can receive new GraphArgs (if we discover any new
#   untracked Tensors)
# - side effects from the body function get accumulated into
#   OutputGraph.side_effects
# - guards produced by the body function get accumulated into OutputGraph.guards
#
# The traced function has some special properties that make it easier for us
# to transform later down the line:
# - we lift all free variables to being inputs.
#
# If the introspection fails (due to the existence of graph breaks), then
# we roll back the current OutputGraph state and graph break on the
# HigherOrderOperator.<|MERGE_RESOLUTION|>--- conflicted
+++ resolved
@@ -384,11 +384,6 @@
 
         self.guards.add(GlobalStateSource().make_guard(GuardBuilder.BACKEND_MATCH))
 
-<<<<<<< HEAD
-        self.guards.add(GlobalStateSource().make_guard(GuardBuilder.CONFIG_HASH_MATCH))
-
-=======
->>>>>>> de4b2e59
     def add_cleanup_hook(self, fn: Callable[[], Any]):
         self.cleanup_hooks.append(fn)
 
