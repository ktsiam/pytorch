--- conflicted
+++ resolved
@@ -183,12 +183,8 @@
             assert not kwargs
             search = args[0].as_python_constant()
             result = search in self.value
-<<<<<<< HEAD
-            return ConstantVariable.create(result, **options)
-=======
             return ConstantVariable.create(result)
 
->>>>>>> 855a5cf4
         unimplemented(f"const method call {typestr(self.value)}.{name}")
 
     def call_hasattr(self, tx, name: str) -> "VariableTracker":
