--- conflicted
+++ resolved
@@ -208,7 +208,6 @@
                     "call_method",
                     name,
                     *proxy_args_kwargs([self] + list(args), kwargs),
-                    current_tx=tx,
                 ),
                 **options,
             )
@@ -306,12 +305,7 @@
             tx.output.create_proxy(
                 "call_function",
                 operator.setitem,
-<<<<<<< HEAD
-                *proxy_args_kwargs([self] + args, kwargs),
-=======
                 *proxy_args_kwargs([self] + list(args), kwargs),
-                current_tx=tx,
->>>>>>> 9d54d3be
             )
             return ConstantVariable(None, **options)
         elif name in ("resize_", "resize_as_"):
@@ -343,7 +337,6 @@
                     "call_method",
                     name,
                     *proxy_args_kwargs([self] + list(args), kwargs),
-                    current_tx=tx,
                 ),
                 **options,
             )
@@ -362,13 +355,8 @@
                 tx.output.create_proxy(
                     "call_method",
                     name,
-<<<<<<< HEAD
-                    *proxy_args_kwargs([self] + args, kwargs),
-=======
                     *proxy_args_kwargs([self] + list(args), kwargs),
-                    current_tx=tx,
->>>>>>> 9d54d3be
-                ),
+                )
                 **options,
             )
 
@@ -423,7 +411,6 @@
                 "call_method",
                 name,
                 *proxy_args_kwargs([self] + list(args), kwargs),
-                current_tx=tx,
             ),
             **options,
         )
