import inspect
from typing import Dict, List

import torch.utils._pytree as pytree

from torch.overrides import _get_overloaded_args, get_default_nowrap_functions
from ..exc import unimplemented
from ..guards import GuardBuilder, install_guard
from ..source import AttrSource, GlobalSource
from ..utils import has_torch_function, is_tensor_base_attr_getter
from .base import VariableTracker
from .constant import ConstantVariable
from .lists import TupleVariable
from .tensor import TensorVariable
from .user_defined import UserDefinedClassVariable, UserDefinedObjectVariable


# [Note: __torch_function__] This feature is a prototype and has some rough edges (contact mlazos with issues):
# At a high level, a torch function tensor subclass is represented as a TensorWithTFOverrideVariable, which dispatches
# __torch_function__ on attribute accesses, method calls, and torch API calls.
# The following is not supported:
# - triggering __torch_function__ on tensor subclass non-tensor custom attributes
# - graph breaking on mutating guardable tensor properties within a __torch_function__ context, this can cause
# excessive recompiles in certain degenerate cases
# - Matching the exact eager behavior of *ignoring* __torch_function__ objects in non-tensor argument positions of Torch API calls

# The following is supported:
# - static method impls of __torch_function__ on custom objects; this will trigger on torch API calls with the object as
# any argument
# - triggering __torch_function__ on torch API calls with tensor subclass arguments
# - __torch_function__ calls on base tensor attribute access and method calls for tensor subclass instances
# - matches the dispatch ordering behavior of eager __torch_function__ with subclass/object argumnents in any argument position

# See https://docs.google.com/document/d/1WBxBSvW3NXhRp9ncmtokJloMLCtF4AYNhJaffvHe8Kw/edit#heading=h.vacn73lozd9w
# for more information on the design.

# To enable subclass behavior, add your tensor subclass type to traceable_tensor_subclasses in dynamo/config.py


banned_attrs = [
    fn.__self__.__name__
    for fn in get_default_nowrap_functions()
    if is_tensor_base_attr_getter(fn)
]


def _get_subclass_type(var):
    assert isinstance(var, (TensorWithTFOverrideVariable, UserDefinedObjectVariable))
    if isinstance(var, TensorWithTFOverrideVariable):
        return var.class_type()
    elif isinstance(var, UserDefinedObjectVariable):
        return var.python_type()


def _get_subclass_type_var(tx, var):
    assert isinstance(var, (TensorWithTFOverrideVariable, UserDefinedObjectVariable))
    if isinstance(var, TensorWithTFOverrideVariable):
        return var.class_type_var()
    elif isinstance(var, UserDefinedObjectVariable):
        return var.var_getattr(tx, "__class__")


def _is_attr_overidden(tx, var, name):
    import torch

    overridden = False
    try:
        attr_val = inspect.getattr_static(var.python_type(), name)
        overridden |= attr_val != getattr(torch.Tensor, name)
    except AttributeError:
        pass

    return overridden


def call_torch_function(
    tx, torch_function_type, torch_function_var, fn, types, args, kwargs
):
    # signature:
    # def __torch_function__(cls, func, types, args=(), kwargs=None):
    tf_args = (torch_function_type, fn, types, TupleVariable(list(args)))
    return tx.inline_user_function_return(torch_function_var, tf_args, kwargs)


def build_torch_function_fn(tx, value, source):
    from .builder import SourcelessBuilder, VariableBuilder

    if not source:
        return VariableBuilder(
            tx,
            AttrSource(AttrSource(source, "__torch_function__"), "__func__"),
        )(value.__torch_function__.__func__)
    else:
        return SourcelessBuilder()(tx, value.__torch_function__.__func__)


def can_dispatch_torch_function(tx, args, kwargs):
    if tx.output.torch_function_enabled:
<<<<<<< HEAD
        all_args = tree_flatten(args)[0] + tree_flatten(kwargs)[0]
        return any(has_torch_function(arg) for arg in all_args)
=======
        all_args = pytree.arg_tree_leaves(*args, **kwargs)
        return any(isinstance(arg, TensorWithTFOverrideVariable) for arg in all_args)
>>>>>>> 39a48c43
    else:
        return False


def dispatch_torch_function(tx, fn, args, kwargs):
    """Gathers all args that are TensorWithTFOverrideVariable and dispatches based on the ordering in _get_overloaded_args"""

    all_args = pytree.arg_tree_leaves(*args, **kwargs)
    overloaded_args = _get_overloaded_args(
        [arg for arg in all_args if has_torch_function(arg)],
        _get_subclass_type,
    )

    for arg in overloaded_args:
        res = arg.call_torch_function(
            tx,
            fn,
            TupleVariable([_get_subclass_type_var(tx, arg) for arg in overloaded_args]),
            args,
            kwargs,
        )

        if not (isinstance(res, ConstantVariable) and res.value is NotImplemented):
            return res

    unimplemented(
        f"All __torch_function__ overrides for call {fn} with args {args} and kwargs {kwargs} returned NotImplemented"
    )


class TensorWithTFOverrideVariable(TensorVariable):
    """
    Represents a tensor subclass instance with a __torch_function__ override.
    """

    def __init__(self, *args, **kwargs):
        self.torch_function_fn = kwargs.pop("torch_function_fn")
        super().__init__(*args, **kwargs)

    @classmethod
    def from_tensor_var(cls, tx, tensor_var, class_type, torch_function_fn):
        import torch

        kwargs = dict(tensor_var.__dict__)
        assert (
            kwargs.pop("class_type") is torch.Tensor
        ), "invalid class type in TensorWithTFOverrideVariable.from_tensor_var"
        var = cls(torch_function_fn=torch_function_fn, class_type=class_type, **kwargs)
        var.install_global(tx)
        return var

    def install_global(self, tx):
        # stash the subclass type to rewrap an output tensor if needed
        # this is needed because the actual type needs to be available
        # each time the compiled artifact is run and outputs a wrapped tensor.
        if self.global_mangled_class_name() not in tx.output.global_scope:
            tx.output.install_global(self.global_mangled_class_name(), self.class_type)

    def python_type(self):
        return self.class_type

    def class_type_var(self):
        return UserDefinedClassVariable(
            self.class_type, source=GlobalSource(self.global_mangled_class_name())
        )

    def global_mangled_class_name(self):
        return f"__subclass_{self.class_type.__name__}_{id(self.class_type)}"

    def var_getattr(self, tx, name):
        # [Note: __torch_function__] We currently only support attributes that are defined on
        # base tensors, custom attribute accesses will graph break.
        import torch
        from .builder import SourcelessBuilder

        if name in banned_attrs or not hasattr(torch.Tensor, name):
            unimplemented(
                f"Accessing {name} on a tensor subclass with a __torch_function__ override is not supported"
            )

        if _is_attr_overidden(tx, self, name):
            unimplemented(
                f"Accessing overridden method/attribute {name} on a tensor"
                " subclass with a __torch_function__ override is not supported"
            )

        if tx.output.torch_function_enabled:
            if self.source:
                install_guard(
                    AttrSource(AttrSource(self.source, "__class__"), name).make_guard(
                        GuardBuilder.FUNCTION_MATCH
                    )
                )
            get_fn = SourcelessBuilder()(tx, getattr(torch.Tensor, name).__get__)

            return self.call_torch_function(
                tx,
                get_fn,
                TupleVariable([self.class_type_var()]),
                [self],
                {},
            )
        else:
            return super().var_getattr(tx, name)

    def call_torch_function(self, tx, fn, types, args, kwargs):
        return call_torch_function(
            tx,
            self.class_type_var(),
            self.torch_function_fn,
            fn,
            types,
            args,
            kwargs,
        )

    def call_method(
        self,
        tx,
        name,
        args: "List[VariableTracker]",
        kwargs: "Dict[str, VariableTracker]",
    ) -> "VariableTracker":
        # This code block implements inlining the __torch_function__ override
        # of `call_method`.
        if tx.output.torch_function_enabled:
            import torch
            from .builder import SourcelessBuilder, VariableBuilder

            if _is_attr_overidden(tx, self, name):
                unimplemented(
                    f"Calling overridden method {name} on a tensor"
                    " subclass with a __torch_function__ override is not supported"
                )

            # [Note: __torch_function__] Currently we only support methods that are defined on tensor
            # we will graph break in other cases this will need a bigger overhaul of extracting methods/comparing them for equality
            # We've established with the above check that the method is not overridden, so we guard that the method is the same
            # as the impl defined on tensor and retrieve it
            if self.source:
                func_var = VariableBuilder(
                    tx, AttrSource(AttrSource(self.source, "__class__"), name)
                )(inspect.getattr_static(self.python_type(), name))
            else:
                func_var = SourcelessBuilder()(tx, getattr(torch.Tensor, name))
            return dispatch_torch_function(tx, func_var, [self] + args, kwargs)
        else:
            return super().call_method(tx, name, args, kwargs)<|MERGE_RESOLUTION|>--- conflicted
+++ resolved
@@ -96,13 +96,8 @@
 
 def can_dispatch_torch_function(tx, args, kwargs):
     if tx.output.torch_function_enabled:
-<<<<<<< HEAD
-        all_args = tree_flatten(args)[0] + tree_flatten(kwargs)[0]
+        all_args = pytree.arg_tree_leaves(*args, **kwargs)
         return any(has_torch_function(arg) for arg in all_args)
-=======
-        all_args = pytree.arg_tree_leaves(*args, **kwargs)
-        return any(isinstance(arg, TensorWithTFOverrideVariable) for arg in all_args)
->>>>>>> 39a48c43
     else:
         return False
 
