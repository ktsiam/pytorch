--- conflicted
+++ resolved
@@ -206,18 +206,13 @@
     Mostly objects of defined type.  Catch-all for something where we only know the type.
     """
 
-<<<<<<< HEAD
-    def __init__(self, value, value_type=None, torch_function_fn=None, **kwargs):
-=======
     _nonvar_fields = {"value", "value_type", *UserDefinedVariable._nonvar_fields}
 
     def __init__(self, value, value_type=None, **kwargs):
->>>>>>> 39a48c43
         super().__init__(**kwargs)
         self.value = value
         self.value_type = value_type or type(value)
         assert type(value) is self.value_type
-        self.torch_function_fn = torch_function_fn
 
     def __str__(self):
         inner = self.value_type.__name__
@@ -233,16 +228,26 @@
     def python_type(self):
         return self.value_type
 
-    def call_torch_function(self, tx, fn, types, args, kwargs):
+    def torch_function_check(self):
         assert has_torch_function(
             self
-        ), "calling torch function on object without __torch_function__"
+        ), f"calling torch function on object without __torch_function__ {self}"
+
+    def get_torch_fn(self, tx):
+        self.torch_function_check()
+        from .torch_function import build_torch_function_fn
+
+        return build_torch_function_fn(tx, self.value, self.source)
+
+    def call_torch_function(self, tx, fn, types, args, kwargs):
+        self.torch_function_check()
+
         from .torch_function import _get_subclass_type_var, call_torch_function
 
         return call_torch_function(
             tx,
             _get_subclass_type_var(tx, self),
-            self.torch_function_fn,
+            self.get_torch_fn(tx),
             fn,
             types,
             args,
