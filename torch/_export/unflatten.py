import copy
import operator
from copy import deepcopy
from typing import cast, Dict, List, Optional, Union

import torch
import torch.fx._pytree as fx_pytree
import torch.utils._pytree as pytree
from torch.export import ExportedProgram
from torch.export.exported_program import (
    ConstantArgument,
    ModuleCallSignature,
    SymIntArgument,
    TensorArgument,
)
from .utils import _check_input_constraints_pre_hook


# Assign attribute 'from_obj' to the qualified name 'target' on 'to_module
# This installs empty Modules where none exist yet if they are subpaths of target
def _assign_attr(
    from_obj: torch.Tensor,
    to_module: torch.nn.Module,
    target: str,
    is_parameter: bool,
):
    *prefix, field = target.split(".")
    for item in prefix:
        t = getattr(to_module, item, None)

        if t is None:
            t = torch.nn.Module()
            setattr(to_module, item, t)
        to_module = t

    # If it is a tensor and not a parameter attribute of a module, it should be a named buffer.
    # So, we register it as a named buffer in the target module.
    if not isinstance(from_obj, torch.Tensor):
        raise ValueError("Expected only parameters or buffers, got:", type(from_obj))

    if is_parameter:
        to_module.register_parameter(field, torch.nn.Parameter(from_obj))
    else:
        to_module.register_buffer(field, from_obj)


class InterpreterModule(torch.nn.Module):
    """A module that uses torch.fx.Interpreter to execute instead of the usual
    codegen that GraphModule uses. This provides better stack trace information
    and makes it easier to debug execution.
    """

    def __init__(
        self,
        graph: torch.fx.Graph,
        module_call_signature: Optional[ModuleCallSignature],
    ):
        super().__init__()
        self.graph = graph
        self.graph.owning_module = self
        self.module_call_signature = module_call_signature

    def forward(self, *args, **kwargs):
        assert self.graph_module is not None, "Didn't finalize this InterpreterModule"
        if torch._dynamo.is_compiling():
            # Dynamo cannot trace through torch.fx.Interpreter, so fall back to
            # GraphModule codegen in this instance.
            return self.graph_module(*args, **kwargs)
        else:
            if kwargs:
                # Handle **kwargs. FX only natively supports positional
                # arguments (through placeholders). So in order to pass in
                # kwargs, we must correspond the names of the placeholders with
                # the keys in the kwarg dict.
                arg_list = list(args)
                kwarg_names = self.arg_names[len(arg_list) :]
                for kwarg_name in kwarg_names:
                    if kwarg_name in kwargs:
                        arg_list.append(kwargs[kwarg_name])

                # Assert that the kwargs passed in exactly match the positional
                # arguments specified by the GraphModule. This should be
                # guaranteed by the unflattening process.
                assert len(kwarg_names) == len(kwargs)
                assert len(arg_list) == len(self.arg_names)
                args = tuple(arg_list)

            return torch.fx.Interpreter(self, graph=self.graph).run(
                *args, enable_io_processing=False
            )

    def finalize(self):
        # We need to "finalize" because GraphModule populates its own state_dict
        # based on the get_attrs observed in the graph. So we need to fully
        # construct the graph and call _sink_params before generating this
        # GraphModule.

        # need to set `graph_module` directly on the dict to avoid it getting
        # registered as a submodule.
        self.__dict__["graph_module"] = torch.fx.GraphModule(self, self.graph)
        self.graph.lint()

        # Cache arg names for kwarg handling (see forward())
        self.arg_names = []
        for node in self.graph.nodes:
            if node.op == "placeholder":
                self.arg_names.append(node.target)


class _UnflattenedModule(torch.nn.Module):
    def __init__(self, export_module: ExportedProgram):
        super().__init__()
        if export_module.graph_signature.backward_signature is not None:
            raise ValueError("Unflattening on JointExportModule NYI")

        export_graph = deepcopy(export_module.graph)
        self.graph_signature = deepcopy(export_module.graph_signature)
        self.graph = torch.fx.Graph()
        self.module_call_graph = deepcopy(export_module.module_call_graph)
        _inplace_buffer_mutations(export_graph, self.graph_signature)
        _outline_submodules(export_graph, self)

        self.range_constraints = export_module.range_constraints
        self.equality_constraints = export_module.equality_constraints

        state_dict = export_module.state_dict
        for name in self.graph_signature.parameters:
            cloned = state_dict[name].clone()
            _assign_attr(
                cloned,
                self,
                name,
                is_parameter=True,
            )
        for name in self.graph_signature.buffers:
            cloned = state_dict[name].clone()
            _assign_attr(
                cloned,
                self,
                name,
                is_parameter=False,
            )

        inputs_to_state: Dict[str, str] = {
            **self.graph_signature.inputs_to_parameters,
            **self.graph_signature.inputs_to_buffers,
        }

        _sink_params(self, inputs_to_state, [])
        # Check all input nodes has been processed.
        for module in self.modules():
            if not isinstance(module, torch.fx.GraphModule):
                continue
            for node in module.graph.nodes:
                if node.op != "placeholder":
                    continue
                assert node.name not in inputs_to_state

    def forward(self, *args, **kwargs):
        flat_args, in_spec = pytree.tree_flatten((args, kwargs))
        assert self.module_call_graph[0].fqn == ""
        signature = self.module_call_graph[0].signature
        if in_spec != signature.in_spec:
            raise TypeError(
                f"Input treespec does not match with exported module's. "
                "Are you sure you are calling this with the right arguments? "
                f"Input treespec: {in_spec}. ",
                f"Exported module treespec: {signature.in_spec}",
            )

        # TODO(zhxchen17) Use lineno map to dump the original stacktrace during error handling.
        tree_out = torch.fx.Interpreter(self, graph=self.graph).run(
            *flat_args, enable_io_processing=False
        )
        return pytree.tree_unflatten(tree_out, signature.out_spec)


def unflatten(module: ExportedProgram) -> _UnflattenedModule:
    """Unflatten an ExportedProgram, producing a module with the same module
    hierarchy as the original eager module.
    """
    module = _UnflattenedModule(module)
    module.register_forward_pre_hook(_check_input_constraints_pre_hook)
    return module


def _inplace_buffer_mutations(graph: torch.fx.Graph, graph_signature) -> None:
    """Transform buffer mutations from their functionalized form into a copy_
    node in the graph.

    Functionalization represents buffer mutation by passing the buffer as an input and output. So for example, the eager code:
        def forward(self, x):
            self.buffer += x
            return x * x

    Will become a graph that looks like:
        def forward(self, buffer, x):
            mutated_buffer = aten.add(buffer, x)
            mul = aten.mul(x, x)
            return (mutated_buffer, mul)

    We want to inplace this into something that looks like the original eager code:
        def forward(self, buffer, x):
            mutated_buffer = aten.add(buffer, x)
            buffer.copy_(mutated_buffer)
            mul = aten.mul(x, x)
            return (mul,)
    """
    output_node = next(iter(reversed(graph.nodes)))
    assert output_node.op == "output" and len(output_node.args) == 1
    return_args = output_node.args[0]

    mutation_node_to_buffer = graph_signature.buffers_to_mutate
    mutations = return_args[: len(mutation_node_to_buffer)]
    buffers_to_inputs = {v: k for k, v in graph_signature.inputs_to_buffers.items()}
    input_name_to_node = {
        node.name: node for node in graph.nodes if node.op == "placeholder"
    }

    for mutation in mutations:
        buffer_name = mutation_node_to_buffer[mutation.name]
        input_name = buffers_to_inputs[buffer_name]
        input_node = input_name_to_node[input_name]

        with graph.inserting_after(mutation):
            new_node = graph.create_node(
                "call_function", torch.ops.aten.copy_, (input_node, mutation)
            )
            for k, v in mutation.meta.items():
                new_node.meta[k] = v
        # Replace all uses of the previously functional mutation with our copy_ output.
        mutation.replace_all_uses_with(new_node, lambda x: x is not new_node)

    # Remove the mutated buffer from the graph outputs, since we don't need to
    # thread it through anymore. We don't need to handle the inputs, which will
    # be handled by _sink_params.
    user_outputs = tuple(
        return_args[len(mutation_node_to_buffer) :],
    )
    output_node.args = ((user_outputs),)


def is_prefix(candidate, target):
    """Check whether `candidate` is a prefix of `target`."""
    return len(candidate) < len(target) and target[: len(candidate)] == candidate


def compute_accessor(parent_fqn: str, child_fqn: str) -> str:
    if parent_fqn == "":
        # Handle the root module correctly.
        return child_fqn

    parent_split = parent_fqn.split(".")
    child_split = child_fqn.split(".")

    assert (
        child_split[: len(parent_split)] == parent_split
    ), f"Child module '{child_fqn}' is not a descendant of parent module '{parent_fqn}'"
    return ".".join(child_split[len(parent_split) :])


def _verify_graph_equivalence(x: torch.nn.Module, y: torch.nn.Module):
    def graph_dump(graph: torch.fx.Graph) -> str:
        ret = []
        nodes_idx: Dict[int, int] = {}

        def arg_dump(arg) -> str:
            if isinstance(arg, torch.fx.Node):
                return "%" + str(nodes_idx[id(arg)])
            return str(arg)

        for i, node in enumerate(graph.nodes):
            args_dump = [str(arg) for arg in pytree.tree_map(arg_dump, node.args)]
            args_dump += [
                f"{key}={value}"
                for key, value in pytree.tree_map(arg_dump, node.kwargs).items()
            ]
            target = node.target if node.op == "call_function" else ""
            ret.append(f"{i}: {node.op}[{target}]({', '.join(args_dump)})")
            nodes_idx[id(node)] = i
        return "\n".join(ret)

    assert graph_dump(x.graph) == graph_dump(y.graph)


def _add_spec(gm: torch.nn.Module, spec) -> str:
    i = 0
    while hasattr(gm, f"_spec_{i}"):
        i += 1
    name = f"_spec_{i}"
    setattr(gm, name, spec)
    return name


def _generate_flatten(gm: torch.nn.Module, node, spec) -> torch.fx.Node:
    name = _add_spec(gm, spec)
    spec_node = gm.graph.get_attr(name)
    return gm.graph.call_function(fx_pytree.tree_flatten_spec, (node, spec_node))


def _generate_unflatten(gm: torch.nn.Module, nodes, spec) -> torch.fx.Node:
    name = _add_spec(gm, spec)
    spec_node = gm.graph.get_attr(name)
    return gm.graph.call_function(pytree.tree_unflatten, (nodes, spec_node))


class ModuleFrame:
    def __init__(
        self,
        flat_graph,
        nodes,
        seen_nodes,
        seen_modules,
        parent,
        module_stack,
        module_id,
        module_call_graph: Dict[str, ModuleCallSignature],
        module: Optional[torch.nn.Module] = None,
    ):
        self.flat_graph = flat_graph
        self.nodes = nodes
        self.seen_nodes = seen_nodes
        self.seen_modules = seen_modules
        self.parent = parent
        self.module_stack = module_stack
        self.module_id = module_id

        self.module_call_graph = module_call_graph
        self.verbose = False

        self.fqn = self.module_stack[-1]
        if module is not None:
            self.module = module
        else:
            self.module = InterpreterModule(
                torch.fx.Graph(), module_call_graph.get(self.fqn)
            )
        if self.module_id in self.seen_modules:
            self.cached_graph_module = self.seen_modules[self.module_id]
        else:
            self.cached_graph_module = None
            self.seen_modules[self.module_id] = self.module

<<<<<<< HEAD
        self.graph = self.graph_module.graph
=======
        self.graph = self.module.graph
>>>>>>> de4b2e59

        # Mapping of nodes in the flat graph to nodes in this graph.
        self.node_map: Dict[torch.fx.Node, torch.fx.Node] = {}
        self.node_to_placeholder = {}

        self.parent_call_module: Optional[torch.fx.Node] = None
        if parent is not None:
            accessor = compute_accessor(parent.fqn, self.fqn)
            parent.module.add_module(
                accessor,
                self.module
                if self.cached_graph_module is None
                else self.cached_graph_module,
            )
            self.parent_call_module = parent.graph.call_module(accessor)

        signature = module_call_graph.get(self.fqn)
        if signature is not None and self.parent is not None:
            assert len(signature.in_spec.children_specs) == 2
            args_spec = signature.in_spec.children_specs[0]
            kwargs_spec = signature.in_spec.children_specs[1]
            assert args_spec.context is None
            assert kwargs_spec.context is not None

            with self.graph.inserting_after(None):
                arg_nodes = []
                for idx in range(len(args_spec.children_specs)):
                    arg_nodes.append(self.graph.placeholder(f"_positional_arg_{idx}"))
                kwarg_nodes = {}
                for name in kwargs_spec.context:
                    kwarg_nodes[name] = self.graph.placeholder(name)
                flat_args = _generate_flatten(
                    self.module,
                    (tuple(arg_nodes), kwarg_nodes),
                    signature.in_spec,
                )
                for idx, arg in enumerate(signature.inputs):
                    flat_arg_node = self.graph.create_node(
                        op="call_function",
                        target=operator.getitem,
                        args=(flat_args, idx),
                        name=arg.name
                        if not isinstance(arg, ConstantArgument)
                        else f"_constant_{idx}",
                    )
                    if isinstance(arg, ConstantArgument):
                        continue
                    flat_arg_node.meta = copy.copy(self.seen_nodes[arg.name].meta)
                    self.node_to_placeholder[self.seen_nodes[arg.name]] = flat_arg_node

            with self.parent.graph.inserting_before(self.parent_call_module):
                input_nodes: List[Optional[torch.fx.Node]] = []
                for input in signature.inputs:
                    if isinstance(input, ConstantArgument) and input.value is None:
                        input_nodes.append(None)
                    else:
                        assert isinstance(input, (TensorArgument, SymIntArgument))
                        input_nodes.append(
                            self.parent.remap_input(self.seen_nodes[input.name])
                        )

                inputs_node = _generate_unflatten(
<<<<<<< HEAD
                    self.parent.graph_module,
=======
                    self.parent.module,
>>>>>>> de4b2e59
                    input_nodes,
                    signature.in_spec,
                )

                args_node = self.parent.graph.call_function(
                    operator.getitem, (inputs_node, 0)
                )
                kwargs_node = self.parent.graph.call_function(
                    operator.getitem, (inputs_node, 1)
                )
                arg_nodes = [
                    self.parent.graph.call_function(operator.getitem, (args_node, i))
                    for i in range(len(args_spec.children_specs))
                ]
                kwarg_nodes = {
                    k: self.parent.graph.call_function(
                        operator.getitem, (kwargs_node, k)
                    )
                    for k in kwargs_spec.context
                }
            assert self.parent_call_module is not None
            self.parent_call_module.args = tuple(arg_nodes)
            self.parent_call_module.kwargs = kwarg_nodes

    def add_placeholder(self, x):
        assert x.graph is self.flat_graph
        # x is not in subgraph, create a new placeholder for subgraph
        with self.graph.inserting_before(None):
            placeholder_node = self.graph.placeholder(x.name, type_expr=x.type)
        # copy all meta fields, even if some fields might be irrelvant for
        # the placeholder node
        placeholder_node.meta = copy.copy(x.meta)
        self.node_to_placeholder[x] = placeholder_node

    def remap_input(self, x):
        assert x.graph is self.flat_graph
        if x in self.node_map:
            return self.node_map[x]
        if x not in self.node_to_placeholder:
            self.add_placeholder(x)
            if self.parent_call_module is not None:
                # Important to *prepend* the output to match how we are
                # inserting placeholder nodes.
                self.parent_call_module.insert_arg(0, self.parent.remap_input(x))
        return self.node_to_placeholder[x]

    def finalize_outputs(self):
        orig_outputs = []

        signature = self.module_call_graph.get(self.fqn)
        if signature is not None and self.parent is not None:
            for output in signature.outputs:
                if isinstance(output, (TensorArgument, SymIntArgument)):
                    orig_outputs.append(self.seen_nodes[output.name])
                else:
                    raise RuntimeError(
                        f"Unsupported data type for output node: {output}"
                    )

            tree_out_node = _generate_unflatten(
                self.module,
                tuple(
                    self.node_map[self.seen_nodes[output.name]]
                    for output in orig_outputs
                ),
                signature.out_spec,
            )
            parent_out: Optional[torch.fx.Node] = _generate_flatten(
                self.parent.module, self.parent_call_module, signature.out_spec
            )
            graph_outputs: Union[torch.fx.Node, List[torch.fx.Node]] = tree_out_node
        else:
            graph_outputs = []
            # Iterate through nodes we have copied into self.graph.
            for orig_node in self.node_map.keys():
                for user_node in orig_node.users:
                    if user_node.name not in self.seen_nodes:
                        # external user node, need to expose as an output
                        orig_outputs.append(orig_node)
                        graph_outputs.append(self.node_map[orig_node])
                        break

            parent_out = self.parent_call_module
            if len(graph_outputs) == 1:
                graph_outputs = graph_outputs[0]

        assert isinstance(graph_outputs, (list, torch.fx.Node))

        self.graph.output(graph_outputs)

        # Rewrite outputs in parent module
        if parent_out is None:
            return

        if len(orig_outputs) == 1 and signature is None:
            self.parent.node_map[orig_outputs[0]] = parent_out
        else:
            for i, orig_output in enumerate(orig_outputs):
                # Use Proxy to record getitem access.
                proxy_out = torch.fx.Proxy(parent_out)[i].node  # type: ignore[index]
                self.parent.node_map[orig_output] = proxy_out

        if self.cached_graph_module is not None:
            _verify_graph_equivalence(self.cached_graph_module, self.module)

    def copy_node(self, node):
        self.print("copying", node.format_node())
        self.node_map[node] = self.graph.node_copy(node, self.remap_input)
        self.seen_nodes[node.name] = node

    def run_outer(self):
        i = 0
        for node in self.flat_graph.nodes:
            self.print(i, node.meta.get("nn_module_stack"), node.format_node())
            i += 1

        # Copy all graph inputs
        node_idx: int = 0
        node = self.nodes[node_idx]
        while node.op == "placeholder":
            self.copy_node(node)
            node_idx += 1
            node = self.nodes[node_idx]

        self.run_from(node_idx)

        # Copy graph outputs
        for node in self.flat_graph.nodes:
            if node.op == "output":
                self.copy_node(node)

    def print(self, *args, **kwargs):
        if self.verbose:
            print(*args, **kwargs)

    def run_from(self, node_idx):
        module_idx = 0
        # Walk through the graph, building up a new graph with the right submodules
        while node_idx < len(self.nodes):
            node = self.nodes[node_idx]
            assert node.op != "placeholder"

            self.print()
            self.print("STEP", node_idx, node.format_node())
            self.print(self.module_stack)
            if node.op == "output":
                if len(self.module_stack) == 1:
                    # We want the output node of the original graph to be handled
                    # specially by the outermost stack frame (in run_outer). So
                    # skip finalization here.
                    return node_idx

                # We've reached the end of the graph. Wrap up all the existing stack frames.
                self.finalize_outputs()
                return node_idx

            node_module_stack = (
                [path for path, ty in node.meta["nn_module_stack"].values()]
                if "nn_module_stack" in node.meta
                else self.module_stack
            )
            if node_module_stack[: len(self.module_stack)] != self.module_stack:
                # This means that the current module is done executing and the
                # current node is the beginning of a new module.
                #
                # In this case, we should finalize this module and return without
                # incrementing the node counter.
                self.finalize_outputs()
                self.print("outlining", self.fqn)
                self.print(self.graph)
                return node_idx

            assert node_module_stack is not None

            if is_prefix(self.module_stack, node_module_stack):
                # This means that the current node represents the execution of a new
                # module.
                next_module = node_module_stack[len(self.module_stack)]
                self.print("Creating new stack frame for", next_module)
                # Run a nested version of module outliner from the current node
                # counter. Once it is complete, continue from that point.
                node_idx = ModuleFrame(
                    self.flat_graph,
                    self.nodes,
                    self.seen_nodes,
                    self.seen_modules,
                    self,
                    self.module_stack + [next_module],
                    list(node.meta["nn_module_stack"].keys())[len(self.module_stack)],
                    self.module_call_graph,
                ).run_from(node_idx)
                module_idx += 1
                continue

            # The only remaining possibility is that we are in the right stack
            # frame. Copy the node into this frame's graph and increment the node counter.
            assert node_module_stack == self.module_stack
            self.copy_node(node)
            node_idx += 1


def _outline_submodules(orig_graph: torch.fx.Graph, root_module: _UnflattenedModule):
    seen_nodes: Dict[str, torch.fx.Node] = {}
    seen_modules: Dict[int, torch.nn.Module] = {}
    ModuleFrame(
        orig_graph,
        tuple(orig_graph.nodes),
        seen_nodes,
        seen_modules,
        None,
        [""],
        "",
        {
            entry.fqn: entry.signature
            for entry in root_module.module_call_graph
            if entry.signature
        },
        module=root_module,
    ).run_outer()


def _sink_params(
    module: torch.nn.Module,
    inputs_to_state: Dict[str, str],
    scope: List[str],
):
    """Sink params and buffers from graph inputs into get_attr nodes.

    Exported modules are purely functional, so they pass their parameters and
    buffers in as inputs to the graph.

    To replicate eager's semantics, we need to get them from the module state
    via get_attr instead.

    module: GraphModule, potentially containining nested submodules.
    inputs_to_state: mapping graph input names to the corresponding key in the state_dict.
    scope: tracks where we are in the module hierarchy, so that we can emit the
        right `getattr(self, "foo.bar")` calls, etc.
    """
    # We need to use _modules here instead of named_children(), because we
    # explicitly want duplicate modules to show up in the traversal.
    for name, submodule in module._modules.items():
        _sink_params(cast(torch.nn.Module, submodule), inputs_to_state, scope + [name])

    if not hasattr(module, "graph"):
        # Not all modules have graphs defined, if they are empty modules with no operations (like ParameterList)
        return

    graph = module.graph
    inputs = filter(lambda n: n.op == "placeholder", graph.nodes)

    # Also remove from call_module nodes
    call_module_nodes = filter(lambda n: n.op == "call_module", graph.nodes)
    for node in call_module_nodes:
        node.args = tuple(filter(lambda n: n.name not in inputs_to_state, node.args))

    for node in inputs:
        if node.name not in inputs_to_state:
            continue

        if len(node.users) > 0:
            state_name = inputs_to_state[node.name].split(".")
            # If there's a mismatch beteewn scope name and state name, then there must be multuple scopes
            # pointing to the same state name, meaning some modules are shared. In such case, we can simply
            # skip updating the current node because another later iteration will take care of this input
            # node when the unique match between scope and state name occurs.
            # To make sure this always happen, we should enforce the invariant that no placeholder node
            # in the unflattened graph appears in inputs_to_state dict, which means all the extra input
            # nodes have been handled.
            if state_name[: len(scope)] != scope:
                continue
            attr_path = state_name[len(scope) :]
            state_attr = _recursive_getattr(module, attr_path)
            assert isinstance(state_attr, torch.Tensor)

            with graph.inserting_after(node):
                new_node = graph.create_node("get_attr", ".".join(attr_path))

            node.replace_all_uses_with(new_node, propagate_meta=True)
        graph.erase_node(node)
    if isinstance(module, InterpreterModule):
        module.finalize()


def _recursive_getattr(obj, attr_path):
    for attr in attr_path:
        obj = getattr(obj, attr)

    return obj<|MERGE_RESOLUTION|>--- conflicted
+++ resolved
@@ -341,11 +341,7 @@
             self.cached_graph_module = None
             self.seen_modules[self.module_id] = self.module
 
-<<<<<<< HEAD
-        self.graph = self.graph_module.graph
-=======
         self.graph = self.module.graph
->>>>>>> de4b2e59
 
         # Mapping of nodes in the flat graph to nodes in this graph.
         self.node_map: Dict[torch.fx.Node, torch.fx.Node] = {}
@@ -408,11 +404,7 @@
                         )
 
                 inputs_node = _generate_unflatten(
-<<<<<<< HEAD
-                    self.parent.graph_module,
-=======
                     self.parent.module,
->>>>>>> de4b2e59
                     input_nodes,
                     signature.in_spec,
                 )
