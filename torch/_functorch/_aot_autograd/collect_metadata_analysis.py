"""
This module is one of the analysis modules - it takes as input a function or graph
and some preexisting properties, and returns some data that is useful for deciding
how to further proceed with compilation or construct runtime wrappers.

In particular, the analysis here constructs view and mutation metadata from running
a functionalized version of the graph under compilation.
"""

import collections
from functools import wraps
from typing import Callable, DefaultDict, Dict, List

import torch
import torch.utils._pytree as pytree
from torch import Tensor
from torch._logging import getArtifactLogger
from torch._subclasses.functional_tensor import FunctionalTensor, FunctionalTensorMode
from torch._subclasses.meta_utils import safe_is_leaf
from torch.fx.experimental.symbolic_shapes import is_concrete_int
from torch.multiprocessing.reductions import StorageWeakRef
from torch.utils._python_dispatch import (
    is_traceable_wrapper_subclass,
    transform_subclass,
)
from .functional_utils import (
    _get_mutation_type,
    are_all_mutations_hidden_from_autograd,
<<<<<<< HEAD
    from_functional,
    has_metadata_mutation,
    has_same_metadata,
    to_functional,
    was_tensor_metadata_updated,
    was_tensor_updated,
=======
    are_all_mutations_under_no_grad_or_inference_mode,
    from_fun,
    has_data_mutation,
    has_metadata_mutation,
    has_same_metadata,
    to_fun,
>>>>>>> 4ffca85c
)
from .schemas import (
    InputAliasInfo,
    MutationType,
    OutputAliasInfo,
    OutputType,
    ViewAndMutationMeta,
)
from .subclass_utils import create_subclass_meta

from .utils import _get_autocast_states, KNOWN_TYPES, strict_zip

zip = strict_zip

aot_graphs_log = getArtifactLogger(__name__, "aot_graphs")


# This is a version of functionalization that is specifically designed
# for the AOTAutograd use case.
#
# Unlike functorch's variant, this doesn't use the functorch level system,
# instead it directly uses PyTorch's conventional dispatcher to hit the
# functionalization key.  In particular, this means that FunctionalTensorWrapper
# can have autograd data stored directly on it.
#
# In typical AOTAutograd usage, the dispatch key order will look like:
#
#   Autograd - Functionalization ~~~~> Proxy Mode - Fake Tensor
#       outer tensor                        inner tensor
#
# Returns:
# - ViewAndMutationMeta, telling us metadata about the inputs and outputs, and
#   The list of outputs from the forward, but **only** the outputs that we need
#   to pass in as tangents into the backward.
#   Specifically, aliased outputs from the forward get regenerated, and don't participate
#   in the compiled backward function.
def run_functionalized_fw_and_collect_metadata(
    f,
    *,
    keep_input_mutations: bool,
    # TODO: refactor to kill this flag
    is_train: bool = False,
    requires_subclass_dispatch: bool = False,
) -> Callable[..., ViewAndMutationMeta]:
    memo: Dict[Tensor, Tensor] = {}

    def _to_functional(t):
        if isinstance(t, Tensor):
            if t in memo:
                return memo[t]
            r = to_functional(t)
            memo[t] = r
            return r
        else:
            return t

    @wraps(f)
    def inner(*flat_args):
        # This function is meant to be run with the forward, which expects a flat list of tensor/symint/other args.
        assert all(isinstance(a, KNOWN_TYPES) for a in flat_args)

        input_info: List[InputAliasInfo] = []
        output_info: List[OutputAliasInfo] = []

        flat_f_args = pytree.tree_map(_to_functional, flat_args)

        prior_grad_enabled = torch.is_grad_enabled()
        prior_autocast_states = _get_autocast_states()

        # See Note [Disabling Functionalize TLS Above Python Functionalization]
        disable_above = torch._C._ExcludeDispatchKeyGuard(
            torch._C.DispatchKeySet(torch._C.DispatchKey.Functionalize)
        )
        with disable_above, FunctionalTensorMode():
            # precondition: The passed in function already handles unflattening inputs + flattening outputs
            flat_f_outs = f(*flat_f_args)

        if prior_autocast_states != _get_autocast_states():
            raise RuntimeError(
                "AOTAutograd does not support tracing graphs that mutate the autocast state. "
                "Dynamo will only insert autocast context managers (e.g. with torch.autocast(..)) into the graph, "
                "which will unwind all of their mutations to autocast state before the graph exits. "
                "If you encounter this error while using torch.compile, please file a bug."
            )

        # Inspect the state of the input tensor functional wrapper to detect input mutation info
        # If inp[i] has a metadata-only mutation, then maybe_inputs_with_mutated_metadata[i] contains the updated version
        for i, (arg, f_arg) in enumerate(zip(flat_args, flat_f_args)):
            if not isinstance(arg, Tensor):
                new_arg = arg
            else:
<<<<<<< HEAD
                new_arg = from_functional(f_arg)
            if was_tensor_updated(arg, new_arg):
                if was_tensor_metadata_updated(arg, new_arg):
                    mutates_data = False
                    mutates_metadata = True
                else:
                    mutates_data = True
                    mutates_metadata = has_metadata_mutation(f_arg)
                mutations_hidden_from_autograd = are_all_mutations_hidden_from_autograd(
                    f_arg
                )
            else:
=======
                new_arg = from_fun(f_arg)
            mutates_metadata = has_metadata_mutation(
                f_arg, arg, check_only_storage_mutation=False
            )
            mutates_storage_metadata = has_metadata_mutation(
                f_arg, arg, check_only_storage_mutation=True
            )
            mutates_data = has_data_mutation(f_arg)
            mutations_hidden_from_autograd = are_all_mutations_hidden_from_autograd(
                f_arg
            )
            mutations_under_no_grad_or_inference_mode = (
                mutates_data
                and are_all_mutations_under_no_grad_or_inference_mode(f_arg)
            )

            # Here, we're saying that if an input experienced a set call, inp.set_(other),
            # then we can effectively not have to worry about whether its data was mutated.
            # There are 3 cases:
            # (1) We mutate inp *after* the set_() call. other is a graph intermediate.
            #     In this case, we're not really mutating the input storage of "inp";
            #     we're mutating the storage of an intermdiate value (other),
            #     and slamming that storage into the input tensor. So no data mutation is necessary.
            # (2) We mutate inp *after* the set_() call. other is a graph *input*.
            #     In this case, the data mutation will be properly handled in the runtime
            #     epilogue during the processing of "other"
            # (3) We mutate inp *before* the set_() call.
            #     This case is *not* currently handled.
            #     TODO: discuss this in the PR. Both supporting this, and detecting + erroring out,
            #     seem painful to get working.
            if mutates_storage_metadata:
>>>>>>> 4ffca85c
                mutates_data = False

            requires_grad = isinstance(f_arg, torch.Tensor) and f_arg.requires_grad

            input_info.append(
                InputAliasInfo(
                    is_leaf=isinstance(arg, Tensor) and safe_is_leaf(arg),
                    mutates_data=mutates_data,
                    mutates_metadata=mutates_metadata,
                    mutations_hidden_from_autograd=mutations_hidden_from_autograd,
                    mutates_storage_metadata=mutates_storage_metadata,
                    mutations_under_no_grad_or_inference_mode=mutations_under_no_grad_or_inference_mode,
                    requires_grad=requires_grad,
                    mutation_type=_get_mutation_type(
                        keep_input_mutations,
                        mutates_data,
                        mutates_metadata,
                        mutations_hidden_from_autograd,
                        mutations_under_no_grad_or_inference_mode,
                        requires_grad,
                    ),
                )
            )

        # If a function involves creating a tensor, and returning a view of it, such that its _base is the intermediate,
        # We need to make sure our graph returns the _base as a graph output, and we manually recreate the view
        # to return to the user. Why? The backend compiler is free to (incorrectly) not set requires_grad
        # on the base tensor, but we are obligated to properly set requires-gradness on the real output.

        inp_storage_refs = {
            StorageWeakRef(inpt.untyped_storage()): idx
            for idx, inpt in enumerate(flat_f_args)
            if isinstance(inpt, Tensor)
        }

        # We need inp tensor id's to be able to tell if an outputs **are** inputs.
        inp_tensor_ids = {id(inpt) for inpt in flat_f_args if isinstance(inpt, Tensor)}
        # We need output tensor id's to tell if any output._base` attributes **are** other outputs.
        # (This is also a dict because we need to know that output's index, so we can regenerate
        # the alias from it).
        out_tensor_ids = {id(o): i for i, o in enumerate(flat_f_outs)}

        # Keep track of which outputs alias other outputs
        out_tensor_alias_counts: DefaultDict = collections.defaultdict(int)
        # This tells us, for a given group of outputs that alias each other,
        # whether they e.g. all came from an unbind call
        num_aliased_tensors_that_are_multi_output_views: DefaultDict = (
            collections.defaultdict(int)
        )
        out_storage_to_tensors: DefaultDict = collections.defaultdict(set)
        curr_storage = None
        for o in flat_f_outs:
            if isinstance(o, torch.Tensor):
                curr_storage = StorageWeakRef(o.untyped_storage())
                out_tensor_alias_counts[curr_storage] += 1
                # Note: [AOTAutograd: differentiable outputs that alias each other from a multi-output view call]
                # This is an optimization on top of the "alias of intermediates" logic,
                # which you can read more about under Note [AOT Autograd: outputs aliasing inputs or intermediates!]
                #
                # Before describing the optimization: this is important for AOTAutograd to have good
                # perf around, multi-output views. HOWEVER:
                # - There is a more generic change to AOTAutograd that we'd like to make, that subsumes this case,
                #   around using pre-dispatch tracing to partition out a graph so we can faithfully replay all
                #   views without having to regenerate them at runtime.
                # - It's loosely described in this doc (more details will be added soon):
                #   https://docs.google.com/document/d/1DlfFq8TKbuAn2zyJxLfoW-X1qkkm5PLdHFtySo03QAk/edit
                # - Once that change lands, we should just rip out this "optimization", since:
                #   (1) It will be fully unnecessary
                #   (2) Although it is only a few lines of code, it is a bit difficult to reason about
                #       its correctness with the autograd engine in all cases.
                #
                #
                # What is this optimization? Consider the below case:
                # def f(x):
                #     intermediate = x.mul(2)
                #     # x and intermediate here require grad
                #     o1, o2, ... o10 = intermediate.unbind(-1)
                #     return intermediate, o1, o2, ... o10
                # Now, the "intermediate base" handling in AOTAutograd implies that we must do the following:
                #   (1) return "intermediate as an extra output of the compiled graph
                #   (2) regenerate each aliased output off of "intermediate", **outside** of the autograd.Function.
                # The reason AOTAutograd ordinarily does this is for safety: the autograd engine needs to know
                # that o1 through o10 are all aliased, and if we blindly return o1 through o10 from the autograd.Function,
                # this information will be hidden.
                # In particular, mutating one alias might require autograd to update autograd metadata on the other aliases
                # (like their grad_fn, for example, when the autograd engine needs to do view-replay).
                #
                # However, intermediate_base logic can be bad for backward performance (we sometimes generate
                # as_strided calls during the intermediate base logic, which can have a slow backward formula).
                # Is it possible to find a set of conditions where it is **safe** to hide the output aliasing from autograd?
                #
                # For a set of outputs of the graph that alias each other, o_1...o_k, consider:
                # (1) They came from the same multi-output view op, e.g. o_1, ..., o_k = intermediate.unbind(0)
                # (2) If there are any other aliases of o_1 through o_k (in the example above, intermediate),
                #     **at most** 1 can escape from the graph (e.g. there is not some other graph input/output
                #     o_other, that aliases these outputs)
                # (3) o_1...o_k all require_grad, they all share the same ._base, and their ._base requires grad.
                #     This condition is important because it's what causes slowness in the intermediate_base
                #     codepath of aot_autograd. Ordinarily, o_1...o_k would all get a grad_fn, and
                #     aot_autograd's view-replay might give each output an AsStridedBackward as its grad_fn.
                #     "K" AsStridedBackward calls will be *much* slower than a single UnbindBackward.
                # In this setup, is it possible to mutate one of the outputs o_i in a way that would affect the autograd meta
                # of the other aliases?
                #
                # Claim: No! Consider a few example (which I'm pretty sure cover all cases of mutation w.r.t. autograd):
                # (a) What happens if we mutate any of o_1 through o_k directly?
                #     Autograd raises an error:
                #     "RuntimeError: Output 0 of UnbindBackward0 is a view and is being modified inplace. This view is
                #      the output of a function that returns multiple views. Such functions do not allow the output
                #      views to be modified inplace. You should replace the inplace operation by an out-of-place one."
                # (b) What if we take a view of o_k and mutate it, o_k.view(o_k.shape).mul_(2)?
                #     Autograd raises the same error- the "multi-output-view"ness of an alias propagates to future views.
                # (c) What if we mutate o_k under no_grad?
                #     Autograd raises the same error
                # (d) What if we detach and mutate, e.g. o_k.detach().mul_(2)?
                #     Autograd allows this, *but* autograd updates all alias's grad_fn's to be error functions when accessed.
                #     Autograd raises the same error
                # (e) What if we try to mutate another alias of o_1...o_k, that was **not** created from a multi-output view?
                #     We promised that there is at most **one** such alias, e.g. intermediate in the example above.
                #     You can mutate intermediate, but in eager mode this will change the grad_fn of o_1...o_k
                #     to be error fn's.
                #     Since intermediate was the *only* non-multi-output-alias, there are no other aliases
                #     of `intermediate` around that were produced by the compiled fn and have a valid grad_fn.
                #
                # Coming back to this optimization:
                # Given that it is not possible for mutating one of these aliases to affect the autograd metadata of another alias
                # without causing an error in eager mode, we will simple hide the aliasing from autograd during torch.compile
                # if all of the above conditions are met.
                # This has the slight downside that it's possible to write some "bad" code that autograd will raise an error on
                # in eager but fail to during torch.compile, but it has the benefit that this code has much better performance.
                # NOTE: if and when we eventually update AOTAutograd to do the "view graph slicing" defined here:
                # https://docs.google.com/document/d/1DlfFq8TKbuAn2zyJxLfoW-X1qkkm5PLdHFtySo03QAk/edit,
                # then this optimization will probably matter less and might be ok to remove.
                is_cur_tensor_multi_out_view = isinstance(
                    o, FunctionalTensor
                ) and torch._functionalize_is_multi_output_view(  # type: ignore[attr-defined]
                    o.elem
                )
                if is_cur_tensor_multi_out_view:
                    num_aliased_tensors_that_are_multi_output_views[curr_storage] += 1
                out_storage_to_tensors[curr_storage].add(o)

        # maps the id of an intermediate base to its index in the output of the compiled forward
        intermediate_base_tensor_id_to_output_idx: Dict[int, int] = {}
        intermediate_bases: List[torch.Tensor] = []
        for o in flat_f_outs:
            curr_storage = (
                None
                if not isinstance(o, torch.Tensor)
                else StorageWeakRef(o.untyped_storage())
            )
            outs_with_identical_metadata_that_require_grad = (
                []
                if not isinstance(o, Tensor)
                else [
                    curr
                    for curr in out_storage_to_tensors[curr_storage]
                    if has_same_metadata(o, curr)
                    and curr.requires_grad
                    and o is not curr
                ]
            )
            is_result_of_custom_autograd_fn = False
            if isinstance(o, Tensor):
                # Need to check for both custom cpp (CppFunction) and python (BackwardCFunction) autograd fns
                if type(o.grad_fn).__name__ == "CppFunction":
                    is_result_of_custom_autograd_fn = True
                if isinstance(o.grad_fn, torch.autograd.function.BackwardCFunction):
                    is_result_of_custom_autograd_fn = True

            if not isinstance(o, Tensor):
                output_type = OutputType.non_alias
                base_idx = None
            elif (
                curr_storage in inp_storage_refs
                and o.grad_fn is not None
                and is_result_of_custom_autograd_fn
            ):
                output_type = OutputType.custom_function_view
                base_idx = None
            elif curr_storage in inp_storage_refs:
                base_idx = inp_storage_refs[curr_storage]
                is_input_tensor = id(o) in inp_tensor_ids
                num_aliased_outs = out_tensor_alias_counts[curr_storage]
                num_multi_output_view_outs = (
                    num_aliased_tensors_that_are_multi_output_views[curr_storage]
                )
                num_aliased_outs_that_are_not_multi_output_views = (
                    num_aliased_outs - num_multi_output_view_outs
                )
                if (
                    o.grad_fn is not None
                    and num_aliased_outs_that_are_not_multi_output_views == 0
                ):
                    # See Note: [AOTAutograd: differentiable outputs that alias each other from a multi-output view call]
                    # In particular, given:
                    # def f(x):
                    #     return list(x.unbind(0))
                    # The main reason we ordinarily try to regenerate these output aliases outside of the
                    # compiled autograd.Function is because if any of the outputs are later mutated,
                    # autograd needs to perform view-replay to regenerate them.
                    # However, autograd does not allow users to mutate multi-output views
                    # in any way that can change the autograd metadata of other aliases.
                    # So we hide this aliasing from autograd here.
                    aot_graphs_log.info(
                        "Encountered AOTAutograd case: differentiable outputs that \
alias each other from a multi-output view call"
                    )
                    output_type = OutputType.non_alias
                elif is_input_tensor:
                    output_type = OutputType.is_input
                else:
                    output_type = OutputType.alias_of_input

            # We only need to handle the intermediate base case when both
            # the intermediate base and the output require gradients.
            # See Note [AOT Autograd: outputs aliasing inputs or intermediates!]
            elif o._base is not None and o.requires_grad and o._base.requires_grad:
                num_aliased_outs = out_tensor_alias_counts[curr_storage]
                num_multi_output_view_outs = (
                    num_aliased_tensors_that_are_multi_output_views[curr_storage]
                )
                num_aliased_outs_that_are_not_multi_output_views = (
                    num_aliased_outs - num_multi_output_view_outs
                )
                # Note: [AOTAutograd: differentiable outputs that alias each other from a multi-output view call]
                if (
                    out_tensor_alias_counts[curr_storage] == 1
                    or num_aliased_outs_that_are_not_multi_output_views <= 1
                ):
                    # Note [Intermediate Bases Optimization]
                    # Normally if we have an output that aliases an intermediate,
                    # we need to add the extra "intermediate base" logic further down
                    # to prevent autograd from yelling at us if the user later tries to
                    # mutate that output.
                    # However, the common case here is if we have an output that aliases an intermediate,
                    # but doesn't alias any other outputs.
                    # In that case, autograd shouldn't have to worry about the aliasing at all
                    # (if that output is mutated, there are no other live aliases for autograd to worry about).
                    # The "intermediate bases" can hurt inductor perf by forcing more variables to become outputs.
                    # So as an optimization, we won't do intermediate base handling in this case.
                    # Instead, we'll hide the aliasing from autograd using aten._unsafe_view().
                    if (
                        out_tensor_alias_counts[curr_storage] != 1
                        and num_aliased_outs_that_are_not_multi_output_views <= 1
                    ):
                        aot_graphs_log.info(
                            "Encountered AOTAutograd case: differentiable outputs that alias each other \
from a multi-output view call"
                        )
                    output_type = OutputType.unsafe_view_alias
                    base_idx = None
                else:
                    # First, check if o's ._base is an existing output
                    maybe_existing_out_idx = out_tensor_ids.get(id(o._base), None)
                    if maybe_existing_out_idx is not None:
                        # Special case where the output is an alias of a graph intermediate, but that intermediate
                        # is itself also a user output.
                        output_type = (
                            OutputType.alias_of_intermediate_base_is_user_output
                        )
                        base_idx = maybe_existing_out_idx
                    else:
                        # Next, check if o's ._base is an intermediate base that we already returned
                        maybe_existing_base_output_idx = (
                            intermediate_base_tensor_id_to_output_idx.get(
                                id(o._base), None
                            )
                        )
                        if maybe_existing_base_output_idx is not None:
                            output_type = OutputType.alias_of_intermediate
                            base_idx = maybe_existing_base_output_idx
                        else:
                            # Otherwise, take o._base and explicitly return it as an output in the compiled graph
                            new_out_idx = len(intermediate_bases)
                            base_idx = new_out_idx
                            # Indicate to the logic later on (when we trace the joint)
                            # that this particular output should get it's ._base appended to the forward graph outputs
                            output_type = (
                                OutputType.alias_of_intermediate_save_as_output
                            )
                            intermediate_base_tensor_id_to_output_idx[
                                id(o._base)
                            ] = new_out_idx
                            intermediate_bases.append(o._base)
            elif (
                # See https://github.com/pytorch/pytorch/issues/100348 for this case.
                # This protects against the specific case where a user fn returns (output, output.detach())
                out_tensor_alias_counts[curr_storage] > 1
                and len(outs_with_identical_metadata_that_require_grad) > 0
                and not o.requires_grad
            ):
                assert len(outs_with_identical_metadata_that_require_grad) > 0
                # In theory we could use any of these tensors to regenerate the aliased outputs from,
                # since they all alias each other and have identical metatadata
                out_alias = outs_with_identical_metadata_that_require_grad[0]
                existing_out_idx = out_tensor_ids[id(out_alias)]
                output_type = OutputType.alias_of_intermediate_base_is_user_output
                base_idx = existing_out_idx
            else:
                output_type = OutputType.non_alias
                base_idx = None

            if isinstance(o, torch.Tensor):
                dynamic_dims = {
                    i for i, s in enumerate(o.shape) if not is_concrete_int(s)
                }
            else:
                dynamic_dims = None
            out_info = OutputAliasInfo(
                output_type=output_type,
                raw_type=type(o),
                base_idx=base_idx,
                dynamic_dims=dynamic_dims,
                requires_grad=isinstance(o, torch.Tensor) and o.requires_grad,
            )
            output_info.append(out_info)

        # See Note [AOT Autograd: Views to avoid tangents aliasing inputs]
        def view_avoid_dupes_with_primals(t):
            if isinstance(t, Tensor) and is_traceable_wrapper_subclass(t):
                return transform_subclass(
                    t, lambda _, inner_t: view_avoid_dupes_with_primals(inner_t)
                )
            if isinstance(t, Tensor):
                return t.view(t.shape)
            return t

        # This analysis function returns *only* the outputs that are meant to be tangents to the backwards.
        # Anything that aliases (inputs returned in the fw due to metadata mutations, or outputs that alias inputs/intermediates)
        # are *regenerated* later, and not used directly in the autograd graph
        f_input_tangents = [
            inp
            for inp, info in zip(flat_f_args, input_info)
            if _get_mutation_type(
                keep_input_mutations,
                mutates_data=info.mutates_data,
                mutates_metadata=info.mutates_metadata,
                mutations_hidden_from_autograd=info.mutations_hidden_from_autograd,
                mutations_under_no_grad_or_inference_mode=info.mutations_under_no_grad_or_inference_mode,
                requires_grad=info.requires_grad
                # MUTATED_OUT_GRAPH corresponds to any input mutations that happen outside the graph.
                # this can also include metadata mutations, and inputs that do not require grad,
            )
            == MutationType.MUTATED_OUT_GRAPH
            and info.mutates_data
            and info.requires_grad
        ]
        f_output_tangents = [
            o
            for o, info in zip(flat_f_outs, output_info)
            if info.output_type
            in [
                OutputType.non_alias,
                OutputType.unsafe_view_alias,
                OutputType.custom_function_view,
            ]
            and issubclass(info.raw_type, torch.Tensor)
            and info.requires_grad
        ]
        # intermediate bases are also included in the backward graph
        f_tangents = f_input_tangents + f_output_tangents + intermediate_bases
        traced_tangents = pytree.tree_map(from_functional, f_tangents)
        traced_tangents = pytree.tree_map(
            view_avoid_dupes_with_primals, traced_tangents
        )
        user_outs = pytree.tree_map(from_functional, f_output_tangents)

        f_mutated_inputs = [
            inp
            for inp, info in zip(flat_f_args, input_info)
            if info.mutates_data or info.mutates_metadata
        ]
        f_metadata_mutated_inputs = [
            inp for inp, info in zip(flat_f_args, input_info) if info.mutates_metadata
        ]
        # This logic (annoyingly) re-figures out exactly what the outputs to the compiled fw graph will be.
        # When handling subclasses, we need info about **all** outputs of compiled forward graph,
        # so we know precisely which graph outputs to wrap back into tensor subclasses
        # Ideally we would refactor this so not have an is_train flag, and have the separate
        # inference and training paths decide which inputs/output to ask for subclass info on.
        # However, we currently stash indexing information on each SubclassMeta about its order
        # in the graph outputs list.
        f_fw_graph_outs = list(flat_f_outs)
        if is_train or not keep_input_mutations:
            f_fw_graph_outs = f_mutated_inputs + f_fw_graph_outs
        else:
            # even when "keep_input_mutations" is True,
            # we never keep metadata-only mutations in the fw graph
            f_fw_graph_outs = f_metadata_mutated_inputs + f_fw_graph_outs
        if is_train:
            f_fw_graph_outs = f_fw_graph_outs + intermediate_bases
        fw_graph_outs = pytree.tree_map(from_functional, f_fw_graph_outs)

        grad_enabled_mutation = None
        if torch.is_grad_enabled() != prior_grad_enabled:
            grad_enabled_mutation = torch.is_grad_enabled()
            torch.set_grad_enabled(
                prior_grad_enabled
            )  # Restore the prior state after tracing it
            aot_graphs_log.info(
                (
                    "grad_mode mutation encountered in graph. "
                    "Will emit mutation epilogue, to set grad_mode=%s"
                ),
                grad_enabled_mutation,
            )

        metadata = ViewAndMutationMeta(
            input_info=input_info,
            output_info=output_info,
            num_intermediate_bases=len(intermediate_bases),
            keep_input_mutations=keep_input_mutations,
            traced_tangents=traced_tangents,
            subclass_inp_meta=create_subclass_meta(flat_args),
            subclass_fw_graph_out_meta=create_subclass_meta(fw_graph_outs),
            subclass_tangent_meta=create_subclass_meta(traced_tangents),
            is_train=is_train,
            grad_enabled_mutation=grad_enabled_mutation,
            requires_subclass_dispatch=requires_subclass_dispatch,
        )
        return metadata

    return inner<|MERGE_RESOLUTION|>--- conflicted
+++ resolved
@@ -26,21 +26,12 @@
 from .functional_utils import (
     _get_mutation_type,
     are_all_mutations_hidden_from_autograd,
-<<<<<<< HEAD
-    from_functional,
-    has_metadata_mutation,
-    has_same_metadata,
-    to_functional,
-    was_tensor_metadata_updated,
-    was_tensor_updated,
-=======
     are_all_mutations_under_no_grad_or_inference_mode,
     from_fun,
     has_data_mutation,
     has_metadata_mutation,
     has_same_metadata,
     to_fun,
->>>>>>> 4ffca85c
 )
 from .schemas import (
     InputAliasInfo,
@@ -87,11 +78,11 @@
 ) -> Callable[..., ViewAndMutationMeta]:
     memo: Dict[Tensor, Tensor] = {}
 
-    def _to_functional(t):
+    def _to_fun(t):
         if isinstance(t, Tensor):
             if t in memo:
                 return memo[t]
-            r = to_functional(t)
+            r = to_fun(t)
             memo[t] = r
             return r
         else:
@@ -105,7 +96,7 @@
         input_info: List[InputAliasInfo] = []
         output_info: List[OutputAliasInfo] = []
 
-        flat_f_args = pytree.tree_map(_to_functional, flat_args)
+        flat_f_args = pytree.tree_map(_to_fun, flat_args)
 
         prior_grad_enabled = torch.is_grad_enabled()
         prior_autocast_states = _get_autocast_states()
@@ -132,20 +123,6 @@
             if not isinstance(arg, Tensor):
                 new_arg = arg
             else:
-<<<<<<< HEAD
-                new_arg = from_functional(f_arg)
-            if was_tensor_updated(arg, new_arg):
-                if was_tensor_metadata_updated(arg, new_arg):
-                    mutates_data = False
-                    mutates_metadata = True
-                else:
-                    mutates_data = True
-                    mutates_metadata = has_metadata_mutation(f_arg)
-                mutations_hidden_from_autograd = are_all_mutations_hidden_from_autograd(
-                    f_arg
-                )
-            else:
-=======
                 new_arg = from_fun(f_arg)
             mutates_metadata = has_metadata_mutation(
                 f_arg, arg, check_only_storage_mutation=False
@@ -177,7 +154,6 @@
             #     TODO: discuss this in the PR. Both supporting this, and detecting + erroring out,
             #     seem painful to get working.
             if mutates_storage_metadata:
->>>>>>> 4ffca85c
                 mutates_data = False
 
             requires_grad = isinstance(f_arg, torch.Tensor) and f_arg.requires_grad
@@ -540,11 +516,11 @@
         ]
         # intermediate bases are also included in the backward graph
         f_tangents = f_input_tangents + f_output_tangents + intermediate_bases
-        traced_tangents = pytree.tree_map(from_functional, f_tangents)
+        traced_tangents = pytree.tree_map(from_fun, f_tangents)
         traced_tangents = pytree.tree_map(
             view_avoid_dupes_with_primals, traced_tangents
         )
-        user_outs = pytree.tree_map(from_functional, f_output_tangents)
+        user_outs = pytree.tree_map(from_fun, f_output_tangents)
 
         f_mutated_inputs = [
             inp
@@ -570,7 +546,7 @@
             f_fw_graph_outs = f_metadata_mutated_inputs + f_fw_graph_outs
         if is_train:
             f_fw_graph_outs = f_fw_graph_outs + intermediate_bases
-        fw_graph_outs = pytree.tree_map(from_functional, f_fw_graph_outs)
+        fw_graph_outs = pytree.tree_map(from_fun, f_fw_graph_outs)
 
         grad_enabled_mutation = None
         if torch.is_grad_enabled() != prior_grad_enabled:
