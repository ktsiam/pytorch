import dataclasses
import functools
import itertools
import logging
import sys
from contextlib import nullcontext
from typing import List

import functorch
from functorch._src.aot_autograd import make_boxed_func
from functorch.compile import min_cut_rematerialization_partition

import torch.fx
from torch._subclasses.fake_tensor import FakeTensor

from . import config, overrides
from .debug import DebugContext
from .decomposition import select_decomp_table
from .graph import GraphLowering
from .utils import (
    dynamo_logging,
    dynamo_optimizations,
    dynamo_utils,
    has_incompatible_cudagraph_ops,
)
from .virtualized import V

log = logging.getLogger(__name__)
ALIGNMENT = 16

aot_autograd = dynamo_optimizations.backends.aot_autograd
normalize_ir = dynamo_optimizations.normalize.normalize_ir
is_aot_autograd_safe_to_run = dynamo_optimizations.training.is_aot_autograd_safe_to_run
count_calls = dynamo_utils.count_calls


@dataclasses.dataclass
class BoxedBool:
    value: bool

    def __bool__(self):
        return self.value

    @staticmethod
    def disable(obj):
        if isinstance(obj, BoxedBool):
            obj.value = False
            return obj
        return False


# copy_ fails when trying to write to tensors with memory overlap,
# for expanded dimensions (a dimension which used to have size 1 -> ?)
# we can select one element from that dimension and write to it
# to achieve writing to all values of that dimension of the input tensor
def get_expanded_dims(t):
    return [i for i in range(t.ndim) if t.stride(i) == 0 and t.size(i) != 1]


def index_expanded_dims(t, expanded_dims):
    for expanded_dim in expanded_dims:
        t = torch.ops.aten.slice(t, expanded_dim, 0, 1)
    return t


def complex_memory_overlap(t):
    # if torch._debug_has_internal_overlap thinks this tensor potentially has
    # memory overlap internally, let's dig deeper to find out whether it's true.
    if torch._debug_has_internal_overlap(t) != 0:
        strides = t.stride()
        sizes = t.shape
        indices = list(range(len(strides)))
        indices = [x for _, x in sorted(zip(strides, indices))]
        for i in range(len(strides)):
            prev_stride = 1 if i == 0 else strides[indices[i - 1]]
            prev_size = 1 if i == 0 else sizes[indices[i - 1]]
            if strides[indices[i]] < prev_stride * prev_size:
                return True
    return False


@functools.lru_cache(None)
def _step_logger():
    return dynamo_logging.get_step_logger(log)


@DebugContext.wrap
@torch.utils._python_dispatch._disable_current_modes()
def compile_fx_inner(
    gm: torch.fx.GraphModule,
    example_inputs: List[torch.Tensor],
    cudagraphs=None,
    num_fixed=0,
    is_backward=False,
    graph_id=None,
):
    if dynamo_utils.count_calls(gm.graph) == 0:
        return make_boxed_func(gm.forward)

    # lift the maximum depth of the Python interpreter stack
    # to adapt large/deep models
    sys.setrecursionlimit(max(sys.getrecursionlimit(), 2000))

    _step_logger()(
        logging.INFO,
        "torchinductor compiling "
        f"{'BACKWARDS' if is_backward else 'FORWARDS'} "
        f"graph {graph_id}",
    )

    V.debug.fx_graph(gm, example_inputs)

    if cudagraphs is None:
        cudagraphs = config.triton.cudagraphs
    shape_env = None
    for inp in example_inputs:
        if isinstance(inp, FakeTensor) and inp.fake_mode.shape_env is not None:
            shape_env = inp.fake_mode.shape_env

    graph = GraphLowering(gm, shape_env=shape_env, num_static_inputs=num_fixed)
    with V.set_graph_handler(graph):
        graph.run(*example_inputs)
        compiled_fn = graph.compile_to_fn()

    if cudagraphs:
        complex_memory_overlap_inputs = any(
            complex_memory_overlap(t) for t in example_inputs
        )

        if (
            set(graph.device_types) == {"cuda"}
            and not graph.mutated_inputs
            and not has_incompatible_cudagraph_ops(gm)
            and not complex_memory_overlap_inputs
        ):
            compiled_fn = cudagraphify(
                compiled_fn, example_inputs, static_input_idxs=range(num_fixed)
            )
        else:
            BoxedBool.disable(cudagraphs)

            if len(set(graph.device_types)) > 1:
                log.warning("skipping cudagraphs due to multiple devices")
            elif set(graph.device_types) == {"cuda"}:
                if graph.mutated_inputs:
                    log.warning("skipping cudagraphs due to input mutation")
                elif complex_memory_overlap_inputs:
                    log.warning("skipping cudagraphs due to complex input striding")

    result = align_inputs(compiled_fn, example_inputs, range(num_fixed))
    _step_logger()(
        logging.INFO,
        "torchinductor done compiling "
        f"{'BACKWARDS' if is_backward else 'FORWARDS'} "
        f"graph {graph_id}",
    )

    # aot autograd needs to know to pass in inputs as a list
    result._boxed_call = True
    return result


def clone_preserve_strides(x):
    needed_size = (
        sum((shape - 1) * stride for shape, stride in zip(x.size(), x.stride())) + 1
    )
    buffer = torch.as_strided(x, (needed_size,), (1,)).clone()
    return torch.as_strided(buffer, x.size(), x.stride())


def align_inputs(model, inputs, static_input_idxs=()):
    check_inputs = [
        i
        for i in range(len(inputs))
        # TODO: static inputs should not be passed in as fake tensor
        if (
            i not in static_input_idxs
            or isinstance(inputs[i], FakeTensor)
            or (
                isinstance(inputs[i], torch.Tensor) and inputs[i].data_ptr() % ALIGNMENT
            )
            != 0
        )
<<<<<<< HEAD
        and inputs[i].device.type == "cuda"
=======
        and (isinstance(inputs[i], torch.Tensor) and inputs[i].device.type == "cuda")
>>>>>>> 7b3e9be5
    ]

    if len(check_inputs) == 0:
        return model

    def run(new_inputs):
        for i in check_inputs:
            if new_inputs[i].data_ptr() % ALIGNMENT:
                new_inputs[i] = clone_preserve_strides(new_inputs[i])
        return model(new_inputs)

    return run


@dynamo_utils.dynamo_timed
def cudagraphify(model, inputs, static_input_idxs=()):
    # if using fake tensors, defer cudagraphs until we get real inputs at runtime
    if not any(isinstance(inp, FakeTensor) for inp in inputs):
        return cudagraphify_impl(model, inputs, static_input_idxs)

    compiled_fn = None

    def run(new_inputs):
        nonlocal compiled_fn
        if compiled_fn is None:
            with dynamo_utils.preserve_rng_state():
                compiled_fn = cudagraphify_impl(model, new_inputs, static_input_idxs)

        return compiled_fn(new_inputs)

    return run


def remove_unaligned_input_idxs(inputs, static_input_idxs):
    """
    We require all inputs to be aligned, so introduce a copy for any
    that aren't.
    """
    aligned_static_input_idxs = {
        idx for idx in static_input_idxs if (inputs[idx].data_ptr() % ALIGNMENT) == 0
    }
    if len(aligned_static_input_idxs) != len(static_input_idxs):
        return aligned_static_input_idxs
    return static_input_idxs


def cudagraphify_impl(model, inputs, static_input_idxs=()):
    """
    Assumes inputs[static_input_idxs[i]] are always the same memory address
    """
    static_input_idxs = remove_unaligned_input_idxs(inputs, static_input_idxs)

    def static_input(x):
        """
        Copy and input while preserving strides
        """
        # TODO(jansel): figure out why this version doesn't work:
        # return torch.empty_strided(x.size(), x.stride(), dtype=x.dtype, device=x.device)
        needed_size = (
            sum((shape - 1) * stride for shape, stride in zip(x.size(), x.stride())) + 1
        )
        buffer = torch.zeros(needed_size, dtype=x.dtype, device=x.device)
        return torch.as_strided(buffer, x.size(), x.stride())

    assert isinstance(inputs, (list, tuple))
    static_inputs = [
        static_input(x) if idx not in static_input_idxs else x.detach()
        for idx, x in enumerate(inputs)
    ]

    inps_expanded_dims = [
        get_expanded_dims(x) if idx not in static_input_idxs else []
        for idx, x in enumerate(inputs)
    ]

    # warmup
    torch.cuda.synchronize()
    stream = torch.cuda.Stream()
    stream.wait_stream(torch.cuda.current_stream())
    # copy static_inputs because it will be cleared in model
    with torch.cuda.stream(stream):
        model(list(static_inputs))
    stream.synchronize()
    torch.cuda.current_stream().wait_stream(stream)
    torch.cuda.synchronize()

    # record
    graph = torch.cuda.CUDAGraph()
    with torch.cuda.graph(graph, stream=stream):
        static_outputs = model(list(static_inputs))
    if not isinstance(static_outputs, (list, tuple)):
        static_outputs = (static_outputs,)

    if config.size_asserts:

        def run(new_inputs):
            assert len(static_inputs) == len(new_inputs)
            for idx, (dst, src, expanded_dims) in enumerate(
                zip(static_inputs, new_inputs, inps_expanded_dims)
            ):
                if idx in static_input_idxs:
                    assert dst.data_ptr() == src.data_ptr()
                else:
                    # TODO - could make one single op of multiple slices
                    # and avoid dispatch.
                    # Could also pre-index the `dst` tensors
                    dst = index_expanded_dims(dst, expanded_dims)
                    src = index_expanded_dims(src, expanded_dims)
                    dst.copy_(src)
            new_inputs.clear()
            graph.replay()
            return static_outputs

    else:
        copy_indices = [
            idx for idx in range(len(static_inputs)) if idx not in static_input_idxs
        ]

        def run(new_inputs):
            for idx in copy_indices:
                src = index_expanded_dims(static_inputs[idx], inps_expanded_dims[idx])
                dst = index_expanded_dims(new_inputs[idx], inps_expanded_dims[idx])
                dst.copy_(src)
            new_inputs.clear()
            graph.replay()
            return static_outputs

    return run


def count_tangents(fx_g: torch.fx.GraphModule):
    """
    Infers which inputs are static for a backwards graph
    """

    def is_not_gradout(x):
        return "tangents" not in x.name

    arg_count = 0
    static_arg_idxs = []
    for n in fx_g.graph.nodes:
        if n.op == "placeholder":
            if is_not_gradout(n):
                static_arg_idxs.append(arg_count)
            arg_count += 1

    assert static_arg_idxs == list(range(len(static_arg_idxs)))
    return len(static_arg_idxs)


_graph_counter = itertools.count(0)


def compile_fx(
    model_: torch.fx.GraphModule,
    example_inputs_: List[torch.Tensor],
    fake_mode=nullcontext,
):
    """Main entrypoint to a compile given FX graph"""

    if not is_aot_autograd_safe_to_run(model_, example_inputs_, fake_mode):
        log.warning("Aot Autograd is not safe to run, so falling back to eager")
        return model_

    functorch.compile.config.use_functionalize = True
    functorch.compile.config.use_fake_tensor = True

    with overrides.patch_functions():
        model_ = normalize_ir(model_, example_inputs_)
        model_ = overrides.replace_fx(model_)
        model_ = overrides.fuse_fx(model_, example_inputs_)
    num_example_inputs = len(example_inputs_)
    cudagraphs = BoxedBool(config.triton.cudagraphs and not config.dynamic_shapes)

    graph_id = next(_graph_counter)

    @dynamo_utils.dynamo_timed
    def fw_compiler(model: torch.fx.GraphModule, example_inputs):
        fixed = len(example_inputs) - num_example_inputs
        return compile_fx_inner(
            model,
            example_inputs,
            num_fixed=fixed,
            cudagraphs=cudagraphs,
            graph_id=graph_id,
        )

    @dynamo_utils.dynamo_timed
    def bw_compiler(model: torch.fx.GraphModule, example_inputs):
        fixed = count_tangents(model)
        return compile_fx_inner(
            model,
            example_inputs,
            num_fixed=fixed,
            cudagraphs=cudagraphs,
            is_backward=True,
            graph_id=graph_id,
        )

    with overrides.patch_functions():

        # TODO: can add logging before/after the call to _create_aot_dispatcher_function
        # in functorch/_src/aot_autograd.py::aot_module_simplified::aot_function_simplified::new_func
        # once torchdynamo is merged into pytorch
        return aot_autograd(
            model_,
            example_inputs_,
            fw_compiler=fw_compiler,
            bw_compiler=bw_compiler,
            decompositions=select_decomp_table(),
            partition_fn=functools.partial(
                min_cut_rematerialization_partition, compiler="inductor"
            ),
            fake_mode=fake_mode,
        )<|MERGE_RESOLUTION|>--- conflicted
+++ resolved
@@ -181,11 +181,7 @@
             )
             != 0
         )
-<<<<<<< HEAD
-        and inputs[i].device.type == "cuda"
-=======
         and (isinstance(inputs[i], torch.Tensor) and inputs[i].device.type == "cuda")
->>>>>>> 7b3e9be5
     ]
 
     if len(check_inputs) == 0:
