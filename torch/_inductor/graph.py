import logging
import operator
import os
import re
import sys
import time
from typing import Dict, List, Optional, Set

import sympy

import torch
import torch.fx
from torch._decomp import get_decompositions
from torch._dynamo.utils import dynamo_timed
from torch.fx.experimental.symbolic_shapes import ShapeEnv
from torch.utils._mode_utils import no_dispatch

from .._dynamo import config as dynamo_config

from . import config, ir
from .codegen.wrapper import CppWrapperCodeGen, WrapperCodeGen
from .exc import (
    LoweringException,
    MissingOperatorWithDecomp,
    MissingOperatorWithoutDecomp,
)
from .ir import Constant, FixedLayout, InputBuffer, Pointwise, Reduction, TensorBox
from .lowering import (
    layout_constraints,
    lowerings,
    make_fallback,
    needs_realized_inputs,
)
from .sizevars import CppSizeVarAllocator, SizeVarAllocator
<<<<<<< HEAD
from .utils import dynamo_utils, gather_origins, get_dtype_size, sympy_product, convert_shape_to_inductor
=======
from .utils import gather_origins, get_dtype_size, sympy_product
>>>>>>> 41442fd5
from .virtualized import V

log = logging.getLogger(__name__)


def supported_dtype_of_cpp_wrapper(dtype):
    supported_dtype = {
        torch.float32,
        torch.float64,
        torch.int64,
        torch.int32,
        torch.int16,
        torch.int8,
        torch.uint8,
        torch.bool,
        # torch.float16, # TODO: implement this
        # torch.bfloat16, # TODO: implement this
    }
    return dtype in supported_dtype


class GraphLowering(torch.fx.Interpreter):
    def symbolic_sizes_strides(self, ex: torch.Tensor):
        """
        Support dynamic shapes and dynamic strides by assigning variables
        to each dimension.  We duck-shape tensors, so if two tensors
        have the same size they get assigned the same symbolic variable.
        """
        if self.reuse_shape_env:
            return convert_shape_to_inductor(ex.size()), convert_shape_to_inductor(ex.stride())
        else:
            return self._shape_env.create_symbolic_sizes_strides(ex)

    def static_sizes_strides(self, ex: torch.Tensor):
        """
        Primarily used to weights
        """
        size = [sympy.Integer(i) for i in ex.size()]
        stride = [sympy.Integer(i) for i in ex.stride()]
        return size, stride

    def __init__(
        self,
        gm: torch.fx.GraphModule,
        shape_env=None,
        num_static_inputs=None,
        graph_id=None,
        fake_mode=None,
    ):
        super().__init__(gm)
        if fake_mode is None:
            self.fake_mode = torch._subclasses.FakeTensorMode()
        else:
            self.fake_mode = fake_mode
        if shape_env is None:
            shape_env = ShapeEnv()
            self.reuse_shape_env = False
        else:
            self._shape_env = shape_env
            self.reuse_shape_env = True
        self._shape_env = shape_env
        self.sizevars = SizeVarAllocator(shape_env)
        self.graph_inputs: Dict[str, TensorBox] = {}
        self.graph_inputs_original: Dict[str, InputBuffer] = {}
        self.graph_outputs: Optional[List[ir.IRNode]] = None
        self.device_types: Set[str] = set()
        self.buffers: List[ir.ComputedBuffer] = []
        self.constants: Dict[str, torch.Tensor] = {}
        self.removed_buffers: Set[str] = set()
        self.inplaced_to_remove: Set[str] = set()
        self.wrapper_code = None
        self.num_static_inputs = num_static_inputs
        self.mutated_inputs: Set[str] = set()
        self.unaligned_buffers: Set[str] = set()
        self.randomness_offset = sympy.Integer(0)
        self.randomness_seeds: List[str] = []
        self.name_to_buffer: Dict[str, ir.ComputedBuffer] = {}
        self.creation_time = time.time()
        self.name = "GraphLowering"
        self._can_use_cpp_wrapper = config.cpp_wrapper
        self.graph_id = graph_id
        self.scheduler = None
        self._warned_fallback = {"aten.convolution_backward"}

    def warn_fallback(self, name):
        if name not in self._warned_fallback:
            self._warned_fallback.add(name)
            log.warning(f"Using FallbackKernel: {name}")

    def get_dtype(self, buffer_name: str):
        if buffer_name in self.constants:
            return self.constants[buffer_name].dtype
        if buffer_name in self.name_to_buffer:
            return self.name_to_buffer[buffer_name].get_dtype()
        if buffer_name in self.graph_inputs:
            return self.graph_inputs[buffer_name].get_dtype()
        m = re.match(r"as_strided\(([a-zA-Z0-9_]+),", buffer_name)
        if m:
            return self.get_dtype(m.group(1))
        raise KeyError(f"could not find {buffer_name}")

    def random_seed_buffer(self, device: torch.device):
        """
        Return a device-unique 1-element tensor storing our RNG seed.
        This will get initialized at the start of each graph in
        `wrapper.py`.

        Note this is only used by cuda backends.  The CPU backend handles
        RNG seeds as a sizevar.
        """
        name = f"seed_{device.type}_{device.index}"
        if name not in self.constants:
            self.constants[name] = torch.zeros((), device=device, dtype=torch.int64)
            self.randomness_seeds.append(name)

        return ir.RandSeedBuffer(
            name=name,
            layout=ir.FixedLayout(
                device=device,
                dtype=torch.int64,
                size=[],
                stride=[],
            ),
        )

    def increment_randomness_offset(self, numel):
        """
        A global counter of how many random numbers we have handed out so far.
        """
        offset = self.randomness_offset
        self.randomness_offset = offset + numel
        return offset

    @dynamo_timed
    def run(self, *args):
        return super().run(*args)

    def disable_cpp_wrapper(self, cond):
        self._can_use_cpp_wrapper = False
        log.debug("Set _can_use_cpp_wrapper to False due to %s", cond)

    def check_buffer_for_cpp_wrapper(self, buffer: ir.ComputedBuffer):
        if isinstance(buffer, ir.ExternKernel):
            if not getattr(buffer, "cpp_kernel", False):
                self.disable_cpp_wrapper("ExternKernel")

    def register_buffer(self, buffer: ir.ComputedBuffer):
        if config.cpp_wrapper:
            self.check_buffer_for_cpp_wrapper(buffer)

        name = f"buf{len(self.buffers)}"
        self.buffers.append(buffer)
        self.name_to_buffer[name] = buffer
        return name

    def realize_users_of(self, name: str):
        """
        When a buffer is mutated we need to make sure all the reads to
        the old version are realized before the mutation happens.
        """
        assert isinstance(name, str)

        def visit(value):
            if isinstance(value, (list, tuple)):
                return [visit(x) for x in value]
            if isinstance(value, ir.IRNode):
                if value.is_user_of(name):
                    value.realize()
            return value

        for key, value in self.env.items():
            try:
                visit(value)
            except Exception:
                log.warning("error in realize_users_of", exc_info=True)

    def add_tensor_constant(self, data):
        def allocate():
            for name, value in self.constants.items():
                if (
                    data.size() == value.size()
                    and data.stride() == value.stride()
                    and data.dtype == value.dtype
                    and data.device == value.device
                    and torch.eq(data, value).all()
                ):
                    return name
            name = f"constant{len(self.constants)}"
            self.constants[name] = data
            return name

        return TensorBox.create(
            ir.ConstantBuffer(
                allocate(),
                FixedLayout(data.device, data.dtype, *self.static_sizes_strides(data)),
            )
        )

    def constant_name(self, name: str, device_override: torch.device):
        """
        We AOT copy constants to the devices they are needed on.
        If device_override doesn't match the constant's device, then
        copy it and return a different name.
        """
        if self.constants[name].device == device_override or device_override is None:
            return name
        alt_name = f"{name}_{device_override.type}{device_override.index or 0}"
        if alt_name not in self.constants:
            self.constants[alt_name] = self.constants[name].to(device_override)
        return alt_name

    def placeholder(self, target: str, args, kwargs):
        example: torch.Tensor = super().placeholder(target, args, kwargs)
        # todo(chilli): We can remove the last check once we turn buffers into
        # static shape tensors. That's a hack to workaround Inductor believing
        # the buffer should be static but us passing in a fake tensor with
        # symbolic shapes.
        if (
            config.static_weight_shapes
            and (
                len(self.graph_inputs) < self.num_static_inputs
                or not config.dynamic_shapes
            )
            and not example._has_symbolic_sizes_strides
        ):
            # the first N inputs are weights
            sizes, strides = self.static_sizes_strides(example)
        else:
            sizes, strides = self.symbolic_sizes_strides(example)
        # TODO(jansel): handle input aliasing
        tensor = TensorBox.create(
            InputBuffer(
                target,
                FixedLayout(example.device, example.dtype, sizes, strides),
            )
        )
        self.graph_inputs[target] = tensor
        self.graph_inputs_original[target] = tensor.data.data
        self.device_types.add(example.device.type)
        return tensor

    def call_function(self, target, args, kwargs):
        with ir.IRNode.current_origins(gather_origins(args, kwargs)):
            if target is operator.getitem and isinstance(args[0], (list, tuple)):
                return super().call_function(target, args, kwargs)

            if target not in lowerings:
                if config.implicit_fallbacks:
                    error = (
                        MissingOperatorWithDecomp
                        if get_decompositions([target])
                        else MissingOperatorWithoutDecomp
                    )
                    log.warning(
                        "Creating implicit fallback for:\n%s",
                        error.operator_str(target, args, kwargs),
                    )
                    make_fallback(target)
                elif get_decompositions([target]):
                    # There isn't a good way to dynamically patch this in
                    # since AOT Autograd already ran.  The error message tells
                    # the user how to fix it.
                    raise MissingOperatorWithDecomp(target, args, kwargs)
                else:
                    raise MissingOperatorWithoutDecomp(target, args, kwargs)

            try:
                out = lowerings[target](*args, **kwargs)
                return out
            except Exception as e:
                log.exception("Error from lowering")
                raise LoweringException(e, target, args, kwargs) from e

    def get_attr(self, target, args, kwargs):
        # this is a constant
        value = getattr(self.module, target)
        with no_dispatch():
            if value.shape == ():
                return Constant(value.item(), value.dtype, value.device)
            if len(value.shape) == 1 and value.shape[0] <= 8:
                # tensor lowering has constant inlining logic
                from .lowering import tensor

                return tensor(value.tolist(), dtype=value.dtype, device=value.device)

        return self.add_tensor_constant(value)

    def call_module(self, target, args, kwargs):
        raise AssertionError()

    def call_method(self, target, args, kwargs):
        raise AssertionError()

    def output(self, target, args, kwargs):
        result = super().output(target, args, kwargs)
        assert isinstance(result, (tuple, list)), type(result)
        assert all(
            isinstance(
                x,
                (
                    TensorBox,
                    ir.Constant,
                    type(None),
                    ir.ConstantBuffer,
                    sympy.Expr,
                    int,
                ),
            )
            for x in result
        ), result
        self.graph_outputs = [ir.ExternKernel.realize_input(x) for x in result]
        for name, value in self.graph_inputs.items():
            value.realize()
            assert isinstance(value, TensorBox)
            value = value.data
            assert isinstance(value, ir.StorageBox)
            value_storage_box = value
            value = value.data
            if not isinstance(value, InputBuffer) or value.get_name() != name:
                # one of our inputs was mutated, need to turn that into a copy
                ir.MutationLayout.realize_into(value, self.graph_inputs_original[name])
                # replace output with mutated input
                try:
                    ind = self.graph_outputs.index(value_storage_box)
                    self.graph_outputs[ind] = self.graph_inputs_original[name]
                except ValueError:
                    pass

        self.finalize()

    def finalize(self):
        for buf in self.buffers:
            buf.decide_layout()

    def run_node(self, n: torch.fx.Node):
        with ir.IRNode.current_origins({n}):
            if n.op == "call_function" and n.target in layout_constraints:
                args, kwargs = self.fetch_args_kwargs_from_env(n)
                args, kwargs = layout_constraints[n.target](n, *args, **kwargs)
                result = self.call_function(n.target, args, kwargs)
            else:
                result = super().run_node(n)

            # require the same stride order for dense outputs,
            # so that user-land view() will not throw because inductor
            # output different strides than eager
            # long term the solution is to make view() always succeed
            # with infallible strides.
            if any(user.op == "output" for user in n.users):
                strides = n.meta["val"].stride()
                dense = torch._prims_common.is_non_overlapping_and_dense(n.meta["val"])
                # requiring a stride order for a non-dense output wouldn't
                # recreate the same strides, and would fail with view, defer for now.
                if dense and len(strides):
                    result = ir.ExternKernel.require_stride_order(
                        result, ir.get_stride_order(strides)
                    )

            # Realize if (1) any user need inputs realized, or (2) there is
            # already too many reads and rematerializing can be bad.
            num_users = len(set(n.users))
            if num_users > 1 and isinstance(result, TensorBox):
                for user in n.users:
                    if user.target in needs_realized_inputs:
                        result.realize_hint()
                        # This inclusion is somewhat controversial (from
                        # discussion between Horace, Natalia, and Elias).
                        # Currently, it's not very clear why this is helpful.
                        # The general idea here is that even though a node may
                        # have FlexibleLayout, we still often *treat* it as if
                        # it was contiguous. This appears to sometime result in
                        # suboptimal behavior.
                        #
                        # When we do a better job selecting layout, we should
                        # revisit this.
                        if user.target in (
                            torch.ops.aten.convolution.default,
                            torch.ops.aten.convolution_backward.default,
                            torch.ops.aten.mm.default,
                        ):
                            result = ir.ExternKernel.require_stride_order(
                                result, ir.get_stride_order(n.meta["val"].stride())
                            )
                    if user.op == "output":
                        if isinstance(result.data.data, (Pointwise, Reduction)):
                            result.realize()

                # TODO(jansel): introduce a store vs inline choice
                result.mark_reuse(len(n.users))

            # Realize if the IRNode already has accumulated lots of reads
            if isinstance(result, TensorBox) and result.has_exceeded_max_reads():
                # Prevent excessive accumulation in a computed buffer, when
                # there are multiple branches meach with small number of memory
                # reads, but they converge to a user.
                result.realize_hint()

        return result

    def check_platform(self):
        if sys.platform != "linux":
            self.disable_cpp_wrapper("platform not linux")

    def check_profiler_mark_wrapper_call(self):
        if config.profiler_mark_wrapper_call:
            self.disable_cpp_wrapper("profiler not supported")

    def check_device_for_cpp_buffer(self):
        if len(self.device_types) == 1:
            device = self.device_types.pop()
            if device == "cpu":
                return
        self.disable_cpp_wrapper("device not CPU")

    def check_input_for_cpp_buffer(self):
        for _, value in self.graph_inputs.items():
            if not supported_dtype_of_cpp_wrapper(value.get_dtype()):
                self.disable_cpp_wrapper("unsupported inputs dtype")

    def check_constant_for_cpp_buffer(self):
        if self.constants:
            self.disable_cpp_wrapper("Constants")

    def check_cpp_wrapper(self):
        self.check_platform()
        self.check_profiler_mark_wrapper_call()
        self.check_device_for_cpp_buffer()
        self.check_input_for_cpp_buffer()
        self.check_constant_for_cpp_buffer()

    def init_wrapper_code(self):
        if config.cpp_wrapper:
            self.check_cpp_wrapper()
            if self._can_use_cpp_wrapper:
                self.sizevars = CppSizeVarAllocator(self._shape_env)
                self.wrapper_code = CppWrapperCodeGen()
                return
        self.wrapper_code = WrapperCodeGen()
        return

    def codegen(self):
        from .scheduler import Scheduler

        self.init_wrapper_code()

        self.scheduler = Scheduler(self.buffers)
        assert self.scheduler is not None  # mypy can't figure this out
        self.scheduler.codegen()
        assert self.wrapper_code is not None
        return self.wrapper_code.generate()

    def count_bytes(self):
        from .scheduler import FusedSchedulerNode, NopKernelSchedulerNode, Scheduler

        scheduler = Scheduler(self.buffers)

        def get_read_write_buffers_sizes(node):
            if isinstance(node, NopKernelSchedulerNode):
                return 0
            reads = set(dep.name for dep in node.read_writes.reads)
            writes = set(dep.name for dep in node.read_writes.writes)

            def is_materialized(buf):
                buf_uses = set(
                    [user.node for user in scheduler.name_to_node[buf].users]
                )
                return len(buf_uses - set(node.snodes)) > 0

            if isinstance(node, FusedSchedulerNode):
                writes = set([dep for dep in writes if is_materialized(dep)])
            node_bytes = 0
            for buf in reads | writes:
                if buf in self.name_to_buffer:
                    buf = self.name_to_buffer[buf]
                elif buf in self.graph_inputs:
                    buf = self.graph_inputs[buf]
                else:
                    continue

                node_bytes += V.graph.sizevars.size_hint(
                    sympy_product(buf.get_size())
                ) * get_dtype_size(buf.get_dtype())
            return node_bytes

        total_bytes = 0
        node_counts = []
        for node in scheduler.nodes:
            num_bytes = get_read_write_buffers_sizes(node)
            node_counts.append((node, num_bytes // 4))
            total_bytes += num_bytes
        return total_bytes, node_counts

    @dynamo_timed
    def compile_to_module(self):
        from .codecache import PyCodeCache

        code = self.codegen()
        if config.debug:
            print(code)

        mod = PyCodeCache.load(code)
        for name, value in self.constants.items():
            setattr(mod, name, value)

        if dynamo_config.output_code:
            log.info("Output code: %s", mod.__file__)
        V.debug.output_code(mod.__file__)
        V.debug.rename(os.path.splitext(mod.__file__)[0] + ".debug")
        return mod

    def compile_to_fn(self):
        return self.compile_to_module().call

    def get_output_names(self):
        assert self.graph_outputs is not None
        return [
            node.get_name()
            for node in self.graph_outputs
            if not isinstance(node, ir.NoneAsConstantBuffer)
            and not isinstance(node, ir.ShapeAsConstantBuffer)
        ]

    def is_unspec_arg(self, name: str):
        # dynamo wraps unspec variable as 0d CPU tensor,
        # need to convert to scalar during codegen (triton only)
        return (
            name in self.graph_inputs.keys()
            and self.graph_inputs[name].get_numel() == 1
            and self.graph_inputs[name].get_device().type == "cpu"
        )<|MERGE_RESOLUTION|>--- conflicted
+++ resolved
@@ -32,11 +32,12 @@
     needs_realized_inputs,
 )
 from .sizevars import CppSizeVarAllocator, SizeVarAllocator
-<<<<<<< HEAD
-from .utils import dynamo_utils, gather_origins, get_dtype_size, sympy_product, convert_shape_to_inductor
-=======
-from .utils import gather_origins, get_dtype_size, sympy_product
->>>>>>> 41442fd5
+from .utils import (
+    convert_shape_to_inductor,
+    gather_origins,
+    get_dtype_size,
+    sympy_product,
+)
 from .virtualized import V
 
 log = logging.getLogger(__name__)
@@ -66,7 +67,9 @@
         have the same size they get assigned the same symbolic variable.
         """
         if self.reuse_shape_env:
-            return convert_shape_to_inductor(ex.size()), convert_shape_to_inductor(ex.stride())
+            return convert_shape_to_inductor(ex.size()), convert_shape_to_inductor(
+                ex.stride()
+            )
         else:
             return self._shape_env.create_symbolic_sizes_strides(ex)
 
