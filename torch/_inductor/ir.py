import collections
import contextlib
import dataclasses
import functools
import itertools
import logging
import re
import textwrap
import traceback
from contextlib import nullcontext
from enum import Enum
from functools import partial
from inspect import signature
from typing import (
    Any,
    Callable,
    ClassVar,
    Dict,
    Iterable,
    List,
    Optional,
    Sequence,
    Set,
    Tuple,
    Union,
)
from unittest.mock import patch

import sympy
from sympy import Expr, Integer

import torch._export.serde.schema as export_schema

import torch._logging

import torch.fx
import torch.utils._pytree as pytree
from torch._dynamo.device_interface import get_interface_for_device
from torch._dynamo.utils import identity
from torch._export.serde.serialize import GraphModuleSerializer
from torch._prims_common import (
    compute_required_storage_length,
    is_boolean_dtype,
    is_float_dtype,
    make_channels_last_strides_for,
    make_contiguous_strides_for,
    StrideType,
)
from torch._subclasses.fake_tensor import get_schema_info
from torch.fx.experimental.symbolic_shapes import free_unbacked_symbols, SymTypes
from torch.utils._sympy.functions import CleanDiv, FloorDiv, ModularIndexing

from . import config, dependencies
from .codegen.common import index_prevent_reordering
from .dependencies import (
    extract_input_node_reduction_ranges,
    extract_read_writes,
    var_builder,
)
from .utils import (
    argsort,
    cache_on_self,
    convert_shape_to_inductor,
    convert_shape_to_symint,
    developer_warning,
    get_kernel_metadata,
    is_dynamic,
    pad_listlike,
    sympy_dot,
    sympy_product,
    sympy_subs,
    sympy_symbol,
)
from .virtualized import ops, V

log = logging.getLogger(__name__)
indent = functools.partial(textwrap.indent, prefix="  ")
aten = torch.ops.aten

""" [Note: Inductor IR]

Inductor's IR is produced by executing 'lowering' code (see lowering.py).  Each
lowering is registered to a particular aten operator, and expects inputs that
correspond to the aten schema.  However, in place of torch Tensor inputs, lowerings
expect Inductor TensorBox inputs.

TensorBox IR represents torch tensors.  Tensors are sometimes single objects owning
storage, and sometimes views of another Tensor's storage.  Mutating tensor operations
(such as add_()) affect the underlying storage and any associated views.  Other operations
(such as .t_()) update metadata about the current view but don't modify the underlying storage.

To model this in Inductor, the IR distinguishes between TensorBox, View, StorageBox and Buffer.

TensorBox is the top level IR construct that any lowering should produce and maps to a torch.Tensor
output from an operation.  But just as torch.Tensors take different forms, TensorBox IR can
reference View IR or directly reference StorageBox IRs.

Some Inductor lowerings produce new sets of 'Box'es, while others (such as .t() or other view ops)
may take an existing TensorBox and point it to a new underlying View IR.

Tensors that directly own storage are represented as a chain of:
TensorBox -> StorageBox -> Buffer
where Buffer is a simple (1D) allocation, and StorageBox introduces the concept of a Layout.

If you mutate the data of such a tensor, we swing the StorageBox pointer to point to a new buffer
(leaving the old buffer unmodified and functionalizing the operation).

Tensors backed by views add one more indirection to the IR.
TensorBox -> View -> StorageBox -> Buffer
In these cases, the underlying StorageBox/Buffer will be shared with the pre-view TensorBox.
"""


def validate_ir(node_or_nodes):
    def _check_tensorbox(nodes):
        # Could expand this to check deeper properties
        # (e.g. TensorBox points to View or StorageBox)
        if isinstance(nodes, (list, tuple)):
            for node in nodes:
                _check_tensorbox(node)
        elif isinstance(nodes, dict):
            for node in nodes.values():
                _check_tensorbox(node)
        else:
            assert isinstance(
                nodes,
                (
                    torch._inductor.ir.ExpandView,
                    DynamicScalar,
                    TensorBox,
                    sympy.Symbol,
                    sympy.logic.boolalg.Boolean,
                    Expr,
                ),
            ), f"Found {type(nodes)}, which is not a supported top level IR node. See [Note: Inductor IR]"

    # Be picky about the accepted data structure (don't use pytree here)
    _check_tensorbox(node_or_nodes)


def ops_wrapper(name):
    assert isinstance(name, str)

    def fn(*args, **kwargs):
        return getattr(ops, name)(*args, **kwargs)

    return fn


def inverse_reorder(order):
    inv_order = dict(zip(order, range(len(order))))

    def reindex(index):
        assert len(index) == len(inv_order)
        return [index[inv_order[i]] for i in range(len(index))]

    return reindex


def same_reorder(order):
    def reindex(index):
        assert len(index) == len(order)
        return [index[order[i]] for i in range(len(index))]

    return reindex


def fuse_reindexing(reindex1, reindex2):
    def reindex(index):
        return reindex1(reindex2(index))

    return reindex


NHWC_STRIDE_ORDER = [3, 0, 2, 1]


def stride_order2fill_order(order):
    """
    Convert stride order to fill order
    For channel last format,
    stride order = [3, 0, 2, 1] and fill order = [1, 3, 2, 0]
    """
    lookup = {pos: idx for idx, pos in enumerate(order)}
    fill_order = [lookup[i] for i in range(len(order))]
    return fill_order


def get_stride_order(seq: Sequence[int]) -> List[int]:
    """
    Convert strides to stride order
    """
    sorted_idx: List[int] = argsort(seq)
    out = [0 for _ in range(len(seq))]
    for i, elem in enumerate(sorted_idx):
        out[elem] = i
    return out


def ir_node_to_tensor(x, guard_shape=True):
    if x is None:
        return None

    if not guard_shape:
        shape_fn = V.graph.sizevars.size_hint
    else:
        shape_fn = identity
    size = [shape_fn(s) for s in x.get_size()]
    stride: StrideType
    if is_storage_and_layout(x):
        stride = [shape_fn(s) for s in x.get_layout().stride]
    else:
        stride = make_contiguous_strides_for(size)
    dtype = x.get_dtype()
    device = x.get_device()
    size = convert_shape_to_symint(size)
    stride = convert_shape_to_symint(stride)
    t = torch.empty_strided(
        size=size, stride=stride, dtype=dtype, device=device
    ).zero_()
    return t


def may_convert_to_optional(value):
    if isinstance(value, list) and not value:
        # [None] makes sure the cpp wrapper codegen will generate something like
        # {c10::nullopt} instead of {}
        return [None]
    return value


def get_device_type(x):
    if getattr(x, "get_device", None):
        return get_device_type(x.get_device())
    if isinstance(x, torch.device):
        return x.type
    return None


def is_triton(x):
    return get_device_type(x) == "cuda"


def is_cpu(x):
    return get_device_type(x) == "cpu"


class IRNode:
    _current_origins: ClassVar[Set[Any]] = set()

    @staticmethod
    @contextlib.contextmanager
    def current_origins(origins: Set[torch.fx.Node]):
        old = IRNode._current_origins
        IRNode._current_origins = old | origins
        try:
            yield
        finally:
            IRNode._current_origins = old

    def __post_init__(self):
        self.origins = set(self._current_origins)
        self.traceback = traceback.format_stack() if config.debug_ir_traceback else None

    def get_traceback(self):
        return self.traceback

    def common_repr(self):
        origins = f"origins={getattr(self, 'origins', '')}"
        if len(origins) > 64:
            # this can get *very* long
            origins = f"{origins[:61]}..."
        return [origins]

    def str_helper(self, lines):
        lines = lines + self.common_repr()
        lines = indent(",\n".join(map(str, lines)))
        return f"{type(self).__name__}(\n{lines}\n)"

    def is_user_of(self, name):
        return name in self.get_read_names()

    @cache_on_self
    def get_read_names(self):
        return {dep.name for dep in self.get_reads()}

    def get_layout(self):
        raise NotImplementedError(f"get_layout() is not implemented by {type(self)}!")

    def get_size(self):
        raise NotImplementedError(f"get_size() is not implemented by {type(self)}!")

    def get_numel(self):
        return sympy_product(self.get_size())

    def is_zero_elements(self):
        return V.graph.sizevars.is_expr_static_and_true(sympy.Eq(self.get_numel(), 0))

    def realize(self):
        """
        If the IRNode refers to data which has not been materialized (e.g.,
        it is a Pointwise/Reduction that could potentially have more
        compute fused into it), realize the IRNode into physical memory,
        ending the possibility of fusing into it, but allowing, e.g., multiple
        users to access the data without having to recompute.

        Check StorageBox.realize for a particularly notable implementation.

        TODO(ezyang): I think, in principle, every IRNode should have an
        implementation of this, and most of the time no-op is OK, but you
        really do have to audit each IRNode for this, so for now, raise
        an error if it's not implemented.  Note that some code in graph.py
        will catch this thrown error and suppress it with a warning.
        """
        raise NotImplementedError(f"realize NYI on {type(self)}")

    # The abstract method declarations below serve to convince mypy that all IRNode instances have these functions
    # defined, while having no effect at runtime. We cannot create stub implementations here because other parts of
    # the code dynamically check for defined attributes.
    get_device: Callable[[], torch.device]
    get_dtype: Callable[[], torch.dtype]
    get_name: Callable[[], str]
    get_reads: Callable[[], Any]
    get_stride: Callable[[], Any]
    get_storage_numel: Callable[[], Any]
    has_exceeded_max_reads: Callable[[], bool]
    make_loader: Callable[[], Callable[[Any], Any]]
    make_indexer: Callable[[], Callable[[Any], Any]]
    mark_reuse: Callable[[List[Any]], None]
    realize_hint: Callable[[], None]


@dataclasses.dataclass
class Loops(IRNode):
    device: torch.device
    dtype: torch.dtype
    inner_fn: Callable[..., Any]
    ranges: List[Expr]

    def __str__(self, names=("ranges",)):
        return self.str_helper(
            [
                f"'{self.device.type}'",
                str(self.dtype),
                self.inner_fn_str(),
            ]
            + [f"{name}={getattr(self, name)}" for name in names]
            + [f"origin_node={self.origin_node!r}"]
        )

    def __post_init__(self):
        super().__post_init__()
        self.origin_node = None

    __repr__ = __str__

    def get_dtype(self):
        return self.dtype

    def get_device(self):
        return self.device

    def get_origin_node(self):
        return self.origin_node

    def get_size(self):
        return self.ranges

    def is_extern(self):
        return False

    @classmethod
    def create(cls, *args, **kwargs):
        origin_node = kwargs.pop("origin_node", None)
        tb = kwargs.pop("traceback", None)
        r = cls(*args, **kwargs)
        r.origin_node = origin_node
        r.traceback = (
            tb or traceback.format_stack() if config.debug_ir_traceback else None
        )
        return TensorBox.create(r)

    @staticmethod
    def _index(ranges, prefix="i"):
        return [
            sympy.Integer(0) if s == 1 else sympy_symbol(f"{prefix}{n}")
            for n, s in enumerate(ranges)
        ]

    @cache_on_self
    def inner_fn_str_len(self):
        return len(self.inner_fn_str())

    def inner_fn_str(self):
        index = self._index(self.ranges)
        return V.KernelFormatterHandler.ir_to_string(self.inner_fn, index)

    def get_reads(self):
        with patch.object(FlexibleLayout, "allow_indexing", True):
            if self.get_reduction_type():
                return extract_read_writes(
                    self.make_loader(),
                    self.get_size(),
                    self.get_reduction_size(),
                ).reads
            else:
                return extract_read_writes(
                    self.make_loader(),
                    self.get_size(),
                ).reads

    def get_reduction_size(self):
        raise NotImplementedError(
            f"get_reduction_size() is not implemented by {type(self)}!"
        )

    def get_reduction_type(self):
        raise NotImplementedError(
            f"get_reduction_type() is not implemented by {type(self)}!"
        )

    def constant_to_device(self, device):
        raise NotImplementedError(
            f"constant_to_device() is not implemented by {type(self)}!"
        )


def nop_loader_fn(idx, *, dtype):
    if dtype.is_floating_point:
        return ops.constant(float("nan"), dtype)
    else:
        return ops.constant(0, dtype)


class Pointwise(Loops):
    def make_loader(self):
        # Make zero-element loops into a no-op
        if self.is_zero_elements():
            return partial(nop_loader_fn, dtype=self.dtype)

        return self.inner_fn

    def get_reduction_size(self):
        return []

    def get_reduction_type(self):
        return None

    def store_output(self, output_name, indexer, vars):
        loader = self.make_loader()
        return ops.store(output_name, indexer(vars), loader(vars))

    def constant_to_device(self, device):
        """Move this to a given device. Requires that all reads are to constants."""
        loader = self.make_loader()
        loader = patch.object(ConstantBuffer, "override_device", device)(loader)
        return Pointwise(device, self.dtype, loader, self.ranges)


@dataclasses.dataclass
class Scatter(Pointwise):
    output_indexer: Callable[[List[Expr]], Expr]
    scatter_mode: Optional[str] = None

    def constant_to_device(self, device):
        """Move this to a given device. Requires that all reads are to constants."""
        loader = self.make_loader()
        loader = patch.object(ConstantBuffer, "override_device", device)(loader)
        return Scatter(
            device,
            self.dtype,
            loader,
            self.ranges,
            self.output_indexer,
            self.scatter_mode,
        )

    def store_output(self, output_name, indexer, vars):
        loader = self.make_loader()
        return ops.store(
            output_name,
            indexer(self.output_indexer(vars)),
            loader(vars),
            mode=self.scatter_mode,
        )


class ReductionHint(Enum):
    INNER = 0
    OUTER = 1
    OUTER_TINY = 2
    DEFAULT = 3


class TileHint(Enum):
    SQUARE = 0
    DEFAULT = 1


REDUCTION_COMBINE_FN = {
    "any": ops_wrapper("logical_or"),
    "max": ops_wrapper("maximum"),
    "min": ops_wrapper("minimum"),
    "prod": ops_wrapper("mul"),
    "sum": ops_wrapper("add"),
    "xor_sum": ops_wrapper("bitwise_xor"),
}


def get_reduction_combine_fn(reduction_type, dtype):
    if reduction_type in REDUCTION_COMBINE_FN:
        combine_fn = REDUCTION_COMBINE_FN[reduction_type]
    elif reduction_type in {"argmax", "argmin"}:

        def combine_fn(a, b):
            a_value, a_index = a
            b_value, b_index = b

            if reduction_type == "argmin":
                mask = ops.lt(a_value, b_value)
            else:
                mask = ops.gt(a_value, b_value)

            equal = ops.eq(a_value, b_value)
            if is_float_dtype(dtype):
                a_isnan = ops.ne(a_value, a_value)
                b_isnan = ops.ne(b_value, b_value)
                mask = ops.logical_or(mask, ops.gt(a_isnan, b_isnan))
                equal = ops.logical_or(equal, ops.logical_and(a_isnan, b_isnan))

            mask = ops.logical_or(
                mask, ops.logical_and(equal, ops.lt(a_index, b_index))
            )
            return (
                ops.where(mask, a_value, b_value),
                ops.where(mask, a_index, b_index),
            )

    elif reduction_type == "welford_combine":

        def combine_fn(a, b):
            a_mean, a_m2, a_weight = a
            b_mean, b_m2, b_weight = b

            delta = b_mean - a_mean
            new_weight = a_weight + b_weight
            w2_over_w = b_weight / new_weight
            return (
                a_mean + delta * w2_over_w,
                a_m2 + b_m2 + delta * delta * a_weight * w2_over_w,
                new_weight,
            )

    else:
        raise NotImplementedError(f"unknown reduction_type={reduction_type}")

    return combine_fn


@dataclasses.dataclass
class Reduction(Loops):
    reduction_ranges: List[Expr]
    reduction_type: str
    # self.dtype represents the dst dtype
    src_dtype: torch.dtype
    reduction_hint: ReductionHint

    def __str__(self):
        return Loops.__str__(  # type: ignore[call-arg]
            self, names=("ranges", "reduction_ranges", "reduction_type")
        )

    def __repr__(self):
        return self.__str__()

    def get_reduction_size(self):
        return self.reduction_ranges

    def get_reduction_type(self):
        return self.reduction_type

    def store_reduction(self, output_name, indexer, vars, reduction_vars):
        value = ops.reduction(
            self.dtype,
            self.src_dtype,
            self.reduction_type,
            self.inner_fn(vars, reduction_vars),
        )
        return ops.store_reduction(output_name, indexer(vars), value)

    def index_length(self):
        return len(self.ranges) + len(self.reduction_ranges)

    def inner_fn_str(self):
        index = self._index(self.ranges)
        rindex = self._index(self.reduction_ranges, "r")
        return V.KernelFormatterHandler.ir_to_string(
            self.inner_fn,
            index,
            rindex,
        )

    def constant_to_device(self, device):
        """Move this to a given device. Requires that all reads are to constants."""
        loader = self.make_loader()
        loader = patch.object(ConstantBuffer, "override_device", device)(loader)
        return Reduction(
            device,
            self.dtype,
            loader,
            self.ranges,
            self.reduction_ranges,
            self.reduction_type,
            self.src_dtype,
            ReductionHint.DEFAULT,
        )

    @staticmethod
    def num_splits(
        device,
        dst_dtype,
        src_dtype,
        inner_fn,
        ranges,
        reduction_ranges,
        reduction_type,
        reduction_numel,
        input_node: Optional[IRNode] = None,
    ):
        def _is_static(x):
            return isinstance(x, (int, sympy.Integer))

        reduction_numel_hint = V.graph.sizevars.symbolic_hint(reduction_numel)
        numel_hint = V.graph.sizevars.symbolic_hint(sympy_product(ranges))

        should_split = (
            is_triton(device)
            and reduction_type
            not in {
                "argmax",
                "argmin",
            }
            and config.split_reductions
            # We don't support unbacked symints
            and _is_static(reduction_numel_hint)
            and _is_static(numel_hint)
        )
        if not should_split:
            return ReductionHint.DEFAULT, 1

        device_interface = get_interface_for_device(get_device_type(device))
        num_sm = device_interface.Worker.get_device_properties(
            device
        ).multi_processor_count
        min_elements_per_thread = 32
        max_elements_per_thread = 512
        threads_per_sm = 2048
        min_elements_per_device = min_elements_per_thread * num_sm * threads_per_sm
        max_elements_per_device = max_elements_per_thread * num_sm * threads_per_sm

        def inner_reduction_splits(reduction_numel_hint, numel_hint):
            # do heuristics that's close to eager mode for split inner reduction
            # we leak reduction autotune configs here, and will need to refactor to avoid this later
            num_warps = 8
            num_threads = 32 * num_warps
            if numel_hint >= 2 * num_sm:  # don't split if there are enough outputs
                return 1
            if reduction_numel_hint <= 8192:
                return 1
            if reduction_numel_hint * numel_hint <= min_elements_per_device:
                split_size = min_elements_per_thread
            elif reduction_numel_hint * numel_hint < max_elements_per_device:
                target_blocks = num_sm * threads_per_sm // (2 * num_threads)
                blocks_per_output = (target_blocks + numel_hint - 1) // numel_hint
                tmp_split_size = (
                    reduction_numel_hint + num_threads * blocks_per_output - 1
                ) // (num_threads * blocks_per_output)
                divisors = sympy.divisors(reduction_numel_hint)
                closest = min(divisors, key=lambda x: abs(x - tmp_split_size))
                if abs(closest - tmp_split_size) < 30:
                    # prefer even splits, but never smalle than min_elements_per_thread
                    split_size = max(closest, min_elements_per_thread)
                else:
                    split_size = tmp_split_size
            else:
                divisors = sympy.divisors(reduction_numel_hint)
                closest = min(divisors, key=lambda x: abs(x - max_elements_per_thread))
                if abs(closest - max_elements_per_thread) < 50:
                    # prefer even splits
                    split_size = closest
                else:
                    split_size = max_elements_per_thread
            return (reduction_numel_hint + split_size * num_threads - 1) // (
                split_size * num_threads
            )

        def outer_reduction_splits(reduction_numel_hint, numel_hint):
            # TODO the best heuristic currently has XBLOCK (corresponding to numel_hint) 128
            # extend to even smaller number of outputs
            num_warps = 8
            num_threads = num_warps * 32
            rvals_per_thread = 4  # comes from heuristics, refactor to not leak here
            xvals_per_block = 128
            xblocks = (numel_hint + xvals_per_block - 1) // xvals_per_block
            if reduction_numel_hint * numel_hint < min_elements_per_device:
                split_size = min_elements_per_thread
            elif reduction_numel_hint * numel_hint < max_elements_per_device:
                target_blocks = num_sm * threads_per_sm // (num_threads)
                target_blocks = (target_blocks + xblocks - 1) // xblocks
                tmp_split_size = (
                    reduction_numel_hint + rvals_per_thread * target_blocks - 1
                ) // (rvals_per_thread * target_blocks)
                divisors = sympy.divisors(reduction_numel_hint)
                closest = min(divisors, key=lambda x: abs(x - tmp_split_size))
                if abs(tmp_split_size - closest) < 20:
                    split_size = max(closest, min_elements_per_thread)
                else:
                    split_size = tmp_split_size
            else:
                divisors = sympy.divisors(reduction_numel_hint)
                closest = min(divisors, key=lambda x: abs(x - max_elements_per_thread))
                if abs(closest - max_elements_per_thread) < 50:
                    # prefer even splits
                    split_size = closest
                else:
                    split_size = max_elements_per_thread

            return (reduction_numel_hint + rvals_per_thread * split_size - 1) // (
                rvals_per_thread * split_size
            )

        # easy cases
        if numel_hint == 1:
            split = inner_reduction_splits(reduction_numel_hint, numel_hint)
            if split == 1:
                # No need to split.
                return ReductionHint.INNER, split
            if (
                len(ranges) == 0
                and input_node is not None
                and isinstance(input_node, TensorBox)
            ):
                # Only handles the case where keep_dim = False.
                # Otherwise, we need to propagate reduction dim info to the stage where
                # the intermediate loader of the first Reduction is generated.
                new_ranges, new_reduction_ranges = extract_input_node_reduction_ranges(
                    input_node
                )
                if new_ranges is not None and new_reduction_ranges is not None:
                    extracted_numel_hint = V.graph.sizevars.symbolic_hint(
                        sympy_product(new_ranges + new_reduction_ranges)
                    )
                    if reduction_numel_hint == extracted_numel_hint:
                        log.debug(
                            "Use previous IRNode's range and reduction_ranges instead of split. "
                            "current ranges: %s, current reduction ranges: %s, current split: %d, "
                            "new ranges: %s, new reduction ranges: %s",
                            ranges,
                            reduction_ranges,
                            split,
                            new_ranges,
                            new_reduction_ranges,
                        )
                        # If the input_node or its dependent nodes are also Reduction nodes,
                        # use reduction_sizes of this node or its dependent nodes directly.
                        return ReductionHint.INNER, -1
            return ReductionHint.INNER, split
        if (
            reduction_numel_hint <= min_elements_per_thread
            or numel_hint >= num_sm * 2 * 32
        ):
            return ReductionHint.DEFAULT, 1

        r = Reduction(
            device,
            dst_dtype,
            inner_fn,
            ranges,
            reduction_ranges,
            reduction_type,
            src_dtype,
            ReductionHint.DEFAULT,
        )

        def get_read_indices(r):
            cb = ComputedBuffer(
                name=None,
                layout=FlexibleLayout(
                    device=r.get_device(),
                    dtype=r.get_dtype(),
                    size=r.get_size(),
                ),
                data=r,
            )
            read_writes = cb.get_read_writes()
            # try finding the full size producer
            # TODO this will fail for something like ((1, N) * (N, 1)).sum()
            # this would also possibly be wrong for producers with the different contiguity but we hope those cases are rare
            range_vars = [
                r
                for r in read_writes.range_vars
                if isinstance(r, sympy.Expr) and not isinstance(r, sympy.Number)
            ]
            indices = []
            changed = False
            for md in sorted(read_writes.reads, key=lambda x: x.name):
                if all(r in md.index.free_symbols for r in range_vars):
                    indices.append(md.index)
                    if md.name in V.graph.name_to_buffer:
                        buf = V.graph.name_to_buffer[md.name]
                        original_stride = buf.layout.stride
                        buf.decide_layout()
                        if buf.layout.stride != original_stride:
                            changed = True
            return indices, changed

        indices, changed = get_read_indices(r)
        if changed:
            indices, _ = get_read_indices(r)

        if len(indices) == 0:
            # TODO determine splits when all inputs are broadcast
            return ReductionHint.DEFAULT, 1

        (_, reduction_vars), ranges = dependencies.index_vars_squeeze(
            r.get_size(), r.get_reduction_size()
        )
        num_outer = 0
        num_inner = 0
        for i in indices:
            i = V.graph.sizevars.simplify_with_ranges(i, ranges)
            strides = V.graph.sizevars.stride_hints(i, reduction_vars, ranges.keys())
            outer = all(s > 1 for s in strides)
            if outer:
                num_outer += 1
            else:
                num_inner += 1
        if num_inner > num_outer:
            return ReductionHint.INNER, inner_reduction_splits(
                reduction_numel_hint, numel_hint
            )
        else:
            return ReductionHint.OUTER, outer_reduction_splits(
                reduction_numel_hint, numel_hint
            )

    @staticmethod
    def _unroll_reduction_fn(inner_fn, reduction_ranges, reduction_type, src_dtype):
        """Convert inner_fn from a reduction to an pointwise"""
        reduction_ranges = [
            V.graph.sizevars.evaluate_static_shape(x) for x in reduction_ranges
        ]

        combine_fn = get_reduction_combine_fn(reduction_type, src_dtype)

        def fn(index):
            return functools.reduce(
                combine_fn,
                (
                    value_fn(index, rindex)
                    for rindex in itertools.product(
                        *[range(x) for x in reduction_ranges]
                    )
                ),
            )

        if reduction_type in ("argmin", "argmax"):
            flatten_index = FixedLayout(
                None,  # type: ignore[arg-type]
                None,  # type: ignore[arg-type]
                reduction_ranges,
                FlexibleLayout.contiguous_strides(reduction_ranges),
            ).make_indexer()

            def value_fn(index, rindex):
                rindex = [sympy.expand(i) for i in rindex]
                return (
                    inner_fn(index, rindex),
                    ops.index_expr(flatten_index(rindex), torch.int64),
                )

            return lambda index: fn(index)[1]
        else:
            value_fn = inner_fn
            return fn

    @classmethod
    def create(  # type: ignore[override]
        cls,
        device: torch.device,
        dst_dtype: torch.dtype,
        src_dtype: torch.dtype,
        inner_fn: Callable[..., Any],
        ranges: List[Expr],
        reduction_ranges: List[Expr],
        reduction_type: str,
        reduction_hint: ReductionHint = ReductionHint.DEFAULT,
        input_node: Optional[IRNode] = None,
    ):
        reduction_numel = V.graph.sizevars.simplify(sympy_product(reduction_ranges))

        if reduction_numel == 0:
            # N.B. This is a hack to generate the literal of the given type
            # Ideally, we should be fixing `def constant` in triton.py
            # but it breaks due to hardcoded dtypes in other places
            def py_cnst(val):
                return (
                    bool(val)
                    if dst_dtype == torch.bool
                    else float(val)
                    if dst_dtype.is_floating_point
                    else int(val)
                )

            rtypes_to_inits = {
                "sum": py_cnst(0),
                "xor_sum": py_cnst(0),
                "prod": py_cnst(1),
                "any": py_cnst(0),
                # "all" is desugared to `!any(!val)`
            }

            assert (
                reduction_type in rtypes_to_inits.keys()
            ), f"{reduction_type} not supported for zero-dimension tensors!"

            def const_fn(index):
                return ops.constant(rtypes_to_inits[reduction_type], dst_dtype)

            return Pointwise.create(
                device=device,
                dtype=src_dtype,
                inner_fn=const_fn,
                ranges=list(ranges),
            )

        if reduction_numel == 1:
            # this reduction is actually a pointwise op
            if reduction_type in ("argmin", "argmax"):

                def fn(index):
                    return ops.constant(0, dst_dtype)

            else:

                def fn(index):
                    reduction_index = [sympy.Integer(0) for _ in reduction_ranges]
                    return inner_fn(index, reduction_index)

            return Pointwise.create(device, dst_dtype, fn, ranges)

        if (
            isinstance(reduction_numel, sympy.Integer)
            and V.graph.sizevars.size_hint(reduction_numel)
            < config.unroll_reductions_threshold
            and sympy_product(ranges) != 1
        ):
            return Pointwise.create(
                device,
                dst_dtype,
                cls._unroll_reduction_fn(
                    inner_fn, reduction_ranges, reduction_type, src_dtype
                ),
                ranges,
            )

        # triton doesn't support reduce to single element well, so break it up
        hint, split = cls.num_splits(
            device,
            dst_dtype,
            src_dtype,
            inner_fn,
            ranges,
            reduction_ranges,
            reduction_type,
            reduction_numel,
            input_node,
        )
        # intermediate reduction in split can contain complex indexing,
        # and num_splits will fail to correctly set the hint
        # reuse the passed hint if available
        if reduction_hint == ReductionHint.DEFAULT:
            reduction_hint = hint
        if split == -1:
            assert input_node is not None
            new_ranges, new_reduction_ranges = extract_input_node_reduction_ranges(
                input_node  # type: ignore[arg-type]
            )
            assert new_ranges is not None
            assert new_reduction_ranges is not None
            return cls.create_multilayer_existing_ranges(
                device,
                dst_dtype,
                src_dtype,
                inner_fn,
                ranges,
                reduction_ranges,
                new_ranges,
                new_reduction_ranges,
                reduction_type,
                reduction_hint,
            )
        elif split > 1:
            # triton doesn't support reduce to single element well, so break it up
            return cls.create_multilayer(
                device,
                dst_dtype,
                src_dtype,
                inner_fn,
                ranges,
                reduction_ranges,
                reduction_type,
                split,
                reduction_hint,
            )

        return TensorBox.create(
            Reduction(
                device,
                dst_dtype,
                inner_fn,
                ranges,
                reduction_ranges,
                reduction_type,
                src_dtype,
                reduction_hint,
            )
        )

    @staticmethod
    def default_accumulator(reduction_type, dtype):
        if reduction_type in {"max", "argmax"}:
            if is_float_dtype(dtype):
                return float("-inf")
            elif is_boolean_dtype(dtype):
                return 0
            else:
                return torch.iinfo(dtype).min
        if reduction_type in {"min", "argmin"}:
            if is_float_dtype(dtype):
                return float("inf")
            elif is_boolean_dtype(dtype):
                return 1
            else:
                return torch.iinfo(dtype).max

        return {
            "sum": 0,
            "prod": 1,
            "xor_sum": 0,
            "any": 0,
            "welford_reduce": (0, 0, 0),
            "welford_combine": (0, 0, 0),
        }[reduction_type]

    @staticmethod
    def default_value(reduction_type, dtype):
        if reduction_type == "welford_reduce":
            return 0
        return Reduction.default_accumulator(reduction_type, dtype)

    @staticmethod
    def _multilayer_second_step_hint(
        split: int, numel_hint: int, reduction_hint: ReductionHint
    ) -> ReductionHint:
        if split == -1:
            return reduction_hint
        if split <= 512 and numel_hint <= 512 and reduction_hint == ReductionHint.OUTER:
            return ReductionHint.OUTER_TINY
        if (
            split <= 1024
            and numel_hint <= 256
            and reduction_hint == ReductionHint.OUTER
        ):
            return ReductionHint.OUTER_TINY

        return reduction_hint

    @classmethod
    def _multilayer_wrap_loader(
        cls,
        loader,
        reduction_ranges,
        reduction_numel,
        split,
        block_size,
        default,
    ):
        reindex = View.dynamic_reshape_indexer(reduction_ranges, [reduction_numel])
        need_mask = not V.graph.sizevars.is_expr_static_and_true(
            sympy.Eq(reduction_numel % split, 0)
        )

        def wrapper_fn(index, reduction_index):
            (reduction_index,) = reduction_index
            *new_index, reduction_block = index
            indices = block_size * reduction_block + reduction_index

            def body():
                return loader(new_index, reindex([indices]))

            if need_mask:
                mask = ops.lt(
                    ops.index_expr(indices, torch.int32),
                    ops.index_expr(reduction_numel, torch.int32),
                )
                return ops.masked(mask, body, default)
            else:
                return body()

        return wrapper_fn

    @classmethod
    def _multilayer_wrap_loader_existing_ranges(
        cls,
        loader,
        original_ranges,
        original_reduction_ranges,
        new_ranges,
        new_reduction_ranges,
        default,
    ):
        assert len(original_ranges) == 0, f"{original_ranges}= is not equal to []"
        reindex = View.dynamic_reshape_indexer(
            original_reduction_ranges, tuple(new_ranges) + tuple(new_reduction_ranges)
        )

        def wrapper_fn(index, reduction_index):
            return loader([], reindex(tuple(index) + tuple(reduction_index)))

        return wrapper_fn

    @classmethod
    def create_multilayer_helper(
        cls,
        device: torch.device,
        dst_dtype: torch.dtype,
        src_dtype: torch.dtype,
        wrapper_fn: Callable[..., Any],
        original_ranges: List[Expr],
        original_reduction_ranges: List[Expr],
        new_ranges: List[Expr],
        new_reduction_ranges: List[Expr],
        reduction_type: str,
        split: int,
        reduction_hint: ReductionHint,
    ):
        """
        Break a large reduction up into multiple smaller reductions
        recursively
        """
        # triton will automatically compute reductions in fp32 if reducing over fp16/bf16
        # within the kernel. keep the intermediate in fp32 so as to keep the whole reduction
        # in fp32 and not reduce precision by breaking up the kernel into multiple layers
        intermediate_dtype = (
            dst_dtype
            if dst_dtype not in (torch.float16, torch.bfloat16)
            else torch.float
        )
        intermediate = Reduction.create(
            device,
            intermediate_dtype,
            src_dtype,
            wrapper_fn,
            new_ranges,
            new_reduction_ranges,
            reduction_type,
            reduction_hint,
        )
        intermediate.realize()
        intermediate_loader = intermediate.make_loader()

        def intermediate_fn(index, reduction_index):
            return intermediate_loader([*index, *reduction_index])

        numel_hint = V.graph.sizevars.size_hint(sympy_product(original_ranges))
        reduction_hint = cls._multilayer_second_step_hint(
            split, numel_hint, reduction_hint
        )

        assert original_ranges == new_ranges[: len(original_ranges)]
        return TensorBox.create(
            Reduction(
                device,
                dst_dtype,
                intermediate_fn,
                original_ranges,
                new_ranges[len(original_ranges) :],
                reduction_type,
                src_dtype,
                reduction_hint,
            )
        )

    @classmethod
    def create_multilayer(
        cls,
        device: torch.device,
        dst_dtype: torch.dtype,
        src_dtype: torch.dtype,
        inner_fn: Callable[..., Any],
        ranges: List[Expr],
        reduction_ranges: List[Expr],
        reduction_type: str,
        split: int,
        reduction_hint: ReductionHint,
    ):
        """
        Break a large reduction up into multiple smaller reductions
        recursively
        """
        # TODO(jansel): realize the reduction so we can do dynamic indexing
        reduction_numel = sympy_product(reduction_ranges)
        block_size = FloorDiv(reduction_numel + (split - 1), split)
        default = cls.default_value(reduction_type, dst_dtype)
        wrapper_fn = cls._multilayer_wrap_loader(
            inner_fn, reduction_ranges, reduction_numel, split, block_size, default
        )

        return cls.create_multilayer_helper(
            device,
            dst_dtype,
            src_dtype,
            wrapper_fn,
            ranges,
            reduction_ranges,
            [*ranges, split],
            [block_size],
            reduction_type,
            split,
            reduction_hint,
        )

    @classmethod
    def create_multilayer_existing_ranges(
        cls,
        device: torch.device,
        dst_dtype: torch.dtype,
        src_dtype: torch.dtype,
        inner_fn: Callable[..., Any],
        original_ranges: List[Expr],
        original_reduction_ranges: List[Expr],
        new_ranges: List[Expr],
        new_reduction_ranges: List[Expr],
        reduction_type: str,
        reduction_hint: ReductionHint,
    ):
        """
        Break a large reduction up into multiple smaller reductions
        recursively
        """
        default = cls.default_value(reduction_type, dst_dtype)
        wrapper_fn = cls._multilayer_wrap_loader_existing_ranges(
            inner_fn,
            original_ranges,
            original_reduction_ranges,
            new_ranges,
            new_reduction_ranges,
            default,
        )
        return cls.create_multilayer_helper(
            device,
            dst_dtype,
            src_dtype,
            wrapper_fn,
            original_ranges,
            original_reduction_ranges,
            new_ranges,
            new_reduction_ranges,
            reduction_type,
            -1,
            reduction_hint,
        )


def num_reduction_outputs(reduction_type):
    return 3 if "welford" in reduction_type else 1


class WelfordReduction(Reduction):
    output_index: int

    def __init__(
        self,
        device,
        dtype,
        inner_fns,
        ranges,
        reduction_ranges,
        reduction_type,
        reduction_hint,
        output_index,
    ):
        if len(inner_fns) == 1:
            loader = inner_fns[0]
        else:

            def loader(idx, reduction_idx):
                return tuple(fn(idx, reduction_idx) for fn in inner_fns)

        super().__init__(
            device,
            dtype,
            loader,
            ranges,
            reduction_ranges,
            reduction_type,
            dtype,
            reduction_hint,
        )
        self.output_index = output_index

    def store_reduction(self, output_name, indexer, vars, reduction_vars):
        values = ops.reduction(
            self.dtype,
            self.src_dtype,
            self.reduction_type,
            self.inner_fn(vars, reduction_vars),
        )
        value = values[self.output_index]
        return ops.store_reduction(output_name, indexer(vars), value)

    @classmethod
    def create(  # type: ignore[override]
        cls,
        device: torch.device,
        dtype: torch.dtype,
        inner_fns: Sequence[Callable[..., Any]],
        ranges: List[Expr],
        reduction_ranges: List[Expr],
        reduction_type: str,
        reduction_hint: ReductionHint = ReductionHint.DEFAULT,
    ):
        assert reduction_type in {"welford_reduce", "welford_combine"}

        reduction_numel = V.graph.sizevars.simplify(sympy_product(reduction_ranges))

        def const(val):
            def inner_fn(idx):
                return ops.constant(
                    val,
                    dtype,
                )

            return Pointwise.create(
                device=device,
                dtype=dtype,
                inner_fn=inner_fn,
                ranges=list(ranges),
            )

        if reduction_numel == 0:
            mean = const(0)
            m2 = const(0)
            weight = const(0)
            return mean, m2, weight

        if reduction_numel == 1:

            def copy(loader):
                def inner_fn(idx):
                    reduction_index = [sympy.Integer(0) for _ in reduction_ranges]
                    return loader(idx, reduction_index)

                return Pointwise.create(
                    device=device,
                    dtype=dtype,
                    inner_fn=inner_fn,
                    ranges=list(ranges),
                )

            if reduction_type == "welford_reduce":
                return copy(inner_fns[0]), const(0), const(1)
            else:
                return tuple(copy(fn) for fn in inner_fns)

        # TODO: Unrolled reduction
        # if (
        #     isinstance(reduction_numel, sympy.Integer)
        #     and V.graph.sizevars.size_hint(reduction_numel)
        #     < config.unroll_reductions_threshold
        #     and sympy_product(ranges) != 1
        # ):
        #     return Pointwise.create(
        #         device,
        #         dst_dtype,
        #         cls._unroll_reduction_fn(
        #             inner_fn, reduction_ranges, reduction_type, src_dtype
        #         ),
        #         ranges,
        #     )

        # triton doesn't support reduce to single element well, so break it up
        hint, split = Reduction.num_splits(
            device,
            dtype,
            dtype,
            inner_fns[0],
            ranges,
            reduction_ranges,
            reduction_type=reduction_type,
            reduction_numel=reduction_numel,
        )
        # intermediate reduction in split can contain complex indexing,
        # and num_splits will fail to correctly set the hint
        # reuse the passed hint if available
        if reduction_hint == ReductionHint.DEFAULT:
            reduction_hint = hint
        if split > 1:
            # triton doesn't support reduce to single element well, so break it up
            return cls.create_multilayer(
                device,
                dtype,
                inner_fns,
                ranges,
                reduction_ranges,
                reduction_type,
                split,
                reduction_hint,
            )

        results = [
            TensorBox.create(
                WelfordReduction(
                    device,
                    dtype,
                    inner_fns,
                    ranges,
                    reduction_ranges,
                    reduction_type,
                    reduction_hint,
                    output_idx,
                )
            )
            for output_idx in range(3)
        ]
        for t in results:
            t.realize()
        return results

    @staticmethod
    def default_value(reduction_type, dtype):
        return (0, 0, 0)

    @classmethod
    def create_multilayer(  # type: ignore[override]
        cls,
        device: torch.device,
        dtype: torch.dtype,
        inner_fns: Sequence[Callable[..., Any]],
        ranges: List[Expr],
        reduction_ranges: List[Expr],
        reduction_type: str,
        split: int,
        reduction_hint: ReductionHint,
    ):
        """
        Break a large reduction up into multiple smaller reductions
        recursively
        """
        reduction_numel = sympy_product(reduction_ranges)
        need_mask = not V.graph.sizevars.is_expr_static_and_true(
            sympy.Eq(reduction_numel % split, 0)
        )

        if need_mask and reduction_type != "welford_combine":
            # If we need mask, then "welford_reduce" doesn't work because
            # masked inputs shouldn't count towards the welford weight

            def constant(idx, reduction_idx, value):
                return ops.constant(value, dtype)

            return cls.create_multilayer(
                device=device,
                dtype=dtype,
                inner_fns=(
                    inner_fns[0],
                    partial(constant, value=0),
                    partial(constant, value=1),
                ),
                ranges=ranges,
                reduction_ranges=reduction_ranges,
                reduction_type="welford_combine",
                split=split,
                reduction_hint=reduction_hint,
            )

        block_size = FloorDiv(reduction_numel + (split - 1), split)
        intermediates = WelfordReduction.create(
            device,
            dtype,
            tuple(
                cls._multilayer_wrap_loader(
                    loader,
                    reduction_ranges,
                    reduction_numel,
                    split,
                    block_size,
                    default=0,
                )
                for loader in inner_fns
            ),
            [*ranges, split],
            [block_size],
            reduction_type,
            reduction_hint,
        )
        for i in intermediates:
            i.realize()

        i_loaders = [i.make_loader() for i in intermediates]

        def intermediate_loader_fn(index, reduction_index, loader):
            return loader([*index, *reduction_index])

        numel_hint = V.graph.sizevars.size_hint(sympy_product(ranges))
        reduction_hint = cls._multilayer_second_step_hint(
            split, numel_hint, reduction_hint
        )
        return WelfordReduction.create(
            device,
            dtype,
            tuple(
                partial(intermediate_loader_fn, loader=i.make_loader())
                for i in intermediates
            ),
            ranges,
            [split],
            # welford_reduce turns one input into three outputs, which are combined with welford_combine
            "welford_combine",
            reduction_hint,
        )


def is_storage_and_layout(x):
    try:
        as_storage_and_layout(x, freeze=False)
        return True
    except NotImplementedError:
        return False


def is_contiguous_storage_and_layout(x):
    try:
        buffer, layout = as_storage_and_layout(x, freeze=False)
        return layout.is_contiguous()
    except NotImplementedError:
        return False


def as_storage_and_layout(x, freeze=True, want_contiguous=False, stride_order=None):
    """Try to simplify x into a StorageBox and a Layout"""
    if isinstance(x, TensorBox):
        return as_storage_and_layout(
            x.data,
            freeze=freeze,
            want_contiguous=want_contiguous,
            stride_order=stride_order,
        )
    if isinstance(x, StorageBox) and isinstance(x.data, Buffer):
        if freeze:
            if want_contiguous:
                x.data.freeze_layout()
                assert x.data.layout.is_contiguous()
            elif stride_order is not None:
                x.data.freeze_layout_with_stride_order(stride_order)
            else:
                x.data.decide_layout()
        return x, x.data.layout
    if isinstance(x, ReinterpretView):
        # making the base of x contiguous or stride_ordered will not necessarily make
        # the ReinterpretView either, so don't pass along those arguments
        buffer, _ = as_storage_and_layout(
            x.data,
            freeze=freeze,
        )
        return buffer, x.layout
    raise NotImplementedError


as_contiguous_storage_and_layout = functools.partial(
    as_storage_and_layout, want_contiguous=True
)


def is_stride_order_storage_and_layout(x, stride_order):
    try:
        buffer, layout = as_storage_and_layout(x, freeze=False)
        return layout.is_stride_ordered(stride_order)
    except NotImplementedError:
        return False


@dataclasses.dataclass
class BaseView(IRNode):
    data: IRNode

    def make_reindexer(self):
        raise NotImplementedError(f"make_reindexer NYI on {self}")

    def make_indexer(self):
        inner = self.data.make_indexer()
        reindex = self.make_reindexer()

        def indexer(idx):
            return inner(reindex(idx))

        return indexer

    def make_loader(self):
        inner = self.data.make_loader()
        reindex = self.make_reindexer()

        def loader(idx):
            return inner(reindex(idx))

        return loader

    def get_dtype(self):
        return self.data.get_dtype()

    def get_layout(self):
        return self.data.get_layout()

    def get_device(self):
        return self.data.get_device()

    def get_origin_node(self):
        return None

    def get_name(self):
        return self.data.get_name()

    def mark_reuse(self, users):
        return self.data.mark_reuse(users)

    def has_exceeded_max_reads(self):
        return self.data.has_exceeded_max_reads()

    def realize(self):
        return self.data.realize()

    def realize_hint(self):
        return self.data.realize_hint()

    def get_storage_numel(self):
        return self.data.get_storage_numel()

    def is_extern(self):
        return self.data.is_extern()  # type: ignore[attr-defined]

    def get_reads(self):
        with patch.object(FlexibleLayout, "allow_indexing", True):
            return extract_read_writes(
                self.make_loader(),
                self.get_size(),
            ).reads

    def unwrap_view(self):
        x: IRNode = self
        while isinstance(x, BaseView):
            x = x.data
        return x

    def constant_to_device(self, device):
        """Move this to a given device. Requires that all reads are to constants."""
        loader = self.make_loader()
        loader = patch.object(ConstantBuffer, "override_device", device)(loader)
        return Pointwise(device, self.get_dtype(), loader, self.get_size())


@dataclasses.dataclass
class ExpandView(BaseView):
    size: List[Expr]

    @staticmethod
    def _normalize_size(x, new_size):
        """Replace `-1` with correct sizes"""
        new_size = list(map(sympy.expand, new_size))
        old_size = x.get_size()
        old_size = [None] * (len(new_size) - len(old_size)) + list(old_size)
        assert len(new_size) == len(old_size)
        for i in range(len(new_size)):
            if new_size[i] == -1:
                assert old_size[i] is not None
                new_size[i] = old_size[i]
        return new_size

    @classmethod
    def create(cls, x, new_size):
        new_size = cls._normalize_size(x, new_size)

        if is_storage_and_layout(x):
            storage, old_layout = as_storage_and_layout(x)
            skip = len(new_size) - len(old_layout.size)
            assert skip >= 0
            new_stride = [sympy.Integer(0)] * skip
            for stride, size in zip(old_layout.stride, old_layout.size):
                new_stride.append(stride if size != 1 else sympy.Integer(0))
            new_layout = FixedLayout(
                old_layout.device,
                old_layout.dtype,
                list(new_size),
                new_stride,
                old_layout.offset,
            )
            return ReinterpretView(storage, new_layout)

        return ExpandView(x, new_size)

    def get_size(self):
        return self.size

    def make_reindexer(self):
        target = self.get_size()
        actual = self.data.get_size()
        skip = len(target) - len(actual)

        def reindex(index):
            index = list(index[skip:])
            assert len(index) == len(actual)
            for i in range(len(actual)):
                if actual[i] == 1:
                    # zero out broadcast dimension
                    index[i] = sympy.Integer(0)
            return index

        return reindex


@dataclasses.dataclass
class PermuteView(BaseView):
    dims: List[Expr]

    @classmethod
    def create(cls, x, dims):
        dims = cls._map_neg_dims(dims)
        assert set(dims) == set(range(len(dims)))

        if is_storage_and_layout(x):
            storage, old_layout = as_storage_and_layout(x)
            new_layout = FixedLayout(
                old_layout.device,
                old_layout.dtype,
                [old_layout.size[i] for i in dims],
                [old_layout.stride[i] for i in dims],
                old_layout.offset,
            )
            return ReinterpretView(storage, new_layout)

        return PermuteView(x, dims)

    @classmethod
    def _map_neg_dims(cls, dims):
        return [dim if dim >= 0 else len(dims) + dim for dim in dims]

    def get_size(self):
        assert set(self._map_neg_dims(self.dims)) == set(range(len(self.dims)))
        size = self.data.get_size()
        return [size[i] for i in self.dims]

    def make_reindexer(self):
        inv = {j: i for i, j in enumerate(self.dims)}
        inv = [inv[i] for i in range(len(self.dims))]
        assert set(inv) == set(range(len(self.dims)))

        def reindex(index):
            return [index[i] for i in inv]

        return reindex


class SqueezeView(BaseView):
    @classmethod
    def create(cls, x, *, dim=None):
        if is_storage_and_layout(x):
            storage, old_layout = as_storage_and_layout(x)
            new_size = []
            new_stride = []
            if dim is not None:
                assert isinstance(dim, int), "expected integer dim argument"
                assert 0 <= dim and dim < len(old_layout.size)

            for i, (size, stride) in enumerate(zip(old_layout.size, old_layout.stride)):
                if dim is None:
                    if size != 1:
                        new_size.append(size)
                        new_stride.append(stride)
                else:
                    if i != dim:
                        new_size.append(size)
                        new_stride.append(stride)
                    else:
                        assert size == 1, "expected squeezed size to be 1"

            new_layout = FixedLayout(
                old_layout.device,
                old_layout.dtype,
                new_size,
                new_stride,
                old_layout.offset,
            )
            return ReinterpretView(storage, new_layout)

        if dim is None:
            # redirect to a generic view
            return View.create(x, [s for s in x.get_size() if s != 1])
        else:
            assert x.get_size()[dim] == 1
            return View.create(x, [s for i, s in enumerate(x.get_size()) if i != dim])

    @staticmethod
    def squeezer(size: Tuple[sympy.Expr, ...]):
        new_size = [s for s in size if s != 1]
        not_one = [i for i, s in enumerate(size) if s != 1]
        length = len(size)

        def reindex(index: List[sympy.Expr]) -> Tuple[sympy.Expr, ...]:
            assert len(index) == len(not_one), f"{index} {not_one}"
            new_index = [sympy.Integer(0)] * length
            for idx, s in zip(not_one, index):
                new_index[idx] = s
            return tuple(new_index)

        return new_size, reindex

    def __init__(self, data):
        raise AssertionError("use SqueezeView.create()")


@dataclasses.dataclass
class GenericView(BaseView):
    size: List[Expr]
    reindex: Callable[..., Any]

    def make_reindexer(self):
        return self.reindex

    def reindex_str(self):
        index_old = [sympy_symbol(f"i{n}") for n in range(len(self.size))]
        index_new = list(self.reindex(index_old))
        return f"lambda {', '.join(map(str, index_old))}: {index_new}"

    def __str__(self):
        return self.str_helper(
            [self.data, f"size={self.size}", f"reindex={self.reindex_str()}"]
        )

    __repr__ = __str__

    @classmethod
    def create(cls, x, new_size, reindex):
        return cls(x, list(new_size), reindex)

    def get_size(self):
        return self.size


@dataclasses.dataclass
class View(GenericView):
    @staticmethod
    def handle_negative_index(idx, size):
        idx = sympy.expand(idx)
        size = sympy.expand(size)
        evaluate_expr = V.graph.sizevars.shape_env.evaluate_expr
        if evaluate_expr(sympy.Lt(idx, 0)):
            idx = idx + size
        return idx

    @classmethod
    def create(cls, x, new_size):
        assert isinstance(new_size, (tuple, list))
        old_size, new_size = cls.resolve_negative_size(x.get_size(), new_size)

        # Skip pointless views
        if V.graph.sizevars.statically_known_list_equals(old_size, new_size):
            return x

        unbacked_symbols_in_sizes = False
        if (
            len(free_unbacked_symbols(old_size)) > 0
            or len(free_unbacked_symbols(new_size)) > 0
        ):
            unbacked_symbols_in_sizes = True

        if 0 in new_size:

            def fake_reindex(index):
                return tuple([0] * len(old_size))

            return cls(x, list(new_size), fake_reindex)
        # TODO: a new class for FixedTransferLayout that output layout is constrained by input layout
        elif is_contiguous_storage_and_layout(x) or unbacked_symbols_in_sizes:
            if unbacked_symbols_in_sizes and (not is_contiguous_storage_and_layout(x)):
                # realize x; otherwise, the dynamic_reshape_indexer below will fail
                # due to the size_hint's inability to process unbacked SymInts
                x.realize()
            storage, old_layout = as_contiguous_storage_and_layout(x)
            new_layout = FixedLayout(
                old_layout.device,
                old_layout.dtype,
                new_size,
                FlexibleLayout.contiguous_strides(new_size),
                old_layout.offset,
            )
            return ReinterpretView(storage, new_layout)

        reindex = cls.dynamic_reshape_indexer(old_size, new_size)
        return cls(x, list(new_size), reindex)

    @staticmethod
    def resolve_negative_size(old_size, new_size):
        new_size = [V.graph.sizevars.simplify(x) for x in new_size]
        old_size = [V.graph.sizevars.simplify(x) for x in old_size]

        new_size = list(new_size)
        for i in range(len(new_size)):
            if new_size[i] == -1:
                new_size[i] = sympy.Integer(1)
                new_size[i] = CleanDiv(sympy_product(old_size), sympy_product(new_size))
                break

        V.graph.sizevars.guard_equals(sympy_product(old_size), sympy_product(new_size))
        return old_size, new_size

    @classmethod
    def dynamic_reshape_indexer(cls, old_size, new_size):
        try:
            reindex = cls._dynamic_reshape_indexer(old_size, new_size)
        except (AssertionError, IndexError):
            # optimistic algorithm failed, lets do a fallback
            flat = [sympy_product(old_size)]
            reindex1 = cls._dynamic_reshape_indexer(old_size, flat)
            reindex2 = cls._dynamic_reshape_indexer(flat, new_size)
            reindex = fuse_reindexing(reindex1, reindex2)
        return reindex

    @staticmethod
    def _dynamic_reshape_indexer(old_size, new_size):
        """
        Perform a reshape entirely by modifying indexing math
        """
        size_hint = V.graph.sizevars.size_hint
        vars = [sympy_symbol(f"view{i}") for i in range(len(new_size))]

        stack_new = list(zip(vars, new_size))
        stack_old = list(old_size)

        view_expr = []
        while stack_new and stack_old:
            size_old = stack_old.pop()
            var, size_new = stack_new.pop()
            if size_old == 1:
                view_expr.append(sympy.Integer(0))
                stack_new.append((var, size_new))  # re-add
            elif size_new == 1:
                stack_old.append(size_old)  # re-add
            elif size_hint(size_new) == size_hint(size_old):
                view_expr.append(var)
                V.graph.sizevars.guard_equals(size_new, size_old)
            elif size_hint(size_new) < size_hint(size_old):
                while size_hint(size_new) < size_hint(size_old):
                    var2, size_new2 = stack_new.pop()
                    var = var2 * size_new + var
                    size_new = size_new * size_new2
                view_expr.append(var)
                V.graph.sizevars.guard_equals(size_new, size_old)
            elif size_hint(size_new) > size_hint(size_old):
                divisor = sympy.Integer(1)
                modulus = size_old
                view_expr.append(ModularIndexing(var, divisor, modulus))
                divisor = divisor * modulus
                while size_hint(size_new) > size_hint(size_old):
                    modulus = stack_old.pop()
                    view_expr.append(ModularIndexing(var, divisor, modulus))
                    divisor = divisor * modulus
                    size_old = size_old * modulus
                V.graph.sizevars.guard_equals(size_new, size_old)
            else:
                raise AssertionError()

        while stack_old:
            size_old = stack_old.pop()
            V.graph.sizevars.guard_equals(size_old, 1)
            view_expr.append(sympy.Integer(0))

        while stack_new:
            var, size_new = stack_new.pop()
            V.graph.sizevars.guard_equals(size_new, 1)

        view_expr = list(reversed(view_expr))
        assert len(view_expr) == len(old_size)

        def reindex(index):
            assert len(index) == len(vars), (len(index), len(vars))
            replacements = dict(zip(vars, index))
            return tuple(sympy_subs(x, replacements) for x in view_expr)

        return reindex


@dataclasses.dataclass
class ReinterpretView(BaseView):
    """Pretend our storage has a different layout"""

    layout: "Layout"

    def __post_init__(self):
        super().__post_init__()
        if isinstance(self.data, BaseView):
            self.data = self.data.unwrap_view()

    def __str__(self):
        return self.str_helper(
            [
                self.data,
                self.layout,
            ]
        )

    __repr__ = __str__

    def get_name(self):
        return self.data.get_name()

    def get_device(self):
        return self.layout.device

    def get_origin_node(self):
        return None

    def get_dtype(self):
        return self.layout.dtype

    def get_size(self):
        return list(self.layout.size)

    def get_stride(self):
        return list(self.layout.stride)

    def make_loader(self):
        def loader(index):
            indexer = self.layout.make_indexer()
            return ops.load(self.get_name(), indexer(index))

        return loader

    def make_indexer(self):
        return self.layout.make_indexer()

    def get_layout(self):
        return self.layout

    def freeze_layout(self):
        pass

    def codegen_reference(self, writer=None):
        # reinterpret_tensor is similar to as_strided except:
        # - offset is added to the existing offset (rather than replacing it)
        # - view tracking is disabled similar to unsafe_view
        return V.graph.wrapper_code.codegen_reinterpret_view(
            self.data,
            self.layout.size,
            self.layout.stride,
            self.layout.offset,
            writer,
        )


class SliceView(View):
    @classmethod
    def create(cls, x, dim, start, end, step=1):
        step = sympy.expand(step)
        assert step > 0
        try:
            if start == 0 and end >= 2**63 - 1 and step == 1:
                return x
        except TypeError:
            pass

        sizevars = V.graph.sizevars
        new_size = list(x.get_size())

        start = cls.handle_negative_index(start, new_size[dim])
        end = cls.handle_negative_index(end, new_size[dim])

        end = sizevars.evaluate_min(end, new_size[dim])
        start = sizevars.evaluate_min(start, end)
        if start == 0 and sizevars.size_hint(end - new_size[dim]) == 0 and step == 1:
            sizevars.guard_equals(end, new_size[dim])
            return x

        new_size[dim] = FloorDiv(end - start + (step - 1), step)

        if is_storage_and_layout(x):
            # Fast path
            storage, old_layout = as_storage_and_layout(x)
            new_stride = list(old_layout.stride)
            new_stride[dim] = new_stride[dim] * step
            new_layout = FixedLayout(
                old_layout.device,
                old_layout.dtype,
                new_size,
                new_stride,
                old_layout.offset + old_layout.stride[dim] * start,
            )
            return ReinterpretView(storage, new_layout)

        def reindex(index):
            assert len(index) == len(new_size), f"wrong ndim {index} {new_size}"
            index = list(index)
            index[dim] = index[dim] * step + start
            return index

        # redirect to a generic view
        return SliceView(x, size=new_size, reindex=reindex)


class BaseConstant(IRNode):
    dtype: torch.dtype
    device: torch.device

    def get_size(self):
        return ()

    def get_dtype(self):
        return self.dtype

    def get_device(self):
        return self.device

    def get_origin_node(self):
        return None

    def mark_reuse(self, users):
        pass

    def has_exceeded_max_reads(self):
        return False

    def get_reads(self):
        return ()

    def is_extern(self):
        return False


@dataclasses.dataclass
class Constant(BaseConstant):
    value: Any
    dtype: torch.dtype
    device: torch.device

    def make_loader(self):
        def loader(index):
            return ops.constant(self.value, self.dtype)

        return loader

    def realize(self):
        pass

    def constant_to_device(self, device):
        return Constant(self.value, self.dtype, device)


@dataclasses.dataclass
class IndexingConstant(BaseConstant):
    index: Any
    dtype: torch.dtype
    device: torch.device

    def make_loader(self):
        def loader(index):
            return ops.index_expr(self.index, self.dtype)

        return loader

    def constant_to_device(self, device):
        return IndexingConstant(self.index, self.dtype, device)


@dataclasses.dataclass
class Layout(IRNode):
    def __init__(
        self,
        device: torch.device,
        dtype: torch.dtype,
        size: List[Expr],
        stride: Optional[Sequence[Union[Expr, int]]],
        offset: Expr = Integer(0),
    ):
        assert stride is None or len(size) == len(
            stride
        ), f"size={size}, stride={stride}"
        self.device = device
        self.dtype = dtype
        assert all(isinstance(s, (Expr, int)) for s in size)
        self.size = size
        self._stride = stride
        self.offset = offset

    @property
    def stride(self):
        return self._stride

    def __str__(self):
        offset = ""
        if self.offset != 0:
            offset = f", offset={self.offset}"
        return (
            f"{type(self).__name__}('{self.device.type}', {self.dtype}, "
            f"size={self.size}, stride={self.stride}{offset})"
        )

    __repr__ = __str__

    def is_contiguous(self):
        for left, right, size in zip(
            self.stride, FlexibleLayout.contiguous_strides(self.size), self.size
        ):
            if size != 1 and left != right:
                return False
        return True

    def is_channels_last_contiguous(self):
        ndim = len(self.size)
        if ndim not in [4, 5]:
            return False
        for left, right, size in zip(
            self.stride, make_channels_last_strides_for(self.size), self.size
        ):
            if size != 1 and left != right:
                return False
        return True

    def is_transposed(self):
        for left, right, size in zip(
            self.stride,
            reversed(FlexibleLayout.contiguous_strides(self.size)),
            self.size,
        ):
            if size != 1 and left != right:
                return False
        return True

    def is_stride_ordered(self, order):
        assert len(self.stride) == len(order)

        # ignore dimensions of size 1, they dont affect layout
        non_1_indices = [
            i
            for i, dim in enumerate(self.size)
            if V.graph.sizevars.size_hint(dim, fallback=2) != 1
        ]

        stride = [self.stride[i] for i in non_1_indices]
        order = [order[i] for i in non_1_indices]

        def sorted_indices(arr):
            sorted_arr = sorted(arr)
            return [sorted_arr.index(element) for element in arr]

        # since we may have removed dimensions, need to re-sort & re-index order
        order = sorted_indices(order)

        # reorder the stride given order
        stride_ordered = [-1] * len(order)
        for i in range(len(order)):
            stride_ordered[order[i]] = V.graph.sizevars.size_hint(stride[i])
        # check if it is in ascending order
        for i in range(len(order) - 1):
            if stride_ordered[i] > stride_ordered[i + 1]:
                return False
        return True

    def is_channels_last_stride_ordered(self):
        # create channels_last order(NCHW, NCDHW, the C is the first order).
        order = [0] + list(reversed(range(1, len(self.stride) - 1)))
        order = [len(order)] + order
        return self.is_stride_ordered(order)

    def as_fixed(self):
        return FixedLayout(
            self.device,
            self.dtype,
            self.size,
            self.stride,
            self.offset,
        )

    def make_indexer(self):
        assert (
            FlexibleLayout.allow_indexing
        ), f"convert {type(self).__name__} to FixedLayout first"
        return self.as_fixed().make_indexer()

    def __eq__(self, other) -> bool:
        return (
            self.device == other.device
            and self.dtype == other.dtype
            and self.size == other.size
            and self.stride == other.stride
            and self.offset == other.offset
        )

    def storage_size(self) -> sympy.Expr:
        return compute_required_storage_length(self.size, self.stride, self.offset)


class FixedLayout(Layout):
    """A Tensor layout we cannot change"""

    def __init__(
        self,
        device: torch.device,
        dtype: torch.dtype,
        size: Union[List[Expr], List[int]],
        stride: Optional[Sequence[Union[Expr, int]]] = None,
        offset: Union[Expr, int] = Integer(0),
    ):
        if stride is None:
            stride = FlexibleLayout.contiguous_strides(size)
        super().__init__(
            device,
            dtype,
            size,
            stride,
            offset,
        )

    def make_indexer(self):
        """A closure containing math to read a given element"""

        def indexer(index):
            assert len(index) == len(self.stride) == len(self.size)
            result = self.offset
            for idx, stride, sz in zip(index, self.stride, self.size):
                if sz != 1:
                    result = result + idx * stride
            return result

        return indexer


class FlexibleLayout(Layout):
    """A Tensor layout we are allowed to change"""

    allow_indexing = False

    @staticmethod
    def contiguous_strides(sizes):
        if len(sizes) == 0:
            return []
        reversed_strides = [sympy.Integer(1)]
        for size in reversed(sizes[1:]):
            reversed_strides.append(size * reversed_strides[-1])
        return list(reversed(reversed_strides))

    @staticmethod
    def fill_ordered(sizes, order):
        """
        Create a stride based on the order the dimensions should be filled in.

        In this format, channels last would be:
            [1, 3, 2, 0]
        """
        assert set(range(len(sizes))) == set(order)
        next_stride = sympy.Integer(1)
        strides = [None] * len(order)

        for i in order:
            strides[i] = next_stride
            next_stride = next_stride * sizes[i]
        return strides

    @staticmethod
    def stride_ordered(sizes, order):
        """
        Create a stride based on the sorted order of a permuted range.

        In this format, channels last would be:
            [3, 0, 2, 1]
        """
        assert set(range(len(sizes))) == set(order)
        fill_order = stride_order2fill_order(order)
        return FlexibleLayout.fill_ordered(sizes, fill_order)

    @staticmethod
    def same_ordered(sizes, stride):
        """
        Create a stride that has the same stride order as given stride

        For example, if given stride is [1000, 1, 100, 10],
        the fill order should be [1, 3, 2, 0]
        """
        assert len(sizes) == len(stride)
        stride = [V.graph.sizevars.size_hint(x) for x in stride]
        fill_order = sorted(range(len(stride)), key=stride.__getitem__)
        return FlexibleLayout.fill_ordered(sizes, fill_order)

    def as_stride_order(self, order):
        return FixedLayout(
            self.device,
            self.dtype,
            self.size,
            self.stride_ordered(self.size, order),
            self.offset,
        )

    def as_fill_order(self, order):
        return FixedLayout(
            self.device,
            self.dtype,
            self.size,
            self.fill_ordered(self.size, order),
            self.offset,
        )

    def as_same_order(self, stride):
        return FixedLayout(
            self.device,
            self.dtype,
            self.size,
            self.same_ordered(self.size, stride),
            self.offset,
        )

    def __init__(self, device, dtype, size, stride_order=None):
        if stride_order:
            strides = FlexibleLayout.fill_ordered(size, stride_order)
        else:
            strides = FlexibleLayout.contiguous_strides(size)
        super().__init__(device, dtype, size, strides)


class AliasedLayout(Layout):
    """Shares the same storage as another tensor"""

    def __init__(self, view: Union[BaseView, "TensorBox"]):
        layout = view.get_layout()
        super().__init__(
            layout.device,
            layout.dtype,
            layout.size,
            layout.stride,
        )
        self.view = view

    def make_indexer(self):
        return self.as_fixed().make_indexer()

    def maybe_guard_aligned(self):
        offset = self.view.get_layout().offset
        if offset == 0:
            return True
        from .compile_fx import ALIGNMENT

        return V.graph.sizevars.statically_known_multiple_of(offset, ALIGNMENT)


class NoneLayout(IRNode):
    # This is janky, I figured out what fields to populate by just running
    # the model I was interested in and adding properties/methods as needed.
    # This doesn't inherit from Layout because Layout assumes you have stuff
    # like sizes, but I don't really have anything here.
    #
    # If you have an ir.Node with NoneLayout, you probably need to setup
    # dependencies manually in scheduler

    def __init__(self, device):
        self.device = device
        self.size = [0]
        self.stride = [0]

    def storage_size(self):
        return 0

    def as_fixed(self):
        return self


class MutationLayout(Layout):
    def __init__(self, target: IRNode):
        super().__init__(
            target.get_device(),
            target.get_dtype(),
            target.get_size(),
            None,
        )
        self.target = target
        name = self.get_buffer().get_name()
        V.graph.mark_buffer_mutated(name)

    @Layout.stride.getter  # type: ignore[attr-defined]
    def stride(self):
        return self.real_layout().stride

    def storage_size(self) -> sympy.Expr:
        return self.real_layout().storage_size()

    def get_buffer(self) -> "Buffer":
        def unwrap_views(target):
            if isinstance(target, MutationLayout):
                return unwrap_views(target.target)
            if isinstance(target, BaseView):
                return unwrap_views(target.unwrap_view())
            if isinstance(target, MutableBox):
                return unwrap_views(target.data)
            return target

        result = unwrap_views(self.target)
        assert isinstance(result, Buffer), "MutationLayout must refer to a buffer"
        return result

    def real_layout(self):
        return self.get_buffer().layout

    @classmethod
    def realize_into(cls, src, dst):
        dst.realize()
        # NOTE: We must realize users of `dst` before we realize `src`, since
        # realization order determines scheduling order. Otherwise, src's
        # mutation would be scheduled before the existing users of dst!
        V.graph.mark_buffer_mutated(dst.get_name())

        if isinstance(src, TensorBox):
            src = src.data

        # We copy the contents of src into dst. In most cases this should
        # be fused into a single kernel by the scheduler.
        # NOTE: We cannot change src's layout to mutate dst directly as this
        # would alias src to dst, which is not correct as further mutations to
        # dst would effect users of src.
        src.realize_hint()

        src = Pointwise.create(
            device=src.get_device(),
            dtype=src.get_dtype(),
            inner_fn=src.make_loader(),
            ranges=[
                V.graph.sizevars.guard_equals(a, b)
                for a, b in zip(src.get_size(), dst.get_size())
            ],
        ).data
        src.realize()

        assert isinstance(src.data.layout, FlexibleLayout)
        src.data.layout = MutationLayout(dst)
        return src.data

    def as_fixed(self):
        return self

    def make_indexer(self):
        return self.target.make_indexer()


@dataclasses.dataclass
class Buffer(IRNode):
    # Name is sometimes None; e.g., ForceInPlace, where there isn't
    # a meaningful name
    name: Optional[str]
    layout: Layout

    # Multi-output buffers will define 'outputs: List[Buffer]'. Confusingly,
    # MultiOutput does NOT define this!

    def __post_init__(self):
        super().__post_init__()
        self.origin_node = None

    def make_indexer(self):
        return self.layout.make_indexer()

    def get_name(self):
        assert self.name
        return self.name

    def get_device(self):
        return self.layout.device

    def get_origin_node(self):
        return self.origin_node

    def get_dtype(self):
        return getattr(self.layout, "dtype", None)

    def get_size(self):
        return list(self.layout.size)

    def get_stride(self):
        return list(self.layout.stride)

    def get_offset(self):
        return self.layout.offset

    def get_layout(self):
        return self.layout

    def get_storage_numel(self):
        return self.get_numel()

    def is_extern(self):
        return False

    def freeze_layout(self):
        if not isinstance(self.layout, (MultiOutputLayout, AliasedLayout)):
            self.layout = self.layout.as_fixed()

    def freeze_layout_with_stride_order(self, order):
        assert isinstance(self.layout, FlexibleLayout)
        self.layout = self.layout.as_stride_order(order)

    def freeze_layout_with_fill_order(self, order):
        assert isinstance(self.layout, FlexibleLayout)
        self.layout = self.layout.as_fill_order(order)

    def freeze_layout_with_same_order(self, stride):
        assert isinstance(self.layout, FlexibleLayout)
        self.layout = self.layout.as_same_order(stride)

    def is_zero_elements(self):
        return V.graph.sizevars.is_expr_static_and_true(sympy.Eq(self.get_numel(), 0))

    def make_loader(self):
        # Loading from a zero-element buffer is a no-op
        if self.is_zero_elements():
            return partial(nop_loader_fn, dtype=self.get_dtype())

        def loader(index):
            indexer = self.layout.make_indexer()
            return ops.load(self.name, indexer(index))

        return loader

    def is_no_op(self):
        return False

    def codegen_reference(self, writer=None):
        return self.get_name()

    def decide_layout(self):
        pass

    def get_alias_names(self):
        if isinstance(self.layout, AliasedLayout):
            return [self.layout.view.get_name()]
        return ()

    def get_mutation_names(self):
        if isinstance(self.layout, MutationLayout):
            return [self.layout.target.get_name()]
        return ()

    def get_read_writes(self):
        with patch.object(FlexibleLayout, "allow_indexing", True):
            return extract_read_writes(
                self.make_loader(),
                self.get_size(),
            )

    def get_reads(self):
        return self.get_read_writes().reads

    def get_unbacked_symbol_defs(self):
        """
        Returns the unbacked symbols which are defined by this IR node,
        because this is a data-dependent IR node, or item()
        """
        # So this is a little unusual.  In principle, you could imagine
        # defining a MultiOutputLayout buffer so that it DOES define
        # unbacked symints.  However, we can't easily tell what symints
        # such a buffer defines, because MultiOutputLayout doesn't actually
        # define any useful information about what it returns.
        #
        # An easier and better approach is to delay the symint allocation
        # to the MultiOutput IR nodes, which are when we actually extract
        # out the buffers and know what their sizes are.
        #
        # There are two subleties here:
        #
        # 1. Suppose you have a kernel that produces out1: (i0,), out2: (i0,)
        #    Both of these actually count as defs!  The scheduler will just
        #    arbitrarily pick one of these as the canonical definer and
        #    ensure it stays live.  It's not a big deal if we pick the
        #    wrong one because tuple accesses are cheap, and all this means
        #    is we accidentally keep a MultiOutput node live when it wasn't
        #    strictly necessary.
        #
        # 2. Suppose you have a MultiOutput buffer whose size is (i0,), but
        #    the MultiOutputLayout buffer it is projecting from isn't actually
        #    dynamic; it has i0 as one of the arguments.  We cannot tell this
        #    directly from MultiOutput, we have to look at the input buffer's
        #    uses to work this out.  No big deal.
        if isinstance(self.layout, (NoneLayout, MultiOutputLayout)):
            return set()

        # This kernel defines all unbacked symbols... that it didn't get in as
        # arguments!
        defs = (
            free_unbacked_symbols(self.get_size())
            | free_unbacked_symbols(self.get_stride())
            | free_unbacked_symbols(self.get_offset())
        )
        return defs - self.get_unbacked_symbol_uses()

    def get_unbacked_symbol_uses(self):
        """
        Returns the unbacked symbols which are required to be in scope in
        order to successfully perform codegen for this buffer.  For example,
        a buffer that corresponds to an extern kernel call that takes i0 as
        an argument would return {i0} here.  This is used to generate necessary
        dependencies that ensure we actually bind i0 in codegen before you
        try to use it.

        Note that this is NOT transitive; in particular, if this buffer takes
        in as input another buffer with dynamic shape (e.g., (i0,)), we will
        not report it here, because you will already have a dependency
        on that buffer, which will eventually have a dependency on i0 if
        necessary.
        """
        return set()

    def codegen_unbacked_symbol_defs(self, wrapper):
        # NB: If it is possible for other ir node types to return unbacked
        # symints, you need to make sure their codegen calls this method.
        # Don't forget to update get_unbacked_symbol_defs too.
        symbols_to_define = self.get_unbacked_symbol_defs()
        for i, s in enumerate(self.get_size()):
            if s in symbols_to_define:
                wrapper.writeline(
                    f"{wrapper.codegen_unbacked_symbol_decl(s)} = {self.get_name()}.size({i}){wrapper.ending}"
                )
                symbols_to_define.remove(s)
        for i, s in enumerate(self.get_stride()):
            if s in symbols_to_define:
                wrapper.writeline(
                    f"{wrapper.codegen_unbacked_symbol_decl(s)} = {self.get_name()}.stride({i}){wrapper.ending}"
                )
                symbols_to_define.remove(s)
        if (s := self.get_offset()) in symbols_to_define:
            wrapper.writeline(
                f"{wrapper.codegen_unbacked_symbol_decl(s)} = {self.get_name()}.storage_offset(){wrapper.ending}"
            )
            symbols_to_define.remove(s)
        assert (
            not symbols_to_define
        ), f"unbacked symint {s} not written out, check comment above"

    def realize(self):
        pass

    def get_workspace_size(self):
        """
        Gets extra global memory size needed by this buffer.
        Some algorithms (e.g. group gemm) may require extra global memory in the generated code.
        """
        return 0

    def should_allocate(self):
        # Returns False by default.
        return False


class InputBuffer(Buffer):
    pass


class ConstantBuffer(InputBuffer):
    override_device = None

    def make_loader(self):
        def loader(index):
            indexer = self.layout.make_indexer()
            return ops.load(
                V.graph.constant_name(self.name, self.override_device), indexer(index)
            )

        return loader

    def constant_to_device(self, device):
        return ConstantBuffer(V.graph.constant_name(self.name, device), self.layout)


class NoneAsConstantBuffer(IRNode):
    def codegen_reference(self, writer=None):
        return V.graph.wrapper_code.none_str


class ShapeAsConstantBuffer(IRNode):
    def __init__(self, shape):
        super().__init__()
        self.shape = shape

    def codegen_reference(self, writer=None):
        expr = V.graph.wrapper_code.expr_printer(V.graph.sizevars.simplify(self.shape))
        if V.graph.cpp_wrapper:
            # wrap scalar to 0-d tensor for cpp wrapper
            return f"torch::tensor({expr})"
        else:
            return expr


@dataclasses.dataclass
class ComputedBuffer(Buffer):
    data: Loops

    def get_computed_buffer_name(self):
        """
        Returns self.name if it exists, otherwise returns the name of the data node if that exists.
        If neither exist, returns None.
        """
        if self.name is not None:
            return self.name
        if hasattr(self.data, "name"):
            return self.data.name
        return None

    @cache_on_self
    def num_reads(self):
        return len(self.get_read_writes().reads)

    def get_read_writes(self):
        with patch.object(FlexibleLayout, "allow_indexing", True):
            if self.data.get_reduction_type():
                return extract_read_writes(
                    self.get_store_function(),
                    self.data.get_size(),
                    self.data.get_reduction_size(),
                )
            else:
                return extract_read_writes(
                    self.get_store_function(),
                    self.data.get_size(),
                )

    def get_unbacked_symbol_uses(self):
        # Ordinarily, we'd like to just peek at the arguments list,
        # but ComputedBuffers have no argument list.
        #
        # Morally, this logic needs to be synchronized with the
        # KernelArgs.size calls, which are responsible for making symbols make
        # there way as kernel arguments (and it is precisely passing in one of
        # those symbols that establishes a dependency).  However, we haven't
        # started codegen yet so we can't directly reuse that logic.
        #
        # For now, I'm just yoloing with the size of the buffer.  Not sure if
        # it is enough.
        #
        # One thing you might wonder is if this is enough for a ComputedBuffer
        # denoting a reduction over i0.  Empirically, it is enough, but for an
        # unusual reason: we only need accurate dependencies for item() call,
        # but it's impossible to end up with a reduction over i0 from an
        # item() call without a regular non-reduction buffer first.
        return (
            free_unbacked_symbols(self.get_size())
            | free_unbacked_symbols(self.get_stride())
            | free_unbacked_symbols(self.get_offset())
        )

    def make_loader(self):
        # Inline constants and index_expressions
        if (
            hasattr(self.data, "make_loader")
            and self.name not in V.graph.mutated_buffers
            and self.num_reads() == 0
        ):
            # can be inlined
            return self.data.make_loader()
        return super().make_loader()

    def get_store_function(self):
        indexer = self.layout.as_fixed().make_indexer()
        if isinstance(self.data, Reduction):
            return partial(self.data.store_reduction, self.name, indexer)
        else:
            assert isinstance(self.data, Pointwise)
            return partial(self.data.store_output, self.name, indexer)

    def get_fill_order(self):
        """
        If our layout is still flexible, try to determine the stride order based on stride orders of reads.

        TODO(jansel): A better algorithm here would look at downstream consumers of this
                      value and try to do global graph-level layout optimization.
                      This is also something just begging to be autotuned.
        """
        if isinstance(self.layout, FlexibleLayout):
            (index_vars, reduction_vars), _ = dependencies.index_vars_squeeze(
                self.data.get_size(), self.data.get_reduction_size()
            )
            reads = self.get_read_writes().reads
            reads_bufs = [
                V.graph.name_to_buffer[r.name]
                if r.name in V.graph.name_to_buffer.keys()
                else None
                for r in reads
            ]
            # only consider reads to buffer of same size
            # ignore StarDeps because they don't contribute stride information
            assert all(
                isinstance(r, (dependencies.StarDep, dependencies.MemoryDep))
                for r in reads
            )
            reads = [
                sympy_subs(
                    r.index, {v: sympy.Integer(0) for v in reduction_vars if v != 0}
                )
                for r in reads
                if isinstance(r, dependencies.MemoryDep)
            ]

            if reads:
                stride_lengths = [
                    V.graph.sizevars.stride_hints(expr, index_vars) for expr in reads
                ]
                from .scheduler import pick_loop_order

                return pick_loop_order(stride_lengths, self.get_size())

        return None

    def decide_layout(self):
        if isinstance(self.layout, FlexibleLayout):
            order = self.get_fill_order()
            if order:
                self.freeze_layout_with_fill_order(order)
            else:
                self.freeze_layout()

    def simplify_and_reorder(self):
        """
        This is a main place where we do loop transformations in a
        backend-agnostic way.

        Here we:
            1) Remove any 1 dimensions
            2) Fuse contiguous dimensions together
            3) Reorder dimensions based on stride orders
        """
        args, var_ranges = dependencies.index_vars_squeeze(
            self.data.get_size(), self.data.get_reduction_size(), prefix="q"
        )
        with patch.object(ConstantBuffer, "override_device", self.get_device()):
            body = LoopBody(
                self.get_store_function(),
                (args if self.get_reduction_type() else args[:1]),
                var_ranges,
            )
        index_formulas = [*body.indexing_exprs.values()]
        reads_bufs = [
            V.graph.name_to_buffer[reads_name]
            if reads_name in V.graph.name_to_buffer.keys()
            else None
            for reads_name in body.reads_name2expr.keys()
        ]
        memory_addrs = [
            *body.reads_name2expr.values(),
            *body.writes_name2expr.values(),
        ]
        index_vars = []
        reduce_vars: List[Any] = []
        index_size = []
        reduce_size = []
        for v, s in var_ranges.items():
            if v in args[0]:
                assert not reduce_vars
                index_vars.append(v)
                index_size.append(s)
            else:
                assert v in args[1]
                reduce_vars.append(v)
                reduce_size.append(s)

        # the reordering_reindex in reads' simplify_reorder_and_tile
        reordering_reindex = [same_reorder(range(len(index_vars)))] * len(memory_addrs)
        for i, reads_buf in enumerate(reads_bufs):
            if isinstance(reads_buf, ComputedBuffer) and hasattr(
                reads_buf, "iter_reordering_reindex"
            ):
                reordering_reindex[i] = reads_buf.iter_reordering_reindex  # type: ignore[has-type]

        def simplify_and_reorder(x_vars, support_vars, sizes, reordering_reindex=None):
            sizes, reindex0, reindex1 = self._apply_loop_reordering(
                x_vars, support_vars, sizes, memory_addrs, reordering_reindex
            )
            # for NHWC: reindex0([0,1,2,3]) = [0,2,3,1], reindex1([0,1,2,3]) = [0,3,2,1]
            x_vars = reindex0(x_vars)
            sizes, reindex2, prune = V.graph.sizevars._simplify_loops(
                x_vars,
                sizes,
                index_prevent_reordering(index_formulas, x_vars, sizes),
            )
            x_vars = prune(x_vars)
            # sizes, reindex1, prune = _simplify_loops(x_vars, sizes, index_formulas)
            # x_vars = prune(x_vars)
            # sizes, reindex2 = self._apply_loop_reordering(x_vars, sizes, memory_addrs)
            reindex = fuse_reindexing(reindex1, reindex2)
            return sizes, reindex, reindex1

        support_vars = index_vars + reduce_vars
        iter_ranges, iter_reindex, iter_reordering_reindex = simplify_and_reorder(
            index_vars, support_vars, index_size, reordering_reindex
        )
        reduce_ranges, reduce_reindex, _ = simplify_and_reorder(
            reduce_vars, support_vars, reduce_size
        )

        # remember the reordering if not have loop collapse.
        if len(iter_ranges) == len(index_vars):
            self.iter_reordering_reindex = iter_reordering_reindex
        # retrace the loop body with simplification and reordering applied
        (iter_vars, reduce_vars), var_ranges = dependencies.index_vars_no_squeeze(
            iter_ranges, reduce_ranges, prefix="z"
        )
        body = LoopBody(
            body, [iter_reindex(iter_vars), reduce_reindex(reduce_vars)], var_ranges
        )
        return (iter_ranges, reduce_ranges), body

    @staticmethod
    def _apply_loop_reordering(
        index_vars,
        support_vars,
        sizes,
        memory_addrs,
        reordering_reindex=None,
        priority_idx=None,
    ):
        """
        Shuffle the order of loops around to hopefully improve performance.
        """
        from .scheduler import pick_loop_order

        if priority_idx is None:
            priority_idx = []

        try:
            strides = [
                V.graph.sizevars.stride_hints(expr, index_vars, support_vars)
                for expr in memory_addrs
            ]
            assert len(strides) == len(memory_addrs) and len(strides[0]) == len(
                index_vars
            )
            # consider both layout(strides) and reordering(reordering_reindex)
            if reordering_reindex is not None:
                for i in range(len(memory_addrs)):
                    try:
                        strides[i] = reordering_reindex[i](strides[i])
                    # if len(order) != len(strides), do not reorder
                    except AssertionError:
                        pass
            order = list(reversed(pick_loop_order(strides, sizes, priority_idx)))
        except Exception:
            if config.debug:
                log.warning(
                    "Did not simplify complex index:\n%s\n%s",
                    dict(zip(index_vars, sizes)),
                    memory_addrs,
                )
            order = list(range(len(sizes)))
        sizes = [sizes[i] for i in order]
        return sizes, same_reorder(order), inverse_reorder(order)

    def get_reduction_size(self):
        return self.data.get_reduction_size()

    def get_reduction_type(self):
        return self.data.get_reduction_type()

    def is_no_op(self):
        return self.data.is_zero_elements()

    def should_allocate(self):
        return True

    def constant_to_device(self, device):
        """Move this to a given device. Requires that all reads are to constants."""
        return self.data.constant_to_device(device)


class TemplateBuffer(Buffer):
    """
    Represents a Triton (in the future other type) of template operator
    that we can fuse an epilogue onto.
    """

    def __init__(self, layout, inputs, make_kernel_render):
        super().__init__(name=None, layout=layout)
        self.inputs = InputsKernel.unwrap_storage(inputs)
        self.make_kernel_render = make_kernel_render
        self.name = V.graph.register_buffer(self)

    def get_read_writes(self):
        return self.normalized_read_writes()

    def normalized_read_writes(self):
        name = self.get_name()
        indexer = self.layout.make_indexer()

        def dummy(index, rindex):
            assert len(rindex) == 0
            return ops.store(name, indexer(index), "fake")

        deps = dependencies.extract_read_writes(
            dummy, self.get_size(), (), normalize=True
        )
        deps.reads = {dependencies.StarDep(x.get_name()) for x in self.inputs}
        return deps

    def get_reduction_size(self):
        return 1

    def get_reduction_type(self):
        return None

    def is_no_op(self):
        return False

    def should_allocate(self):
        return True

    def simplify_and_reorder(self):
        return (
            (
                self.get_size(),
                (),
            ),
            None,
        )


class TritonTemplateBuffer(TemplateBuffer):
    pass


class CUDATemplateBuffer(TemplateBuffer):
    def __init__(
        self,
        layout,
        inputs,
        make_kernel_render,
        workspace_size: int,
        template: "CUDATemplate",  # type: ignore[name-defined]
    ):
        super().__init__(layout, inputs, make_kernel_render)
        # Global memory (in bytes) needed for this template.
        self.workspace_size = workspace_size
        self.template = template

    def get_workspace_size(self):
        return self.workspace_size if self.workspace_size is not None else 0


@dataclasses.dataclass
class InputsKernel(Buffer):
    inputs: List[Buffer]

    def get_read_writes_input(self, x):
        return dependencies.StarDep(x.get_name())

    def get_read_writes(self):
        star_dep = []
        for input in self.inputs:
            if isinstance(input, list):
                star_dep.extend([self.get_read_writes_input(x) for x in input])
            else:
                star_dep.append(self.get_read_writes_input(input))

        return dependencies.ReadWrites(
            set(star_dep),
            {dependencies.StarDep(self.get_name())},
            set(),
            [],
            None,
            op_counts=collections.Counter(),
        )

    @staticmethod
    def unwrap_storage_for_input(x):
        if isinstance(x, TensorBox):
            x = x.data
        if isinstance(x, StorageBox):
            x = x.data
        if isinstance(x, BaseView) and not isinstance(x, ReinterpretView):
            x = ExternKernel.realize_input(x)
        assert isinstance(x, (Buffer, ReinterpretView)), x
        return x

    @staticmethod
    def unwrap_storage(inputs):
        inputs_new = []
        for x in inputs:
            if isinstance(x, list):
                x = [InputsKernel.unwrap_storage_for_input(i) for i in x]
            else:
                x = InputsKernel.unwrap_storage_for_input(x)
            inputs_new.append(x)
        return inputs_new

    def is_extern(self):
        return True


class NopKernel(InputsKernel):
    def is_no_op(self):
        return True


class ConcatKernel(NopKernel):
    """
    There isn't actually a real kernel for concat, we just change the
    storage for the upstream data.
    """

    @classmethod
    def create(cls, inputs, dim):
        device = inputs[0].get_device()
        dtype = inputs[0].get_dtype()
        new_size = list(inputs[0].get_size())
        offsets_start = [0]
        offsets_end = [new_size[dim]]
        assert 0 <= dim < len(new_size)
        for i in range(1, len(inputs)):
            input_size = inputs[i].get_size()
            offsets_start.append(new_size[dim])
            assert len(input_size) == len(new_size)
            assert inputs[i].get_dtype() == dtype
            assert inputs[i].get_device() == device
            for j in range(len(new_size)):
                if j == dim:
                    new_size[j] = new_size[j] + input_size[j]
                else:
                    new_size[j] = V.graph.sizevars.guard_equals(
                        new_size[j], input_size[j]
                    )
            offsets_end.append(new_size[dim])

        output_stride = FlexibleLayout.contiguous_strides(new_size)
        # If any of the inputs is in CL format, use CL format for the output
        for i in range(len(inputs)):
            x = inputs[i]
            if is_storage_and_layout(x):
                layout = x.get_layout()
                if (
                    isinstance(layout, FixedLayout)
                    and layout.is_channels_last_contiguous()
                ):
                    # use CL stride for the output
                    output_stride = make_channels_last_strides_for(new_size)
                    break

        concat_kernel = ConcatKernel(
            name=None,
            layout=FixedLayout(
                device=device,
                dtype=dtype,
                size=new_size,
                stride=output_stride,
            ),
            inputs=[],
        )
        kernel = StorageBox(concat_kernel)
        buffer_names = []
        for i in range(len(inputs)):
            input_buffer = cls.realize_into(
                inputs[i],
                SliceView.create(kernel, dim, offsets_start[i], offsets_end[i]),
            )
            concat_kernel.inputs.append(input_buffer)

            if isinstance(inputs[i].data, BaseView):
                input_unwrapped = inputs[i].data.unwrap_view()
            else:
                input_unwrapped = inputs[i].data

            if (
                input_unwrapped.is_input_buffer()
                and inputs[i].get_device().type == "cuda"
                and not is_dynamic(input_buffer)
            ):
                buffer_names.append(input_buffer.get_name())

        if len(buffer_names) > 1:
            V.graph.register_list(buffer_names)

        concat_kernel.name = V.graph.register_buffer(concat_kernel)
        concat_kernel.inputs = cls.unwrap_storage(concat_kernel.inputs)

        return kernel

    @classmethod
    def can_realize_into_without_copy(cls, src):
        if isinstance(src, TensorBox):
            # unwrap a TensorBox
            return cls.can_realize_into_without_copy(src.data)

        return isinstance(src.data.layout, FlexibleLayout) and not isinstance(
            src.data, ExternKernelAlloc
        )

    @classmethod
    def realize_into(cls, src, dst):
        # Attempt to turn this into a ReinterpretView rather than assert.
        # This has concessions around layout, as as_storage_and_layout
        # can cause us to go from flexible to fixed layout.
        if not isinstance(dst, ReinterpretView):
            if is_storage_and_layout(dst):
                storage, layout = as_storage_and_layout(dst)
                dst = ReinterpretView(storage, layout)
        assert isinstance(dst, ReinterpretView), dst
        if isinstance(src, TensorBox):
            # unwrap a TensorBox
            return cls.realize_into(src.data, dst)
        if isinstance(src, StorageBox):
            src.realize()
            # ExternKernelAlloc has specific requirements for output layout, should create a copy
            assert hasattr(src.data, "layout")
            if cls.can_realize_into_without_copy(src):
                src.data.layout = AliasedLayout(dst)
                return src.data
        # introduce a copy
        pw = Pointwise.create(
            device=src.get_device(),
            dtype=src.get_dtype(),
            inner_fn=src.make_loader(),
            ranges=[
                V.graph.sizevars.guard_equals(a, b)
                for a, b in zip(src.get_size(), dst.get_size())
            ],
        )
        return cls.realize_into(pw, dst)

    def should_allocate(self):
        return True


@dataclasses.dataclass
class ExternKernel(InputsKernel):
    constant_args: Tuple[Any, ...] = ()
    kwargs: Dict[str, Any] = dataclasses.field(default_factory=dict)
    output_view: Optional[ReinterpretView] = None
    ordered_kwargs_for_cpp_kernel: Iterable[str] = dataclasses.field(
        default_factory=list
    )

    def decide_layout(self):
        if isinstance(self.layout, FlexibleLayout):
            self.apply_constraint()
            self.freeze_layout()

    def codegen_comment(self, wrapper):
        origin_str, detailed_origin_str = get_kernel_metadata(self, wrapper)
        if origin_str:
            wrapper.writeline(origin_str)

    def codegen(self, wrapper):
        raise NotImplementedError()

    @staticmethod
    def copy_input(x):
        pw = Pointwise.create(
            device=x.get_device(),
            dtype=x.get_dtype(),
            inner_fn=x.make_loader(),
            ranges=x.get_size(),
            origin_node=x.get_origin_node(),
            traceback=x.get_traceback(),
        )
        pw.realize()
        return pw

    @classmethod
    def process_kernel(cls, kernel, *args, **kwargs):
        binded_args = signature(kernel).bind(*args, **kwargs).arguments

        args_flat, args_spec = pytree.tree_flatten(binded_args)

        is_arg_tensor = []
        tensor_args = []
        non_tensor_args = []
        for arg in args_flat:
            is_arg_tensor.append(isinstance(arg, IRNode))
            if is_arg_tensor[-1]:
                tensor_args.append(arg)
            else:
                if isinstance(arg, sympy.Expr):
                    arg = V.graph.sizevars.shape_env.create_symintnode(arg, hint=None)
                non_tensor_args.append(arg)

        def unflatten_args(new_tensor_args, new_non_tensor_args):
            result = []
            it_tensors = iter(new_tensor_args)
            it_non_tensors = iter(new_non_tensor_args)
            for is_tensor in is_arg_tensor:
                if is_tensor:
                    result.append(next(it_tensors))
                else:
                    result.append(next(it_non_tensors))
            r = pytree.tree_unflatten(result, args_spec)
            return r.get("args", []), r.get("kwargs", {})

        tensor_args = [cls.realize_input(x) for x in tensor_args]

        # freeze layout otherwise our output stride calculation might
        # become incorrect
        for x in tensor_args:
            if is_storage_and_layout(x):
                as_storage_and_layout(x, freeze=True)

        # We don't have generic shape formulas, so just burn in the
        # shapes and run an example input.
        # TODO(jansel): replace this with dynamic shape formulas
        example_args = []

        # We need to retain the constant values of fake tensors that we originally
        # propagated the graph with, because for some operators running without a
        # constant would trigger an error / DataDependentException
        for x in tensor_args:
            if x.get_name() in V.graph.constants:
                example_args.append(V.graph.constants[x.get_name()])
            else:
                example_args.append(ir_node_to_tensor(x, guard_shape=True))

        new_args, new_kwargs = unflatten_args(example_args, non_tensor_args)
        example_output = kernel(*new_args, **new_kwargs)

        example_out_li = (
            [example_output]
            if not isinstance(example_output, (list, tuple))
            else example_output
        )
        for t in example_out_li:
            if isinstance(t, torch.Tensor) and t.is_sparse:
                V.graph.disable_cudagraphs = True
                msg = "sparsity not handled. Please file issue for sparse inference weights."
                if stack_trace := V.graph.current_node.meta.get("stack_trace", None):
                    msg = f"{msg} Found from : \n {stack_trace}"
                V.graph.disable_cudagraphs_reason = msg

        # TODO: Unconditionally do this, not just when example_output has
        # unbacked symbols
        if maybe_free_unbacked_symbols(example_output):
            example_output = V.graph.current_node.meta["val"]

        return example_output, tensor_args, non_tensor_args, unflatten_args

    @classmethod
    def convert_to_reinterpret_view(cls, x):
        """
        In order to pass this to an extern kernel we need a
        ReinterpretView not a View.  This allows us to avoid some
        unneeded copies.
        """
        assert isinstance(x, BaseView)
        if isinstance(x, ReinterpretView):
            return x

        # NOTE: Don't use extract_read_writes here as it fails when
        # make_loader() inlines the computation
        x.unwrap_view().freeze_layout()
        index_args, var_ranges = dependencies.index_vars_squeeze(
            x.get_size(), prefix="r"
        )
        range_vars = index_args[0]
        index = x.make_indexer()(range_vars)

        index = V.graph.sizevars.simplify_with_ranges(index, var_ranges)
        strides = V.graph.sizevars.stride_vars(index, range_vars)
        offset = V.graph.sizevars.offset_var(index, range_vars)
        expected = sympy_dot(range_vars, strides) + offset

        if index != expected:
            log.debug(
                "convert_to_reinterpret_view failed: stride=%s offset=%s index=%s",
                strides,
                offset,
                index,
            )
            raise NotImplementedError()

        return ReinterpretView(
            data=x.data,
            layout=FixedLayout(
                device=x.get_device(),
                dtype=x.get_dtype(),
                size=x.get_size(),
                stride=strides,
                offset=offset,
            ),
        )

    @classmethod
    def realize_input(cls, x):
        if x is None:
            return NoneAsConstantBuffer()
        if isinstance(x, (sympy.Expr, sympy.logic.boolalg.Boolean, int)):
            return ShapeAsConstantBuffer(x)
        if isinstance(x, Constant):
            return V.graph.add_tensor_constant(
                torch.tensor(x.value, dtype=x.get_dtype(), device=x.get_device())
            )
        if isinstance(x, ConstantBuffer):
            return x
        if isinstance(x, TensorBox):
            return cls.realize_input(x.data)
        if isinstance(x, ReinterpretView):
            return x
        if isinstance(x, BaseView):
            x.realize()
            if is_storage_and_layout(x.unwrap_view()):
                try:
                    return cls.convert_to_reinterpret_view(x)
                except NotImplementedError:
                    pass
        if isinstance(x, StorageBox):
            # TODO(jansel): impose layout preference on realized buffer
            x.realize()
            return x
        return cls.copy_input(x)

    @classmethod
    def require_stride1(cls, x):
        if is_storage_and_layout(x):
            if len(x.get_stride()) == 0:
                return x
            for stride in x.get_stride():
                if stride == 1:
                    return x
        return cls.copy_input(x)

    @classmethod
    def require_stride_order(cls, x, order):
        if x.get_numel() == 0:  # Layout doesn't matter
            return x

        # require x to have the layout as strided_ordered as order
        if is_storage_and_layout(x):
            while isinstance(x.get_layout(), AliasedLayout):
                x = x.get_layout().view
            if isinstance(x.get_layout(), FlexibleLayout):
                # fix flexiblelayout to be FixedLayout with stride_order
                as_storage_and_layout(
                    x, freeze=True, want_contiguous=False, stride_order=order
                )
                return x
            elif isinstance(
                x.get_layout(), FixedLayout
            ) and x.get_layout().is_stride_ordered(order):
                return x
            elif isinstance(x.get_layout(), MutationLayout):
                if isinstance(x.get_layout().real_layout(), FlexibleLayout):
                    raise AssertionError(
                        "the MutationLayout's real layout shouldn't be FlexibleLayout"
                    )
                elif isinstance(
                    x.get_layout().real_layout(), FixedLayout
                ) and x.get_layout().real_layout().is_stride_ordered(order):
                    return x

        # TODO - Storage to InputBuffer
        if isinstance(x, InputBuffer) and x.get_layout().is_stride_ordered(order):
            return x
        if (
            isinstance(x, TensorBox)
            and isinstance(x.data, BaseView)
            and not isinstance(x.data, ReinterpretView)
            and is_storage_and_layout(x.unwrap_view())
            and not isinstance(x.unwrap_view().data, ExternKernelAlloc)
        ):
            try:
                x.data = cls.convert_to_reinterpret_view(x.data)
                return cls.require_stride_order(x, order)
            except NotImplementedError:
                pass
        x = cls.copy_input(x)
        as_storage_and_layout(x, freeze=True, want_contiguous=False, stride_order=order)
        assert is_stride_order_storage_and_layout(x, order)
        return x

    @classmethod
    def require_channels_last(cls, x):
        return cls.require_stride_order(x, NHWC_STRIDE_ORDER)

    @classmethod
    def require_contiguous(cls, x):
        return cls.require_stride_order(x, list(reversed(range(len(x.get_size())))))

    def apply_constraint(self):
        pass

    def codegen_const_args(self):
        return map(V.graph.wrapper_code.val_to_arg_str, self.constant_args)

    def codegen_args(self):
        args = []
        for x in self.inputs:
            if isinstance(x, list):
                names = [i.codegen_reference() for i in x]
                codegen_reference = f'[{", ".join(names)}]'
                args.append(codegen_reference)
            else:
                args.append(x.codegen_reference())
        args.extend(self.codegen_const_args())
        return args

    def get_kwargs_value(self, arg_name):
        if arg_name in self.kwargs:
            return self.kwargs.get(arg_name)
        if (
            hasattr(self, "kwargs_default_value")
            and arg_name in self.kwargs_default_value
        ):
            return self.kwargs_default_value.get(arg_name).get("value")
        raise AssertionError(
            f"arg {arg_name} not found in self.kwargs or self.kwargs_default_value"
        )

    def codegen_kwargs(self):
        if not self.kwargs:
            return []
        if V.graph.cpp_wrapper:
            # FIXME: we should unconditionally fill self.kwargs with missing default values
            # instead of carrying an extra self.ordered_kwargs_for_cpp_kernel
            if self.kwargs and not self.ordered_kwargs_for_cpp_kernel:
                raise AssertionError("ordered_kwargs_for_cpp_kernel is missing")
            kwargs = []
            for arg_name in self.ordered_kwargs_for_cpp_kernel:
                v = self.get_kwargs_value(arg_name)
                if isinstance(v, sympy.Expr):
                    kwargs.append(v)
                else:
                    kwargs.append(V.graph.wrapper_code.val_to_arg_str(v))
        else:
            kwargs = [
                f"{k}={V.graph.wrapper_code.val_to_arg_str(v)}"
                for k, v in self.kwargs.items()
            ]
        return kwargs

    def codegen_size_asserts(self, wrapper):
        if config.size_asserts and not V.graph.cpp_wrapper:
            size = V.graph.wrapper_code.codegen_shape_tuple(self.get_size())
            stride = V.graph.wrapper_code.codegen_shape_tuple(self.get_stride())
            wrapper.writeline(
                f"assert_size_stride({self.get_name()}, {size}, {stride})"
            )

    def get_group_stride(self):
        """
        get output sizes and strides, for template_codegen
        """
        _size = self.get_size()
        _stride = self.get_stride()
        # iter_ranges = _size of output tensor, reduce_range = [] because no reduction
        return [_size, []], _stride

    def canonicalize(self):
        """
        Manually get canonicalization of the output index
        """
        # manually generate index formula for conv
        sizevars = V.graph.sizevars
        sizes = self.get_size()
        strides = self.get_stride()
        strides = [sizevars.size_hint(x) for x in strides]
        index_vars = [sympy_symbol(f"d{i}") for i in range(len(sizes))]
        # reorder index vars according to stride
        index_order = sorted(range(len(strides)), key=strides.__getitem__, reverse=True)
        lookup = {pos: idx for idx, pos in enumerate(index_order)}
        order = [lookup[i] for i in range(len(lookup))]
        index_vars = [index_vars[i] for i in order]
        indexer = self.make_indexer()
        index = indexer(index_vars)

        new_sizes, reindex, prune = V.graph.sizevars._simplify_loops(
            index_vars, sizes, [index]
        )

        # assign new variables each dimension to deal with numbering mismatches
        # d0, d1, d2 could become d0, d2 -- which won't match d0, d1
        _, add_var = var_builder("c")
        replacement = dict(zip(index_vars, reindex([add_var(x) for x in new_sizes])))

        index = sympy_subs(sympy.expand(index), replacement)
        return index, tuple(new_sizes)

    def get_unbacked_symbol_uses(self):
        # NB: It's not necessary to check regular inputs as we automatically
        # have dependencies on them
        r = set()
        for arg in self.constant_args:
            r |= maybe_free_unbacked_symbols(arg)
        for arg in self.kwargs.values():
            r |= maybe_free_unbacked_symbols(arg)
        return r

    def __str__(self):
        kernel_name = getattr(self, "kernel", None)
        lines = [
            f"kernel={kernel_name!r}",
        ]
        lines += [
            f"{field.name}={getattr(self, field.name)}"
            for field in dataclasses.fields(self)
        ]
        lines.append(f"origin_node={self.origin_node!r}")
        return self.str_helper(lines)

    __repr__ = __str__


@dataclasses.dataclass
class ExternKernelOut(ExternKernel):
    output_view: Optional[ReinterpretView] = None

    def codegen(self, wrapper):
        self.codegen_comment(wrapper)
        args = [*self.codegen_args(), *self.codegen_kwargs()]
        wrapper.generate_extern_kernel_out(
            self.output_view,
            self.codegen_reference(),
            args,
            self.cpp_kernel if V.graph.cpp_wrapper else self.kernel,
        )

    def __init__(
        self,
        layout,
        inputs,
        constant_args=(),
        kwargs=None,
        output_view=None,
        kernel=None,
        cpp_kernel=None,
        ordered_kwargs_for_cpp_kernel=(),
    ):
        super().__init__(
            None, layout, self.unwrap_storage(inputs), constant_args, kwargs or {}
        )
        self.output_view = output_view
        self.name = V.graph.register_buffer(self)
        self.kernel = kernel
        self.cpp_kernel = cpp_kernel
        self.ordered_kwargs_for_cpp_kernel = ordered_kwargs_for_cpp_kernel

    def should_allocate(self):
        return True


class RandomSeeds(ExternKernelOut):
    def __init__(self, count: int, device: torch.device):
        limits = torch.iinfo(torch.int64)
        super().__init__(
            layout=FixedLayout(
                device=device,
                dtype=torch.int64,
                size=[count],
            ),
            inputs=[],
            constant_args=[limits.min, limits.max, [count]],
            kernel="aten.randint.low_out",
            cpp_kernel="at::randint_out",
        )


class ExternKernelAlloc(ExternKernel):
    def codegen_kernel_name(self):
        return self.cpp_kernel if V.graph.cpp_wrapper else self.kernel

    def codegen(self, wrapper):
        self.codegen_comment(wrapper)
        args = [*self.codegen_args(), *self.codegen_kwargs()]
        V.graph.wrapper_code.generate_extern_kernel_alloc(self, args)
        if isinstance(self.layout, Layout):
            self.codegen_size_asserts(wrapper)

    def __init__(
        self,
        layout,
        inputs,
        constant_args=(),
        kwargs=None,
        kernel=None,
        cpp_kernel=None,
        ordered_kwargs_for_cpp_kernel=(),
    ):
        super().__init__(
            None, layout, self.unwrap_storage(inputs), constant_args, kwargs or {}
        )
        self.name = V.graph.register_buffer(self)
        self.kernel = kernel
        self.cpp_kernel = cpp_kernel
        self.ordered_kwargs_for_cpp_kernel = ordered_kwargs_for_cpp_kernel

    def should_allocate(self):
        return False

    def apply_constraint(self):
        raise NotImplementedError


class UserDefinedTritonKernel(ExternKernel):
    def get_kernel_and_configs(self):
        from triton.runtime.autotuner import Autotuner

        from torch._higher_order_ops.triton_kernel_wrap import kernel_side_table

        kernel = kernel_side_table.get_kernel(self.kernel_idx)
        configs = []
        if isinstance(kernel, Autotuner):
            configs = kernel.configs
            kernel = kernel.fn
        return kernel, configs

    def codegen(self, wrapper):
        kernel, configs = self.get_kernel_and_configs()

        # Definition of kernel
        new_name = wrapper.define_user_defined_triton_kernel(
            kernel, configs, self.kwargs
        )

        # Call to kernel
        self.codegen_comment(wrapper)
        wrapper.generate_user_defined_triton_kernel(
            new_name,
            self.grid,
            configs,
            self.codegen_kwargs(),
        )

    def should_allocate(self):
        return False

    def has_side_effects(self):
        # UserDefinedTritonKernel does not return anything, but rather
        # modifies input in place, do not let it get DCEd
        return True

    def get_unbacked_symbol_defs(self):
        return {}

    def get_mutation_names(self):
        return []

    def __init__(self, *, kernel_idx, grid, kernel_args):
        inputs = []
        kwargs = dict()
        constant_args = []
        for k, v in kernel_args.items():
            if isinstance(v, TensorBox):
                t = InputsKernel.unwrap_storage_for_input(self.realize_input(v))
                inputs.append(t)
                kwargs[k] = t
            else:
                constant_args.append(v)
                kwargs[k] = v

        assert len(inputs) != 0
        device = inputs[0].get_device()

        super().__init__(
            None,
            NoneLayout(device),  # type: ignore[arg-type]
            inputs,
            tuple(constant_args),
            kwargs,
        )
        self.name = V.graph.register_buffer(self)
        self.kernel_idx = kernel_idx
        self.grid = grid

        kernel, _ = self.get_kernel_and_configs()
        # If we are autotuning, not all arguments will be passed
        self.ordered_kwargs_for_cpp_kernel = [
            arg for arg in kernel.arg_names if arg in kernel_args
        ]

        mark_node_as_mutating(
            self, *[a for a in kernel_args.values() if isinstance(a, TensorBox)]
        )

    def get_alias_names(self):
        return [i.get_name() for i in self.inputs]


def mark_node_as_mutating(cur_buffer, *mutated_ops):
    """
    Allows ops in mutated_ops to be marked as being mutated as well as
    indicates to the scheduler that these ops depend on cur_buffer.
    """
    for op in mutated_ops:
        assert isinstance(op, TensorBox)
        V.graph.mark_buffer_mutated(op.get_name())
        MutationOutput(op.layout, op, cur_buffer)


class MutationOutput(ExternKernel):
    def get_mutation_names(self):
        return [self.inputs[0].get_name()]

    def __init__(self, layout, input, parent):
        super().__init__(None, layout, [input, parent], ())
        self.name = V.graph.register_buffer(self)

    def should_allocate(self):
        return False

    def is_no_op(self):
        return True

    def has_side_effects(self):
        return True

    def get_alias_names(self):
        return [self.inputs[0].get_name()]


class InplaceBernoulliFallback(ExternKernel):
    """
    This needs to be a custom class to handle mutation properly
    """

    kernel = "aten.bernoulli_"

    def codegen(self, wrapper):
        (x,) = (t.codegen_reference() for t in self.inputs)
        wrapper.writeline(
            f"{self.kernel}({x}, {', '.join(map(repr, self.constant_args))})"
        )

    def should_allocate(self):
        return False

    def get_mutation_names(self):
        return [self.inputs[0].get_name()]

    def get_unbacked_symbol_defs(self):
        return {}

    def __init__(self, x, *constant_args):
        super().__init__(
            None,
            NoneLayout(x.get_device()),  # type: ignore[arg-type]
            self.unwrap_storage([x]),
            constant_args,
        )
        self.name = V.graph.register_buffer(self)
        mark_node_as_mutating(self, x)


class AccumulateGrad(ExternKernel):
    """
    This needs to be a custom class to handle mutation properly
    """

    kernel = "inductor_ops.accumulate_grad_"

    def codegen(self, wrapper):
        (variable, new_grad) = (t.codegen_reference() for t in self.inputs)
        wrapper.writeline(f"{self.kernel}({variable}, {new_grad})")

    def should_allocate(self):
        return False

    def get_mutation_names(self):
        return [self.inputs[0].get_name()]

    def get_unbacked_symbol_defs(self):
        return {}

    def __init__(self, variable, new_grad):
        super().__init__(
            None,
            NoneLayout(variable.get_device()),  # type: ignore[arg-type]
            self.unwrap_storage([variable, new_grad]),
        )
        self.name = V.graph.register_buffer(self)
        mark_node_as_mutating(self, variable)


class ScatterFallback(ExternKernel):
    """
    This needs to be a custom class to handle mutation properly.
    This class handles both aten.scatter_ and aten.scatter_reduce_.
    It also handle the case `src` being a scalar properly.
    """

    def codegen(self, wrapper):
        reduce = self.kwargs["reduce"]
        if V.graph.cpp_wrapper:
            # Follow aten/src/ATen/native/ReductionType.h:get_operator_enum
            get_operator_enum = {"add": "sum", "multiply": "prod"}
            if reduce in get_operator_enum:
                reduce = get_operator_enum[reduce]
            self.cpp_kernel = self.get_cpp_kernel(self.fn, reduce)

        if self.src_is_tensor:
            (x, index, src) = (t.codegen_reference() for t in self.inputs)
        else:
            (x, index) = (t.codegen_reference() for t in self.inputs)
            src = self.constant_args[1]
        wrapper.generate_scatter_fallback(
            x,
            [x, self.constant_args[0], index, src],
            self.cpp_kernel if V.graph.cpp_wrapper else self.kernel,
            self.fn,
            self.src_is_tensor,
            reduce,
            self.codegen_kwargs(),
        )

    def should_allocate(self):
        return False

    def get_cpp_kernel(self, fn, reduce):
        if fn == "aten.scatter_":
            if self.src_is_tensor:
                kernel = (
                    "at::scatter_out" if reduce is None else "at::scatter_reduce_out"
                )
            else:
                assert (
                    reduce is None
                ), "Expect reduce to be None for aten.scatter_ with scalar src"
                kernel = "at::scatter_out"
        else:
            assert (
                reduce is not None
            ), "Expect reduce to be not None for aten.scatter_reduce_"
            kernel = "at::scatter_reduce_out"
        return kernel

    def get_mutation_names(self):
        return [self.inputs[0].get_name()]

    def get_unbacked_symbol_defs(self):
        return {}

    def __init__(
        self,
        fn,
        x,
        dim: int,
        index,
        src,
        *,
        reduce: Optional[str] = None,
        include_self: bool = True,
    ):
        assert fn in {"aten.scatter_", "aten.scatter_reduce_"}
        self.src_is_tensor = isinstance(src, TensorBox)
        self.kernel = fn
        self.fn = fn

        constant_args: Tuple[Any, ...]
        if self.src_is_tensor:
            tensors = [self.realize_input(t) for t in [x, index, src]]
            constant_args = (dim,)
        else:
            tensors = [self.realize_input(t) for t in [x, index]]
            constant_args = (dim, src)

        super().__init__(
            None,
            NoneLayout(x.get_device()),  # type: ignore[arg-type]
            self.unwrap_storage(tensors),
            constant_args,
            {"reduce": reduce, "include_self": include_self},
        )
        self.ordered_kwargs_for_cpp_kernel = ["reduce", "include_self"]
        self.name = V.graph.register_buffer(self)
        mark_node_as_mutating(self, x)


class IndexPutFallback(ExternKernel):
    """
    This needs to be a custom class to handle mutation and indices properly
    """

    def codegen(self, wrapper):
        (x, values, *valid_indices) = (t.codegen_reference() for t in self.inputs)
        indices = []
        iter_valid_indices = iter(valid_indices)
        for i, _ in enumerate(self.indices):
            if self.indices[i] is not None:
                indices.append(next(iter_valid_indices))
            else:
                indices.append(V.graph.wrapper_code.none_str)

        indices_str = f"{V.graph.wrapper_code.open_bracket}{', '.join(indices)}{V.graph.wrapper_code.closed_bracket}"
        args = [x, indices_str, values, *self.codegen_const_args()]
        wrapper.writeline(
            wrapper.wrap_kernel_call(
                self.cpp_kernel if V.graph.cpp_wrapper else self.kernel, args
            )
        )

    def should_allocate(self):
        return False

    def get_mutation_names(self):
        return [self.inputs[0].get_name()]

    def get_unbacked_symbol_defs(self):
        return {}

    def __init__(self, x, indices, values, accumulate):
        self.indices = indices
        valid_indices = [i for i in indices if i is not None]
        tensors = [self.realize_input(x) for x in [x, values, *valid_indices]]
        super().__init__(
            None,
            NoneLayout(x.get_device()),  # type: ignore[arg-type]
            self.unwrap_storage(tensors),
            (accumulate,),
        )
        self.name = V.graph.register_buffer(self)
        self.cpp_kernel = "at::index_put_"
        self.kernel = "aten.index_put_"
        mark_node_as_mutating(self, x)


class DeviceCopy(ExternKernelOut):
    @classmethod
    def create(cls, x, device):
        if not x.is_extern() and all(
            (r.name in V.graph.constants and isinstance(r, dependencies.MemoryDep))
            for r in x.get_reads()
        ):
            return x.constant_to_device(device)

        V.graph.device_types.add(device.type)
        V.graph.add_device_idx(device.index)
        V.graph.device_types.add(x.get_device().type)
        V.graph.add_device_idx(x.get_device().index)

        developer_warning("DeviceCopy in input program")
        return DeviceCopy(
            FlexibleLayout(
                device=device,
                dtype=x.get_dtype(),
                size=x.get_size(),
            ),
            [cls.realize_input(x)],
        )

    def codegen(self, wrapper):
        args = self.codegen_args()
        assert len(args) == 1
        if self.output_view:
            wrapper.codegen_device_copy(args[0], self.output_view.codegen_reference())
        else:
            wrapper.codegen_device_copy(args[0], self.codegen_reference())


class DynamicScalar(ExternKernel):
    """
    The result of a call to aten._local_scalar_dense.
    """

    def get_reads(self):
        return ()

    def should_allocate(self):
        return False

    def __init__(self, sym, data):
        super().__init__(None, NoneLayout(torch.device("cpu")), [data])  # type: ignore[arg-type]
        self.sym = sym

    def get_unbacked_symbol_defs(self):
        return {self.sym}

    def codegen(self, wrapper):
        (data,) = (t.codegen_reference() for t in self.inputs)
        wrapper.writeline(f"{self.sym} = {data}.item()")
        # No one should ever use this buffer, but for uniformity
        # define the variable and assign it None
        wrapper.writeline(f"{self.get_name()} = None")


@dataclasses.dataclass
class ExternKernelNode:
    name: str
    node: export_schema.Node


has_c_shim = {
    aten._scaled_dot_product_flash_attention.default,
    aten.addmm.out,
    aten.bmm.out,
    aten.mm.out,
    aten._scaled_mm.default,
    aten.repeat_interleave.Tensor,
    aten.nonzero.default,
}


@dataclasses.dataclass
class FallbackKernel(ExternKernelAlloc):
    def __init__(
        self,
        layout,
        kernel,
        tensor_args,
        nontensor_args,
        unflatten_args,
        kwargs=None,
    ):
        super().__init__(
            layout,
            tuple(tensor_args),
            tuple(nontensor_args),
        )
        # We need output buffers for generating kernel arguments in the
        # abi-compatible mode, where we retrieve outputs by pass each individual
        # output through the abi-compatible interface.
        self.outputs: Sequence[Any] = []
        self.use_runtime_dispatch = False

        assert isinstance(
            kernel,
            (
                torch._ops.OpOverload,
                torch._ops.HigherOrderOperator,
            ),
        ), f"Fails to create FallbackKernel for {kernel}: {type(kernel)} not supported"
        self.op_overload = kernel

        self.unflatten_args = unflatten_args
        self.kwargs = {} if kwargs is None else kwargs
        V.graph.warn_fallback(self.kernel)

    def set_cpp_kernel(self, kernel):
        from .codegen.wrapper import get_cpp_op_schema

        assert (
            not kernel._schema.is_mutable
        ), f"mutable {kernel.__name__} is not supported with cpp_wrapper"

        # These checks are here because ops that return aliasing tensors will
        # return type Tensor& instead of Tensor, but codegen will always write
        # type Tensor on the LHS.
        def is_not_write(arg):
            return arg.alias_info is None or not arg.alias_info.is_write

        assert all(
            is_not_write(x) for x in kernel._schema.arguments
        ), f"{kernel.__name__} with alias_info arguments is not supported with cpp_wrapper"
        assert all(
            is_not_write(x) for x in kernel._schema.returns
        ), f"{kernel.__name__} with alias_info returns is not supported with cpp_wrapper"

        self.cpp_kernel = kernel._schema.name
        self.cpp_kernel_overlad_name = kernel._schema.overload_name
        self.cpp_kernel_key = (
            f"{self.cpp_kernel.replace('::', '_')}_{self.cpp_kernel_overlad_name}"
        )

        self.cpp_op_schema = get_cpp_op_schema(kernel)
        self.ordered_kwargs_for_cpp_kernel = [
            x.name for x in kernel._schema.arguments if x.kwarg_only
        ]

    def get_arg_default_value(self, pos):
        assert hasattr(
            self, "args_default_value"
        ), "self.args_default_value has to be provided"
        assert pos < len(
            self.args_default_value
        ), f"expected the index {pos} to be smaller than len(self.args_default_value): {len(self.args_default_value)}"
        return self.args_default_value[pos]["value"]

    def codegen_args(self):
        @dataclasses.dataclass
        class Shim:
            ref: Any

            def __repr__(self):
                return self.ref

        tensor_args = [Shim(x.codegen_reference()) for x in self.inputs]
        args, kwargs = self.unflatten_args(tensor_args, self.constant_args)
        args = [V.graph.wrapper_code.val_to_arg_str(x) for x in args]
        # Previously, we want to maintain forward-compatibility by skipping
        # default args in the serialized artifacts in fbcode. However,
        # some of our shim interfaces require default values being set.
        # Discussed with Sherlock offline and we decided to allow serializing
        # default args into the C++ wrapper code for now. We will refine this
        # part if we see real FC requirement. More details related to FC
        # can be found at:
        # https://docs.google.com/document/d/1FzWm-sHYwmRi3x_g036kOxd99KaYquUsA-L5JwOn8ys/edit?usp=sharing
        if V.graph.cpp_wrapper and hasattr(self, "args_default_value"):
            n_args = len(args)
            n_pos_args = len(self.args_default_value)
            # Some positional args are not provided, need to use their default value in cpp wrapper
            if n_args < n_pos_args:
                pos_args = [
                    self.get_arg_default_value(i) for i in range(n_args, n_pos_args)
                ]
                pos_args = [V.graph.wrapper_code.val_to_arg_str(x) for x in pos_args]
                args.extend(pos_args)

        # let self.codegen_kwargs handle kwargs
        self.kwargs.update(kwargs)
        return args

    @staticmethod
    def find_device(tensor_args, example_output):
        if tensor_args:
            return tensor_args[0].get_device()
        if isinstance(example_output, torch.Tensor):
            return example_output.device
        if isinstance(example_output, (list, tuple)):
            devices = {FallbackKernel.find_device(None, x) for x in example_output}
            # Remove None
            devices = [device for device in devices if device]
            if len(devices) == 1:
                return devices[0]
            for device in devices:
                if device.type == "cuda":
                    return device
            return devices[0]
        return None

    def has_side_effects(self):
        # TODO - some fallbacks are still OpOverloadPackets
        if not isinstance(self.op_overload, torch._ops.OpOverload):
            return False
        return get_schema_info(self.op_overload).is_mutable()

    def get_alias_names(self):
        # TODO - some fallbacks are still OpOverloadPackets
        if not isinstance(self.op_overload, torch._ops.OpOverload):
            return []
        if torch._inductor.utils.is_view(self.op_overload):
            # TODO - use op._schema.arguments alias_info to figure out
            # precise list
            return [inp.get_name() for inp in self.inputs]
        return []

    # ProxyExecutor Design Note
    # We export the ExternFallbackNodes (for custom ops) into a serialized file
    # and run it with a host side proxy executor to address the ABI problem
    # This is currently only implemented for fbcode. Eventually, we will also make this work for OSS.
    # Detailed design doc can be found at
    # https://docs.google.com/document/d/1wC4DOZFaYym2t1Esz0X5yxlLI3RDnSiyRbUus3bkJ64/edit?usp=sharing
    def export_extern_kernel_node(self):
        assert isinstance(self, FallbackKernel)
        args, kwargs = self.unflatten_args(self.inputs, self.constant_args)
        ordered_kwargs = [
            kwargs.get(key, None) for key in self.ordered_kwargs_for_cpp_kernel
        ]

        serializer = GraphModuleSerializer(None, None)  # type: ignore[arg-type]
        named_arguments = serializer.serialize_inputs(self.op_overload, args, kwargs)  # type: ignore[arg-type]

        # serialize_outputs
        def handle_single_output(return_type, output):
            if isinstance(return_type, torch.TensorType):
                # For single Tensor
                out = output
                if isinstance(output, (list, tuple)):
                    assert len(output) == 1
                    out = output[0]
                return export_schema.Argument.create(
                    as_tensor=export_schema.TensorArgument(name=out.get_name())
                )
            elif isinstance(return_type, torch.ListType) and isinstance(
                return_type.getElementType(), torch.TensorType
            ):
                # For single TensorList
                return export_schema.Argument.create(
                    as_tensors=[
                        export_schema.TensorArgument(name=out.get_name())
                        for out in output
                    ]
                )
            else:
                raise RuntimeError(f"Unsupported return type {type(return_type)}")

        target = self.op_overload
        returns = target._schema.returns  # type: ignore[union-attr]
        if len(returns) == 1:
            return_type = returns[0].real_type
            output_arguments = [handle_single_output(return_type, self.outputs)]
        else:
            # For tuple returns, e.g "-> (Tensor, Tensor)" or "-> (Tesnor, Tensor[])"
            assert isinstance(self.outputs, tuple)
            assert len(returns) == len(self.outputs)
            output_arguments = [
                handle_single_output(return_schema.real_type, output)
                for return_schema, output in zip(returns, self.outputs)
            ]

        node = ExternKernelNode(
            name=self.get_name(),
            node=export_schema.Node(
<<<<<<< HEAD
                target=self.cpp_kernel,
=======
                target=self.op_overload.name(),
>>>>>>> 0bd4d1f4
                inputs=named_arguments,
                outputs=output_arguments,
                metadata={},
            ),
        )

        V.graph.extern_kernel_nodes.append(node)

        return [*args, *ordered_kwargs]

    def codegen(self, wrapper):
        kernel = self.op_overload
        if kernel.namespace == "aten":
            # Aten Fallback Ops
            assert isinstance(kernel, torch._ops.OpOverload)
            op_base_name = kernel.__name__.split(".")[0]

            if V.graph.cpp_wrapper:
<<<<<<< HEAD
                if config.is_fbcode() and kernel in fbcode_use_proxy_executor:
=======
                if config.is_fbcode() and kernel not in has_c_shim:
                    log.warning(
                        "%s is missing a c-shim implementation, using proxy executor as fallback",
                        kernel,
                    )
>>>>>>> 0bd4d1f4
                    self.use_runtime_dispatch = True
                    self.set_cpp_kernel(kernel)
                else:
                    # Calling with the default kernel name can lead to ambiguous behavior like the following example.
                    # repeat_interleave(const at::Tensor & repeats, c10::optional<int64_t> output_size=c10::nullopt)
                    # repeat_interleave(const at::Tensor & self, int64_t repeats,
                    #       c10::optional<int64_t> dim=c10::nullopt, c10::optional<int64_t> output_size=c10::nullopt)
                    self.cpp_kernel = (
                        f"at::{op_base_name}"
                        if kernel._overloadname == "default"
                        else f"at::_ops::{kernel.__name__.replace('.', '_')}::call"
                    )
                    schema = kernel._schema

                    self.args_default_value = [
                        {"type": x.real_type, "value": x.default_value}
                        for x in schema.arguments
                        if not x.kwarg_only
                    ]
                    self.ordered_kwargs_for_cpp_kernel = [
                        x.name for x in schema.arguments if x.kwarg_only
                    ]
                    self.kwargs_default_value = {
                        x.name: {"type": x.real_type, "value": x.default_value}
                        for x in schema.arguments
                        if x.kwarg_only
                    }
            else:
                self.kernel = f"aten.{op_base_name}"

        elif isinstance(kernel, torch._ops.HigherOrderOperator):
            if getattr(torch._prims.rng_prims, kernel.__name__, None) is kernel:
                self.kernel = f"torch._prims.rng_prims.{kernel.__name__}"
            else:
                raise NotImplementedError(
                    "Unable to find HigherOrderOperator kernel name"
                )
        else:
            # For non-aten OpOverload, i.e. custom ops
            if V.graph.cpp_wrapper:
                self.use_runtime_dispatch = True
                self.set_cpp_kernel(kernel)
            else:
                self.kernel = (
                    f"{kernel.__module__.replace('._ops.', '.ops.')}.{kernel.__name__}"
                )

        if self.use_runtime_dispatch:
            self.codegen_comment(wrapper)

            exported_args = None
            args = None
            if config.is_fbcode() and V.graph.cpp_wrapper:
                exported_args = self.export_extern_kernel_node()
            else:
                args = [*self.codegen_args(), *self.codegen_kwargs()]

            wrapper.generate_extern_kernel_alloc_and_find_schema_if_needed(
                self.get_name(),
                self.codegen_kernel_name(),
                args,
                self.cpp_op_schema,
                self.cpp_kernel_key,
                self.cpp_kernel_overlad_name,
                self.op_overload,
                exported_args,
                self.outputs,
            )
        else:
            super().codegen(wrapper)

    @staticmethod
    def tensor_to_layout(output: torch.Tensor):
        return FixedLayout(
            output.device,
            output.dtype,
            convert_shape_to_inductor(output.size()),
            convert_shape_to_inductor(output.stride()),
        )

    @classmethod
    def create(cls, kernel, *args, **kwargs):
        fake_incorrect_kernels = (aten._fused_moving_avg_obs_fq_helper_functional,)
        context = (
            V.graph.fake_mode if kernel not in fake_incorrect_kernels else nullcontext()
        )
        with context:
            (
                example_output,
                tensor_args,
                non_tensor_args,
                unflatten_args,
            ) = cls.process_kernel(kernel, *args, **kwargs)

        device = cls.find_device(tensor_args, example_output)
        assert device, "Not sure where to find device info"

        packed = cls(
            MultiOutputLayout(device),
            kernel,
            tensor_args,
            non_tensor_args,
            unflatten_args,
        )

        def generate_output(output, indices):
            if isinstance(output, (list, tuple)):
                return type(output)(
                    generate_output(output[i], indices + [(type(output), i)])
                    for i in range(len(output))
                )
            elif isinstance(output, dict):
                return {
                    key: generate_output(val, indices + [(type(output), key)])
                    for key, val in output.items()
                }
            elif isinstance(output, torch.Tensor):
                return MultiOutput(
                    cls.tensor_to_layout(output),
                    packed,
                    indices,
                )
            elif isinstance(output, int):
                return output
            elif isinstance(output, torch.SymInt):
                return output.node.expr
            else:
                assert (
                    output is None
                ), f"FallbackKernel output type {type(output)} is not supported"
                return None

        outputs = generate_output(example_output, [])
        if isinstance(outputs, (list, tuple, dict)):
            packed.outputs = outputs  # type: ignore[assignment]
        else:
            packed.outputs = [outputs]
        return outputs

    def apply_constraint(self):
        return super().apply_constraint()


@dataclasses.dataclass
class ComplexView(ExternKernelAlloc):
    """View a complex number as two dtyped numbers or vice versa"""

    def should_allocate(self):
        return False

    def get_alias_names(self):
        # Signal to codegen that our output buffer isn't safe to reuse
        return [self.inputs[0].get_name()]

    def __init__(
        self,
        layout,
        kernel,
        tensor_args,
        nontensor_args,
    ):
        super().__init__(
            layout,
            tuple(tensor_args),
            tuple(nontensor_args),
        )
        # We need output buffers for generating kernel arguments in the
        # abi-compatible mode, where we retrieve outputs by pass each individual
        # output through the abi-compatible interface.
        self.outputs: Sequence[Any] = []
        self.kernel = kernel

    @classmethod
    def create(cls, kernel, *args, **kwargs):
        context = V.graph.fake_mode
        with context:
            (
                example_output,
                tensor_args,
                non_tensor_args,
                unflatten_args,
            ) = cls.process_kernel(kernel, *args, **kwargs)

        device = FallbackKernel.find_device(tensor_args, example_output)
        assert device, "Not sure where to find device info"

        packed = ComplexView(
            MultiOutputLayout(device), kernel, tensor_args, non_tensor_args
        )

        layout = FixedLayout(
            example_output.device,
            example_output.dtype,
            convert_shape_to_inductor(example_output.size()),
            convert_shape_to_inductor(example_output.stride()),
        )
        outputs = MultiOutput(layout, packed, [])

        packed.outputs = [outputs]
        return outputs


@dataclasses.dataclass
class MultiOutputLayout(IRNode):
    device: torch.device


class MultiOutput(ExternKernel):
    # Given an input MultiOutputLayout buffer, indexes out an actual buffer
    # from that result.  This doesn't actually produce multiple outputs,
    # that's MultiOutputLayout!
    def codegen_list_tuple_access(self, basename, indices):
        if len(indices) > 0:
            itype, i = indices[0]
            if itype == list:
                return self.codegen_list_tuple_access(f"{basename}[{i}]", indices[1:])
            elif itype == tuple:
                # cpp wrapper code needs to use std::get<> to access a tuple
                tuple_access = V.graph.wrapper_code.codegen_tuple_access(
                    basename, self.get_name(), str(i)
                )
                return self.codegen_list_tuple_access(tuple_access, indices[1:])
            elif itype == dict:
                return self.codegen_list_tuple_access(f"{basename}['{i}']", indices[1:])
            else:
                raise AssertionError("non supported index type")
        else:
            return basename

    def codegen(self, wrapper):
        wrapper.codegen_multi_output(
            self.get_name(),
            self.codegen_list_tuple_access(self.inputs[0].get_name(), self.indices),
        )
        self.codegen_unbacked_symbol_defs(wrapper)

    def __init__(self, layout, input, indices: List[Tuple[Any, ...]]):
        super().__init__(None, layout, [input], ())
        self.name = V.graph.register_buffer(self)
        self.indices = indices

    def get_unbacked_symbol_uses(self):
        return self.inputs[0].get_unbacked_symbol_uses()

    def should_allocate(self):
        return False

    def get_alias_names(self):
        return [
            inp.get_name()
            for inp in self.inputs
            if isinstance(inp, (FallbackKernel, ComplexView))
            and len(inp.get_alias_names()) > 0
        ]


def _prepare_convolution_fusion_create(
    cls,
    x: "TensorBox",
    weight: "TensorBox",
    bias: "TensorBox",
    padding: List[int],
    stride: List[int],
    dilation: List[int],
    groups: int,
    transposed: bool = False,
    output_padding: Optional[List[int]] = None,
):
    """
    This function is a helper function to prepare inputs, layout and constant args
    for convolution post-op fusion's create function, including deciding the output
    layout (channels first or channels last), realizing inputs and make them etc. The
    function only supports the CPU device since conv post-op fusion kernel is only
    supported on CPU right now.
    """

    # Port from aten/src/ATen/native/ConvUtils.h: _conv_input_size
    def _conv_input_size(
        output_size, weight_size, padding, output_padding, stride, dilation, groups
    ):
        assert len(output_size) == len(weight_size), "Expect input dim == weight dim"
        dim = len(output_size)
        assert dim > 2, "Expect input dim > 2"

        BATCH_DIM = 0
        WEIGHT_INPUT_CHANNELS_DIM = 1
        input_size = []
        input_size.append(output_size[BATCH_DIM])
        input_size.append(weight_size[WEIGHT_INPUT_CHANNELS_DIM] * groups)
        for d in range(2, dim):
            kernel = (weight_size[d] - 1) * dilation[d - 2] + 1
            input_size_d = (
                (output_size[d] - 1) * stride[d - 2]
                - (padding[d - 2] * 2)
                + kernel
                + output_padding[d - 2]
            )
            input_size.append(input_size_d)
        return list(map(int, input_size))

    # The size of prepacked_weight is the prepacked weight size of deconv:
    #   Groups > 1:  [g*o, i/g, ...]
    #   Groups == 1: [o, i, ...]
    # Returns original weight size in [i, o, ...]
    def _original_deconv_weight_size(
        prepacked_weight,
        groups,
    ):
        prepacked_weight_size = prepacked_weight.size()
        dim = len(prepacked_weight_size)
        assert dim > 2, "Expect weight dim > 2"
        if groups > 1:
            weight_size = []
            weight_size.append(prepacked_weight_size[1] * groups)
            weight_size.append(prepacked_weight_size[0] / groups)
            for d in range(2, dim):
                weight_size.append(prepacked_weight_size[d])
        else:
            weight_size = prepacked_weight.transpose(0, 1).size()
        return weight_size

    x.realize()
    weight.realize()
    if bias is not None:
        bias.realize()
    with V.graph.fake_mode:
        x_fake = ir_node_to_tensor(x, guard_shape=True)
        weight_fake = ir_node_to_tensor(weight, guard_shape=True)
        dims = len(x_fake.size()) - 2
        assert 0 < len(padding) <= dims
        assert 0 < len(dilation) <= dims
        assert 0 < len(stride) <= dims
        padding = pad_listlike(padding, dims)
        dilation = pad_listlike(dilation, dims)
        stride = pad_listlike(stride, dims)
        if output_padding is None:
            output_padding = pad_listlike([0], dims)
        else:
            assert 0 < len(output_padding) <= dims
            output_padding = pad_listlike(output_padding, dims)
        assert isinstance(groups, int)
        if transposed:
            # When transposed, the size of the prepacked oneDNN weight is different
            # from the PyTorch weight. We're not able to run aten conv with such
            # size. We infer the output size from the input params here:
            weight_size = _original_deconv_weight_size(weight_fake, groups)
            input_size = x_fake.size()
            output_size = _conv_input_size(
                input_size,
                weight_size,
                padding,
                output_padding,
                stride,
                dilation,
                groups,
            )
        else:
            bias_fake = (
                ir_node_to_tensor(bias, guard_shape=True) if bias is not None else bias
            )
            output = torch.ops.aten.convolution(
                x_fake,
                weight_fake,
                bias_fake,
                stride,
                padding,
                dilation,
                transposed,
                output_padding,
                groups,
            )
            output_size = output.size()

        req_stride_order = [0] + list(reversed(range(1, len(stride) + 1)))
        req_stride_order = [len(req_stride_order)] + req_stride_order
        output_stride = make_channels_last_strides_for(output_size)

    x = cls.require_stride_order(x, req_stride_order)
    assert x.get_device().type == "cpu" and weight.get_device().type == "cpu"
    inputs = [x, weight]

    kernel_layout = FixedLayout(
        x.get_device(),
        x.get_dtype(),
        convert_shape_to_inductor(output_size),
        convert_shape_to_inductor(output_stride),
    )
    constant_args = [padding, stride, dilation, groups]
    if transposed:
        constant_args.insert(1, output_padding)

    if bias is not None:
        inputs.append(bias)
    else:
        constant_args.insert(0, bias)
    return inputs, constant_args, kernel_layout, req_stride_order


def _prepare_linear_fusion_create(
    cls,
    x: "TensorBox",
    weight: "TensorBox",
    bias: "TensorBox",
):
    """
    This function is a helper function to prepare inputs, layout and constant args
    for linear post-op fusion's create function. The function only supports the CPU device
    since linear post-op fusion kernel is only supported on CPU right now.
    """
    x.realize()
    weight.realize()
    if bias is not None:
        bias.realize()
    with V.graph.fake_mode:
        x_fake = ir_node_to_tensor(x, guard_shape=True)
        weight_fake = ir_node_to_tensor(weight, guard_shape=True)
        bias_fake = (
            ir_node_to_tensor(bias, guard_shape=True) if bias is not None else bias
        )
        if bias is not None:
            output = torch.ops.aten.addmm.default(
                bias_fake,
                x_fake,
                weight_fake,
            )
        else:
            output = torch.ops.aten.mm.default(
                x_fake,
                weight_fake,
            )
        output_size = output.size()

        req_stride_order = [1, 0]
        output_stride = make_contiguous_strides_for(output_size)

    x = cls.require_stride_order(x, req_stride_order)
    assert x.get_device().type == "cpu" and weight.get_device().type == "cpu"
    inputs = [x, weight]

    kernel_layout = FixedLayout(
        x.get_device(),
        x.get_dtype(),
        convert_shape_to_inductor(output_size),
        convert_shape_to_inductor(output_stride),
    )
    constant_args: List[Any] = []

    if bias is not None:
        inputs.append(bias)
    else:
        constant_args.insert(0, bias)
    return inputs, constant_args, kernel_layout, req_stride_order


class ConvolutionUnary(ExternKernelAlloc):
    def __init__(
        self,
        layout,
        inputs,
        constant_args=(),
        kernel="torch.ops.mkldnn._convolution_pointwise",
    ):
        super().__init__(
            layout,
            inputs,
            constant_args,
            None,
            kernel="torch.ops.mkldnn._convolution_pointwise",
            cpp_kernel="mkldnn::_convolution_pointwise",
        )
        self.cpp_kernel_key = "convolution_pointwise"
        self.cpp_op_schema = """
            at::Tensor(
                const at::Tensor& input_t,
                const at::Tensor& weight_t,
                const c10::optional<at::Tensor>& bias_opt,
                at::IntArrayRef padding,
                at::IntArrayRef stride,
                at::IntArrayRef dilation,
                int64_t groups,
                c10::string_view attr,
                torch::List<c10::optional<at::Scalar>> scalars,
                c10::optional<c10::string_view> algorithm)"""

    def codegen(self, wrapper):
        wrapper.generate_extern_kernel_alloc_and_find_schema_if_needed(
            self.get_name(),
            self.cpp_kernel if V.graph.cpp_wrapper else self.kernel,
            self.codegen_args(),
            self.cpp_op_schema,
            self.cpp_kernel_key,
        )
        if isinstance(self.layout, Layout):
            self.codegen_size_asserts(wrapper)

    @classmethod
    def create(
        cls,
        x: "TensorBox",
        weight: "TensorBox",
        bias: "TensorBox",
        padding_: List[int],
        stride_: List[int],
        dilation_: List[int],
        groups: int,
        attr,
        scalars: Optional[List[Any]],
        algorithm,
    ):
        (inputs, constant_args, kernel_layout, _) = _prepare_convolution_fusion_create(
            cls, x, weight, bias, padding_, stride_, dilation_, groups
        )
        constant_args = constant_args + [
            attr,
            may_convert_to_optional(scalars),
            algorithm,
        ]
        return ConvolutionUnary(
            layout=kernel_layout,
            inputs=inputs,
            constant_args=constant_args,
        )


class ConvolutionBinary(ExternKernelAlloc):
    def __init__(
        self,
        layout,
        inputs,
        constant_args=(),
        cpp_constant_args=(),
    ):
        super().__init__(
            layout,
            inputs,
            constant_args,
            None,
            kernel="torch.ops.mkldnn._convolution_pointwise.binary",
            cpp_kernel="mkldnn::_convolution_pointwise",
        )
        self.cpp_kernel_overlad_name = "binary"
        self.cpp_kernel_key = "convolution_pointwise_binary"
        self.cpp_op_schema = """
            at::Tensor(
                const at::Tensor& input_t,
                const at::Tensor& other_t,
                const at::Tensor& weight_t,
                const c10::optional<at::Tensor>& bias_opt,
                at::IntArrayRef padding,
                at::IntArrayRef stride,
                at::IntArrayRef dilation,
                int64_t groups,
                c10::string_view binary_attr,
                c10::optional<at::Scalar> alpha,
                c10::optional<c10::string_view> unary_attr,
                torch::List<c10::optional<at::Scalar>> unary_scalars,
                c10::optional<c10::string_view> unary_algorithm)"""
        self.cpp_constant_args = cpp_constant_args

    def codegen(self, wrapper):
        wrapper.generate_extern_kernel_alloc_and_find_schema_if_needed(
            self.get_name(),
            self.codegen_kernel_name(),
            self.codegen_args(),
            self.cpp_op_schema,
            self.cpp_kernel_key,
            self.cpp_kernel_overlad_name,
        )
        if isinstance(self.layout, Layout):
            self.codegen_size_asserts(wrapper)

    @classmethod
    def create(
        cls,
        x: "TensorBox",
        other: "TensorBox",
        weight: "TensorBox",
        bias: "TensorBox",
        padding_: List[int],
        stride_: List[int],
        dilation_: List[int],
        groups: int,
        binary_attr: str,
        binary_alpha: Optional[float],
        unary_attr: Optional[str],
        unary_scalars: Optional[List[Any]],
        unary_algorithm: Optional[str],
    ):
        (
            inputs,
            constant_args,
            kernel_layout,
            req_stride_order,
        ) = _prepare_convolution_fusion_create(
            cls, x, weight, bias, padding_, stride_, dilation_, groups
        )
        other = cls.require_stride_order(other, req_stride_order)
        inputs.insert(1, other)
        constant_args = constant_args + [
            binary_attr,
            binary_alpha,
            unary_attr,
            may_convert_to_optional(unary_scalars),
            unary_algorithm,
        ]
        return ConvolutionBinary(
            layout=kernel_layout,
            inputs=inputs,
            constant_args=constant_args,
        )


class ConvolutionBinaryInplace(ExternKernelAlloc):
    def __init__(
        self,
        kernel_layout,
        inputs,
        constant_args=(),
    ):
        # Due to constrain of op.call, other (Tensor&) should be at input[0]
        reordered_inputs = [inputs[1], inputs[0]] + inputs[2:]

        super().__init__(
            kernel_layout,
            reordered_inputs,
            constant_args,
            None,
            kernel="torch.ops.mkldnn._convolution_pointwise_.binary",
            cpp_kernel="mkldnn::_convolution_pointwise_",
        )
        self.cpp_kernel_overlad_name = "binary"
        self.cpp_kernel_key = "convolution_pointwise_binary_"
        # TODO: op.call: input[0] should be at::Tensor&
        self.cpp_op_schema = """
            at::Tensor&(
                at::Tensor& other_t,
                const at::Tensor& input_t,
                const at::Tensor& weight_t,
                const c10::optional<at::Tensor>& bias_opt,
                at::IntArrayRef padding,
                at::IntArrayRef stride,
                at::IntArrayRef dilation,
                int64_t groups,
                c10::string_view binary_attr,
                c10::optional<at::Scalar> alpha,
                c10::optional<c10::string_view> unary_attr,
                torch::List<c10::optional<at::Scalar>> unary_scalars,
                c10::optional<c10::string_view> unary_algorithm)"""

    def codegen(self, wrapper):
        wrapper.generate_extern_kernel_alloc_and_find_schema_if_needed(
            self.get_name(),
            self.codegen_kernel_name(),
            self.codegen_args(),
            self.cpp_op_schema,
            self.cpp_kernel_key,
            self.cpp_kernel_overlad_name,
        )

    def get_mutation_names(self):
        return [self.inputs[1].get_name()]

    def get_unbacked_symbol_defs(self):
        return {}

    @classmethod
    def create(
        cls,
        x: "TensorBox",
        other: "TensorBox",
        weight: "TensorBox",
        bias: "TensorBox",
        padding_: List[int],
        stride_: List[int],
        dilation_: List[int],
        groups: int,
        binary_attr: str,
        binary_alpha: Optional[float],
        unary_attr: Optional[str],
        unary_scalars: Optional[List[Any]],
        unary_algorithm: Optional[str],
    ):
        (
            inputs,
            constant_args,
            _,
            req_stride_order,
        ) = _prepare_convolution_fusion_create(
            cls, x, weight, bias, padding_, stride_, dilation_, groups
        )
        other = cls.require_stride_order(other, req_stride_order)
        inputs.insert(1, other)
        constant_args = constant_args + [
            binary_attr,
            binary_alpha,
            unary_attr,
            may_convert_to_optional(unary_scalars),
            unary_algorithm,
        ]
        packed = ConvolutionBinaryInplace(
            kernel_layout=NoneLayout(inputs[1].get_device()),  # type: ignore[arg-type]
            inputs=inputs,
            constant_args=constant_args,
        )
        mark_node_as_mutating(packed, inputs[1])
        return packed


class MKLPackedLinear(ExternKernelAlloc):
    def __init__(
        self,
        layout,
        inputs,
        constant_args=(),
    ):
        super().__init__(
            layout,
            inputs,
            constant_args,
            None,
            kernel="torch.ops.mkl._mkl_linear",
            cpp_kernel="mkl::_mkl_linear",
        )
        self.cpp_kernel_key = "mkl_linear"
        self.cpp_op_schema = """
            at::Tensor(
                const at::Tensor& self,
                const at::Tensor& mkl_weight_t,
                const at::Tensor& origin_weight_t,
                const c10::optional<at::Tensor>& bias_opt,
                const int64_t prepack_batch_size)"""

    def codegen(self, wrapper):
        wrapper.generate_extern_kernel_alloc_and_find_schema_if_needed(
            self.get_name(),
            self.codegen_kernel_name(),
            self.codegen_args(),
            self.cpp_op_schema,
            self.cpp_kernel_key,
        )

    @classmethod
    def create(cls, x, packed_w, orig_w, batch_size):
        x = cls.require_stride1(cls.realize_input(x))
        orig_w = cls.require_stride1(cls.realize_input(orig_w))
        *m, _ = x.get_size()
        oc, _ = orig_w.get_size()
        output_size = list(m) + [oc]
        output_stride = make_contiguous_strides_for(output_size)
        inputs = [x, packed_w, orig_w]
        constant_args = [None, batch_size]

        return MKLPackedLinear(
            layout=FixedLayout(
                x.get_device(), x.get_dtype(), output_size, output_stride
            ),
            inputs=inputs,
            constant_args=constant_args,
        )


class LinearUnary(ExternKernelAlloc):
    def __init__(
        self,
        layout,
        inputs,
        constant_args=(),
    ):
        super().__init__(
            layout,
            inputs,
            constant_args,
            None,
            kernel="torch.ops.mkldnn._linear_pointwise",
            cpp_kernel="mkldnn::_linear_pointwise",
        )
        self.cpp_kernel_key = "linear_pointwise"
        self.cpp_op_schema = """
            at::Tensor(
                const at::Tensor& input_t,
                const at::Tensor& weight_t,
                const c10::optional<at::Tensor>& bias_opt,
                c10::string_view attr,
                torch::List<c10::optional<at::Scalar>> scalars,
                c10::optional<c10::string_view> algorithm)"""

    def codegen(self, wrapper):
        wrapper.generate_extern_kernel_alloc_and_find_schema_if_needed(
            self.get_name(),
            self.codegen_kernel_name(),
            self.codegen_args(),
            self.cpp_op_schema,
            self.cpp_kernel_key,
        )

    @classmethod
    def create(cls, x, w, b, attr, scalars, algorithm):
        x = cls.require_contiguous(cls.realize_input(x))
        w = cls.require_contiguous(cls.realize_input(w))

        *m, ic = x.get_size()
        oc, ic = w.get_size()
        inputs = [x, w]
        constant_args = [attr, scalars if scalars else [-1], algorithm]
        if b is not None:
            b = cls.require_contiguous(cls.realize_input(b))
            inputs.append(b)
        else:
            constant_args.insert(0, None)

        return LinearUnary(
            layout=FlexibleLayout(
                device=x.get_device(),
                dtype=x.get_dtype(),
                size=list(m) + [oc],
            ),
            inputs=inputs,
            constant_args=constant_args,
        )

    def apply_constraint(self):
        pass


class LinearBinary(ExternKernelAlloc):
    kernel = "torch.ops.mkldnn._linear_pointwise.binary"

    def __init__(
        self,
        layout,
        inputs,
        constant_args=(),
    ):
        super().__init__(
            layout,
            inputs,
            constant_args,
            None,
            kernel="torch.ops.mkldnn._linear_pointwise.binary",
            cpp_kernel="mkldnn::_linear_pointwise",
        )
        self.cpp_kernel_overlad_name = "binary"
        self.cpp_kernel_key = "linear_pointwise_binary"
        self.cpp_op_schema = """
            at::Tensor(
                const at::Tensor& input_t,
                const at::Tensor& other_t,
                const at::Tensor& weight_t,
                const c10::optional<at::Tensor>& bias_opt,
                c10::string_view attr)
        """

    def codegen(self, wrapper):
        wrapper.generate_extern_kernel_alloc_and_find_schema_if_needed(
            self.get_name(),
            self.codegen_kernel_name(),
            self.codegen_args(),
            self.cpp_op_schema,
            self.cpp_kernel_key,
            self.cpp_kernel_overlad_name,
        )

    @classmethod
    def create(cls, x, y, w, b, attr):
        x = cls.require_contiguous(cls.realize_input(x))
        y = cls.require_contiguous(cls.realize_input(y))
        w = cls.require_contiguous(cls.realize_input(w))

        *m, ic = x.get_size()
        oc, ic = w.get_size()

        inputs = [x, y, w]
        constant_args = [attr]
        if b is not None:
            b = cls.require_contiguous(cls.realize_input(b))
            inputs.append(b)
        else:
            constant_args.insert(0, b)

        return LinearBinary(
            layout=FlexibleLayout(
                device=x.get_device(),
                dtype=x.get_dtype(),
                size=list(m) + [oc],
            ),
            inputs=inputs,
            constant_args=constant_args,
        )

    def apply_constraint(self):
        pass


class ConvolutionTransposeUnary(ExternKernelAlloc):
    def __init__(
        self,
        layout,
        inputs,
        constant_args=(),
    ):
        super().__init__(
            layout,
            inputs,
            constant_args,
            None,
            kernel="torch.ops.mkldnn._convolution_transpose_pointwise",
            cpp_kernel="mkldnn::_convolution_transpose_pointwise",
        )
        self.cpp_kernel_key = "convolution_transpose_pointwise"
        self.cpp_op_schema = """
            at::Tensor(
                const at::Tensor& input_t,
                const at::Tensor& weight_t,
                const c10::optional<at::Tensor>& bias_opt,
                at::IntArrayRef padding,
                at::IntArrayRef output_padding,
                at::IntArrayRef stride,
                at::IntArrayRef dilation,
                int64_t groups,
                c10::string_view attr,
                torch::List<c10::optional<at::Scalar>> scalars,
                c10::optional<c10::string_view> algorithm)"""

    def codegen(self, wrapper):
        wrapper.generate_extern_kernel_alloc_and_find_schema_if_needed(
            self.get_name(),
            self.codegen_kernel_name(),
            self.codegen_args(),
            self.cpp_op_schema,
            self.cpp_kernel_key,
        )

    @classmethod
    def create(
        cls,
        x: "TensorBox",
        weight: "TensorBox",
        bias: "TensorBox",
        padding_: List[int],
        output_padding_: List[int],
        stride_: List[int],
        dilation_: List[int],
        groups_: int,
        attr,
        scalars: Optional[List[Any]],
        algorithm,
    ):
        transposed = True
        (
            inputs,
            constant_args,
            kernel_layout,
            _,
        ) = _prepare_convolution_fusion_create(
            cls,
            x,
            weight,
            bias,
            padding_,
            stride_,
            dilation_,
            groups_,
            transposed,
            output_padding_,
        )
        constant_args = constant_args + [
            attr,
            may_convert_to_optional(scalars),
            algorithm,
        ]
        return ConvolutionTransposeUnary(
            layout=kernel_layout,
            inputs=inputs,
            constant_args=constant_args,
        )


class MkldnnRnnLayer(ExternKernelAlloc):
    def __init__(
        self,
        layout,
        inputs,
        constant_args=(),
    ):
        super().__init__(
            layout,
            inputs,
            constant_args,
            None,
            kernel="aten.mkldnn_rnn_layer",
            cpp_kernel="at::mkldnn_rnn_layer",
        )

    @classmethod
    def create(
        cls,
        x: "TensorBox",
        w0: "TensorBox",
        w1: "TensorBox",
        w2: "TensorBox",
        w3: "TensorBox",
        hx: "TensorBox",
        cx: "TensorBox",
        reverse: bool,
        batch_sizes: List[int],
        mode: int,
        hidden_size: int,
        num_layers: int,
        has_biases: bool,
        bidirectional: bool,
        batch_first: bool,
        train: bool,
    ):
        x = cls.require_stride1(cls.realize_input(x))
        # If batch_first, x has been permuted in lstm before entering the mkldnn_rnn_layer.
        # Make sure x is contiguous in batch_first case.
        x.freeze_layout()
        w0 = cls.require_stride1(cls.realize_input(w0))
        w1 = cls.require_stride1(cls.realize_input(w1))
        w2 = cls.require_stride1(cls.realize_input(w2))
        w3 = cls.require_stride1(cls.realize_input(w3))
        hx = cls.require_stride1(cls.realize_input(hx))
        hx.freeze_layout()
        cx = cls.require_stride1(cls.realize_input(cx))
        cx.freeze_layout()

        input_size = x.get_size()
        assert len(input_size) == 3, "Expect lstm input to be 3D"
        # batch_first is handled in the lstm OP. When entering
        # rnn_layer here, we'll always have batch_first = False
        seq_length, mini_batch, input_size = input_size
        output_shape = [seq_length, mini_batch, hidden_size]

        hy_shape = hx.get_size()
        cy_shape = cx.get_size()

        res: List[IRNode] = []

        inputs = [x, w0, w1, w2, w3, hx, cx]
        constant_args = [
            reverse,
            batch_sizes,
            mode,
            hidden_size,
            num_layers,
            has_biases,
            bidirectional,
            batch_first,
            train,
        ]

        packed = MkldnnRnnLayer(
            MultiOutputLayout(x.get_device()),
            inputs=inputs,
            constant_args=constant_args,
        )

        def get_strides_of_lstm_output(output_shape, batch_first):
            assert len(output_shape) == 3, "Expect output_shape to be 3D"
            return make_contiguous_strides_for(output_shape)

        output_sizes = [output_shape, hy_shape, cy_shape]
        output_strides = [
            get_strides_of_lstm_output(output_shape, batch_first),
            make_contiguous_strides_for(hy_shape),
            make_contiguous_strides_for(cy_shape),
        ]
        output_ir = [
            MultiOutput(
                FixedLayout(
                    x.get_device(),
                    x.get_dtype(),
                    output_size,
                    output_stride,
                ),
                packed,
                [(tuple, i)],
            )
            for i, (output_size, output_stride) in enumerate(
                zip(output_sizes, output_strides)
            )
        ]

        return output_ir


class QConvPointWisePT2E(ExternKernelAlloc):
    def __init__(
        self,
        layout,
        inputs,
        constant_args=(),
    ):
        """
        if bias is not None
            - inputs = [x, w, b, weight_scale, weight_zp]
            - const_args is: [stride, padding, dilation, groups, x_scale, x_zp, o_inv_scale, o_zp,
              fp32_output, unary_attr, unary_scalars, unary_algorithm]
        else
            - inputs = [x, w, weight_scale, weight_zp]
            - const_args is: [bias, stride, padding, dilation, groups, x_scale, x_zp, o_inv_scale, o_zp,
              fp32_output, unary_attr, unary_scalars, unary_algorithm]
        """
        self.has_bias = len(inputs) == 5
        super().__init__(
            layout,
            inputs,
            constant_args,
            None,
            kernel="torch.ops.onednn.qconv2d_pointwise",
            cpp_kernel="onednn::qconv2d_pointwise",
        )
        self.cpp_kernel_key = "qconv2d_pointwise"
        self.cpp_op_schema = """
            at::Tensor(
                at::Tensor act,
                double act_scale,
                int64_t act_zero_point,
                at::Tensor weight,
                at::Tensor weight_scales,
                at::Tensor weight_zero_points,
                c10::optional<at::Tensor> bias,
                torch::List<int64_t> stride,
                torch::List<int64_t> padding,
                torch::List<int64_t> dilation,
                int64_t groups,
                double inv_output_scale,
                int64_t output_zero_point,
                c10::optional<c10::ScalarType> output_dtype,
                c10::string_view attr,
                torch::List<c10::optional<at::Scalar>> scalars,
                c10::optional<c10::string_view> algorithm)"""

    def codegen(self, wrapper):
        # Parser the inputs and constant
        args = [x.codegen_reference() for x in self.inputs]
        const_args = []
        const_args.extend(self.codegen_const_args())

        x = args[0]
        packed_weight = args[1]
        bias = args[2] if self.has_bias else const_args[0]
        w_scale, w_zp = args[-2], args[-1]
        (
            stride,
            padding,
            dilation,
            groups,
            x_scale,
            x_zp,
            o_inv_scale,
            o_zp,
            output_dtype,
            unary_attr,
            unary_scalars,
            unary_algorithm,
        ) = const_args[-12:]

        codegen_args = (
            x,
            x_scale,
            x_zp,
            packed_weight,
            w_scale,
            w_zp,
            bias,
            stride,
            padding,
            dilation,
            groups,
            o_inv_scale,
            o_zp,
            output_dtype,
            unary_attr,
            unary_scalars,
            unary_algorithm,
        )
        wrapper.generate_extern_kernel_alloc_and_find_schema_if_needed(
            self.get_name(),
            self.codegen_kernel_name(),
            codegen_args,
            self.cpp_op_schema,
            self.cpp_kernel_key,
        )
        if isinstance(self.layout, Layout):
            self.codegen_size_asserts(wrapper)

    @classmethod
    def create(
        cls,
        x: "TensorBox",
        x_scale: float,
        x_zp: int,
        weight: "TensorBox",  # packed_weight
        w_scale: "TensorBox",
        w_zp: "TensorBox",
        bias: "TensorBox",
        stride_: List[int],
        padding_: List[int],
        dilation_: List[int],
        groups: int,
        o_inv_scale: float,
        output_zero_point: int,
        output_dtype,
        unary_attr,
        unary_scalars,
        unary_algorithm,
    ):
        transposed = False
        output_padding = None
        (inputs, constant_args, kernel_layout, _) = _prepare_convolution_fusion_create(
            cls,
            x,
            weight,
            bias,
            padding_,
            stride_,
            dilation_,
            groups,
            transposed,
            output_padding,
        )
        # swap padding and stride to align with functional conv arg order
        if bias is None:
            constant_args[1], constant_args[2] = constant_args[2], constant_args[1]
        else:
            constant_args[0], constant_args[1] = constant_args[1], constant_args[0]

        w_scale.realize()
        w_zp.realize()
        inputs = inputs + [w_scale, w_zp]
        constant_args = constant_args + [
            x_scale,
            x_zp,
            o_inv_scale,
            output_zero_point,
            output_dtype,
            unary_attr,
            may_convert_to_optional(unary_scalars),
            unary_algorithm,
        ]

        if output_dtype is not None:
            assert output_dtype in [torch.float32, torch.bfloat16]
            # in _prepare_convolution_fusion_create, we use x.dtype (uint8) to create kernel_layout
            # if we set output_dtype is not None, the output buf should be output_dtype instead of uint8.
            kernel_layout.dtype = output_dtype

        return QConvPointWisePT2E(
            layout=kernel_layout,
            inputs=inputs,
            constant_args=constant_args,
        )


class QConvPointWiseBinaryPT2E(ExternKernelAlloc):
    def __init__(
        self,
        layout,
        inputs,
        constant_args=(),
    ):
        """
        Needs input/weight/output qparams
        if bias is not None
            - inputs = [x, w, b, accum, w_scale, w_zp]
            - const_args = [stride, padding, dilation, groups, x_scale, x_zp, accum_scale, accum_zp, o_inv_scale, o_zp,
            fp32_output, binary_attr, aplha, unary_attr, unary_scalars, unary_algorithm]
        else
            - inputs = [x, w, accum, w_scale, w_zp]
            - const_args = const_args is: [bias, stride, padding, dilation, groups, x_scale, x_zp, accum_scale,
            accum_zp, o_inv_scale, o_zp, fp32_output, binary_attr, aplha, unary_attr, unary_scalars, unary_algorithm]
        """
        self.has_bias = len(inputs) == 6
        super().__init__(
            layout,
            inputs,
            constant_args,
            None,
            kernel="torch.ops.onednn.qconv2d_pointwise.binary",
            cpp_kernel="onednn::qconv2d_pointwise",
        )
        self.cpp_kernel_overlad_name = "binary"
        self.cpp_kernel_key = "qconv2d_pointwise_binary"
        self.cpp_op_schema = """
            at::Tensor(
                at::Tensor act,
                double act_scale,
                int64_t act_zero_point,
                at::Tensor accum,
                double accum_scale,
                int64_t accum_zero_point,
                at::Tensor weight,
                at::Tensor weight_scales,
                at::Tensor weight_zero_points,
                c10::optional<at::Tensor> bias,
                torch::List<int64_t> stride,
                torch::List<int64_t> padding,
                torch::List<int64_t> dilation,
                int64_t groups,
                double inv_output_scale,
                int64_t output_zero_point,
                c10::optional<c10::ScalarType> output_dtype,
                c10::string_view binary_attr,
                c10::optional<at::Scalar> alpha,
                c10::optional<c10::string_view> attr,
                torch::List<c10::optional<at::Scalar>> scalars,
                c10::optional<c10::string_view> algorithm)"""

    def codegen(self, wrapper):
        # Parser the inputs and constant
        args = [x.codegen_reference() for x in self.inputs]
        const_args = []
        const_args.extend(self.codegen_const_args())

        x = args[0]
        packed_weight = args[1]
        bias = args[2] if self.has_bias else const_args[0]
        accum, w_scale, w_zp = args[-3], args[-2], args[-1]
        (
            stride,
            padding,
            dilation,
            groups,
            x_scale,
            x_zp,
            accum_scale,
            accum_zp,
            o_inv_scale,
            o_zp,
            output_dtype,
            binary_attr,
            alpha,
            unary_attr,
            unary_scalars,
            unary_algorithm,
        ) = const_args[-16:]
        conv_args = (
            x,
            x_scale,
            x_zp,
            accum,
            accum_scale,
            accum_zp,
            packed_weight,
            w_scale,
            w_zp,
            bias,
            stride,
            padding,
            dilation,
            groups,
            o_inv_scale,
            o_zp,
            output_dtype,
            binary_attr,
            alpha,
            unary_attr,
            unary_scalars,
            unary_algorithm,
        )
        wrapper.generate_extern_kernel_alloc_and_find_schema_if_needed(
            self.get_name(),
            self.codegen_kernel_name(),
            conv_args,
            self.cpp_op_schema,
            self.cpp_kernel_key,
            self.cpp_kernel_overlad_name,
        )
        if isinstance(self.layout, Layout):
            self.codegen_size_asserts(wrapper)

    @classmethod
    def create(
        cls,
        x: "TensorBox",
        x_scale,
        x_zp,
        accum: "TensorBox",
        accum_scale,
        accum_zp,
        weight: "TensorBox",  # packed_weight
        w_scale,
        w_zp,
        bias: "TensorBox",
        stride_: List[int],
        padding_: List[int],
        dilation_: List[int],
        groups: int,
        o_inv_scale: "TensorBox",
        output_zero_point: "TensorBox",
        output_dtype,
        binary_attr,
        alpha,
        unary_attr,
        unary_scalars,
        unary_algorithm,
    ):
        transposed = False
        output_padding = None
        (
            inputs,
            constant_args,
            kernel_layout,
            req_stride_order,
        ) = _prepare_convolution_fusion_create(
            cls,
            x,
            weight,
            bias,
            padding_,
            stride_,
            dilation_,
            groups,
            transposed,
            output_padding,
        )

        accum = cls.require_stride_order(accum, req_stride_order)
        inputs.append(accum)

        # swap padding and stride to align with functional conv arg order
        if bias is None:
            constant_args[1], constant_args[2] = constant_args[2], constant_args[1]
        else:
            constant_args[0], constant_args[1] = constant_args[1], constant_args[0]

        w_scale.realize()
        w_zp.realize()
        inputs = inputs + [w_scale, w_zp]
        constant_args = constant_args + [
            x_scale,
            x_zp,
            accum_scale,
            accum_zp,
            o_inv_scale,
            output_zero_point,
            output_dtype,
            binary_attr,
            alpha,
            unary_attr,
            may_convert_to_optional(unary_scalars),
            unary_algorithm,
        ]
        if output_dtype is not None:
            # in _prepare_convolution_fusion_create, we use x.dtype (uint8) to create kernel_layout
            # if output_dtype is not None, the output buf should be dtype output_dtype instead of uint8.
            kernel_layout.dtype = output_dtype

        return QConvPointWiseBinaryPT2E(
            layout=kernel_layout,
            inputs=inputs,
            constant_args=constant_args,
        )


class QLinearPointwisePT2E(ExternKernelAlloc):
    def __init__(
        self,
        layout,
        inputs,
        constant_args=(),
    ):
        """
        if bias is not None
            - inputs = [x, w, b, weight_scale, weight_zp]
            - const_args is: [x_scale, x_zp, o_inv_scale, o_zp,
              fp32_output, unary_attr, unary_scalars, unary_algorithm]
        else
            - inputs = [x, w, weight_scale, weight_zp]
            - const_args is: [bias, x_scale, x_zp, o_inv_scale, o_zp,
              fp32_output, unary_attr, unary_scalars, unary_algorithm]
        """
        self.has_bias = len(inputs) == 5
        super().__init__(
            layout,
            inputs,
            constant_args,
            None,
            kernel="torch.ops.onednn.qlinear_pointwise",
            cpp_kernel="onednn::qlinear_pointwise",
        )
        self.cpp_kernel_key = "qlinear_pointwise"
        self.cpp_op_schema = """
            at::Tensor(
                at::Tensor act,
                double act_scale,
                int64_t act_zero_point,
                at::Tensor weight,
                at::Tensor weight_scales,
                at::Tensor weight_zero_points,
                c10::optional<at::Tensor> bias,
                double inv_output_scale,
                int64_t output_zero_point,
                c10::optional<c10::ScalarType> output_dtype,
                std::string post_op_name,
                torch::List<c10::optional<at::Scalar>> post_op_args,
                std::string post_op_algorithm)"""

    def codegen(self, wrapper):
        # Parser the inputs and constant
        args = [x.codegen_reference() for x in self.inputs]
        const_args = []
        const_args.extend(self.codegen_const_args())

        x = args[0]
        packed_weight = args[1]
        bias = args[2] if self.has_bias else const_args[0]
        w_scale, w_zp = args[-2], args[-1]
        (
            x_scale,
            x_zp,
            o_inv_scale,
            o_zp,
            output_dtype,
            unary_attr,
            unary_scalars,
            unary_algorithm,
        ) = const_args[-8:]

        codegen_args = (
            x,
            x_scale,
            x_zp,
            packed_weight,
            w_scale,
            w_zp,
            bias,
            o_inv_scale,
            o_zp,
            output_dtype,
            unary_attr,
            unary_scalars,
            unary_algorithm,
        )
        wrapper.generate_extern_kernel_alloc_and_find_schema_if_needed(
            self.get_name(),
            self.codegen_kernel_name(),
            codegen_args,
            self.cpp_op_schema,
            self.cpp_kernel_key,
        )
        if isinstance(self.layout, Layout):
            self.codegen_size_asserts(wrapper)

    @classmethod
    def create(
        cls,
        x: "TensorBox",
        x_scale: float,
        x_zp: int,
        weight: "TensorBox",  # packed_weight
        w_scale: "TensorBox",
        w_zp: "TensorBox",
        bias: "TensorBox",
        o_inv_scale: float,
        output_zero_point: int,
        output_dtype,
        unary_attr,
        unary_scalars,
        unary_algorithm,
    ):
        (inputs, constant_args, kernel_layout, _) = _prepare_linear_fusion_create(
            cls,
            x,
            weight,
            bias,
        )

        w_scale.realize()
        w_zp.realize()
        inputs = inputs + [w_scale, w_zp]
        constant_args = constant_args + [
            x_scale,
            x_zp,
            o_inv_scale,
            output_zero_point,
            output_dtype,
            unary_attr,
            may_convert_to_optional(unary_scalars),
            unary_algorithm,
        ]

        if output_dtype is not None:
            assert output_dtype in [torch.float32, torch.bfloat16]
            # in _prepare_linear_fusion_create, we use x.dtype (uint8) to create kernel_layout
            # if we set fp32_output, the output buf should be dtype float32 instead of uint8.
            kernel_layout.dtype = output_dtype

        return QLinearPointwisePT2E(
            layout=kernel_layout,
            inputs=inputs,
            constant_args=constant_args,
        )


@dataclasses.dataclass
class MutableBox(IRNode):
    """
    TensorBox / StorageBox allow in-place mutation of Tensors
    """

    data: IRNode

    def __getattr__(self, name):
        fn = getattr(self.data, name)
        if callable(fn):
            return fn
        raise AttributeError(f"{type(self.data).__name__}.{name} not callable")

    def realize(self):
        return self.data.realize()

    @property
    def layout(self):
        return self.data.layout  # type: ignore[attr-defined]

    def get_layout(self):
        return self.layout

    def get_size(self):
        return self.data.get_size()

    def __str__(self):
        if isinstance(self.data, MutableBox):
            line0 = f"{type(self).__name__}({type(self.data).__name__}("
            endl = "))"
            inner = self.data.data
        else:
            line0 = f"{type(self).__name__}("
            inner = self.data
            endl = ")"

        lines = [
            line0,
            indent(str(inner)),
            endl,
        ]
        return "\n".join(lines)

    __repr__ = __str__


class TensorBox(MutableBox):
    @staticmethod
    def create(data):
        return TensorBox(StorageBox(data))


class StorageBox(MutableBox):
    def is_input_buffer(self):
        if isinstance(self.data, (InputBuffer, ReinterpretView)):
            return self.data.get_name() in V.graph.graph_inputs
        return False

    def realize(self):
        if isinstance(
            self.data,
            (
                ComputedBuffer,
                InputsKernel,
                InputBuffer,
                ReinterpretView,
                TemplateBuffer,
            ),
        ):
            return self.data.get_name()
        assert isinstance(self.data, (Pointwise, Reduction)), type(self.data)
        origin_node = self.data.get_origin_node()
        traceback = self.data.get_traceback()
        self.data = ComputedBuffer(
            name=None,
            layout=FlexibleLayout(
                device=self.data.get_device(),
                dtype=self.data.get_dtype(),
                size=self.data.get_size(),
            ),
            data=self.data,
        )
        self.data.name = V.graph.register_buffer(self.data)
        self.data.origins = self.origins
        self.data.origin_node = origin_node
        self.data.traceback = traceback
        return self.data.name

    def realize_hint(self):
        """
        Called on buffers we expect to be forced to realize later.
        """
        if (
            isinstance(self.data, (Pointwise, Reduction))
            and self.num_reads() > 1
            and self.is_pointwise_non_scalar_tensor_num_reads_larger_than_one()
        ):
            self.realize()

    def has_exceeded_max_reads(self):
        return isinstance(self.data, Pointwise) and (
            self.num_reads() > config.realize_acc_reads_threshold
            or self.inner_fn_str_len() > config.realize_bytes_threshold
        )

    def mark_reuse(self, users):
        """
        A heuristic to decide if we should realize a tensor
        that is used multiple times.
        """

        def should_realize_on_cpu(loops: Union[Pointwise, Reduction]):
            """
            The heuristic for realizing reused result of heavy ops on cpu
            """
            heavy_ops = ["exp"]  # a list of heavy ops
            fn_str = loops.inner_fn_str()
            return any((op + "(") in fn_str for op in heavy_ops)

        if (
            users > 1
            and isinstance(self.data, (Pointwise, Reduction))
            and (
                self.num_reads() > config.realize_reads_threshold
                or len(self.inner_fn_str()) > config.realize_bytes_threshold
                or (is_cpu(self.data) and should_realize_on_cpu(self.data))
            )
        ):
            self.realize()

    @cache_on_self
    def num_reads(self):
        data = self.data
        if isinstance(data, (InputsKernel, InputBuffer, ReinterpretView)):
            return 1
        if isinstance(data, ComputedBuffer):
            read_writes = data.get_read_writes()
        else:
            assert isinstance(data, (Pointwise, Reduction)), type(data)
            read_writes = ComputedBuffer(
                name=None,
                layout=FlexibleLayout(
                    device=data.get_device(),
                    dtype=data.get_dtype(),
                    size=data.get_size(),
                ),
                data=data,
            ).get_read_writes()
        return len(read_writes.reads)

    @cache_on_self
    def is_pointwise_non_scalar_tensor_num_reads_larger_than_one(self):
        # Skip the check for non Pointwise instances
        return (
            (sum(read.index != 0 for read in self.data.get_reads()) > 1)
            if isinstance(self.data, Pointwise)
            and all(
                not isinstance(read, dependencies.StarDep)
                for read in self.data.get_reads()
            )
            else True
        )


class InterpreterShim(torch.fx.Interpreter):
    @staticmethod
    @functools.lru_cache(None)
    def _dummy_gm():
        return torch.fx.symbolic_trace(identity)

    def __init__(self, graph, submodules):
        # call super() with a placeholder to avoid constructing a
        # GraphModule which is very expensive (it does codegen).
        super().__init__(self._dummy_gm(), garbage_collect_values=False)
        self.module = self
        self.graph = graph
        self.submodules = submodules
        self.extra_traceback = False
        self.fetch_attr = submodules.__getitem__
        self.current_node = None

    def run_node(self, n: torch.fx.Node) -> Any:
        self.current_node = n
        return super().run_node(n)

    def run(self, *args, **kwargs):
        with V.set_interpreter_handler(self):
            return super().run(*args, **kwargs)


class LoopBody:
    """
    Captures the body of a Loops subclass into an FX graph.  Persists any
    indexing simplifications and makes it easier to analyze loop bodies.
    """

    def __init__(self, fn, args, var_ranges):
        super().__init__()
        self.var_ranges = var_ranges
        self.indexing_exprs = {}
        self.indexing_exprs_name = {}
        self.reads = []
        self.writes = []
        self.reads_name2expr = {}
        self.writes_name2expr = {}
        self.other = []
        self.submodules = {"get_index": self.get_index}
        self.subblocks = {}
        self.indirect_vars = []
        self.root_block = LoopBodyBlock(self, fn, args)
        self.indexing = None

    @cache_on_self
    def get_nodes(self):
        all_graphs = itertools.chain(
            (self.root_block.graph,),
            (block.graph for block in self.subblocks.values()),
        )
        return [node for graph in all_graphs for node in graph.nodes]

    @cache_on_self
    def bounds(self):
        # Doing a local import to avoid dumping all the code here
        from .bounds import BoundVars

        return BoundVars(self)

    def debug_str(self):
        lines = [f"var_ranges = {dict(self.var_ranges)}"]
        lines.extend([f"{name} = {val}" for name, val in self.indexing_exprs.items()])
        lines.extend(
            [
                block.debug_str(name)
                for name, block in itertools.chain(
                    [("body", self.root_block)], self.subblocks.items()
                )
            ]
        )
        return "\n".join(lines)

    def add_index_expr(self, expr: sympy.Expr, category, buf_name):
        getattr(self, category).append(expr)
        if buf_name is not None:
            getattr(self, f"{category}_name2expr")[buf_name] = expr
        if expr not in self.indexing_exprs_name:
            name = f"index{len(self.indexing_exprs)}"
            self.indexing_exprs_name[expr] = name
            self.indexing_exprs[name] = expr
        return self.indexing_exprs_name[expr]

    def add_submodule(self, block, prefix):
        """Not actually for nn.Modules, but subblocks in generated code are mapped to FX call_module opcodes"""
        if prefix[-1].isnumeric() and prefix not in self.submodules:
            name = prefix
        else:
            name = f"{prefix}{len(self.submodules)}"
        self.submodules[name] = block
        return name

    def add_indirect(self, size):
        name = f"indirect{len(self.indirect_vars)}"
        var = sympy_symbol(name)
        self.indirect_vars.append(var)
        return var

    def replace_indirect(self, old, new):
        """Swap in a variable used in indirect indexing"""
        if str(old) == str(new):
            return
        assert self.indexing is not None
        self.indexing = {k: sympy_subs(v, {old: new}) for k, v in self.indexing.items()}

    def get_index(self, name):
        assert self.indexing is not None
        return self.indexing[name]

    def __call__(self, *indices):
        index = list(itertools.chain(*indices))
        assert len(index) == len(self.var_ranges), (index, self.var_ranges)
        assert all(v not in self.var_ranges for v in index)
        replacements = dict(zip(self.var_ranges.keys(), index))
        self.indexing = {
            name: sympy_subs(expr, replacements)
            for name, expr in self.indexing_exprs.items()
        }
        result = self.root_block()
        self.indexing = None
        return result


class LoopBodyBlock:
    """
    Captures the body of a Loops subclass into an FX graph.
    In normal cases there will be a 1:1 mapping between LoopBody and
    LoopBodyBlock, hower in the case of ops.masked() the masked out
    operations will manifest as an extra LoopBodyBlock.
    """

    def __init__(self, body: LoopBody, fn: Callable[..., Any], args: List[Any]):
        self.body = body

        def add_index(expr, category, buf_name=None):
            return tracer.create_proxy(
                "call_module",
                "get_index",
                (self.body.add_index_expr(expr, category, buf_name),),
                {},
            )

        class CaptureIndexing(V.WrapperHandler):  # type: ignore[name-defined]
            self.name = "CaptureIndexing"

            def load(self, name: str, index: sympy.Expr):
                index = add_index(index, "reads", name)
                return self._inner.load(name, index)

            def store(self, name, index, value, mode=None):
                index = add_index(index, "writes", name)
                return self._inner.store(name, index, value, mode)

            def store_reduction(self, name, index, value):
                index = add_index(index, "writes", name)
                return self._inner.store_reduction(name, index, value)

            def reduction(self, dtype, src_dtype, reduction_type, value):
                result = self._inner.reduction(dtype, src_dtype, reduction_type, value)
                if "welford" in reduction_type:
                    return tuple(result[i] for i in range(3))
                return result

            def index_expr(self, index, dtype):
                if isinstance(index, (int, sympy.Integer)):
                    return self._inner.constant(int(index), dtype)
                index = add_index(index, "other")
                return self._inner.index_expr(index, dtype)

            def bucketize(
                self,
                values,
                offsets_name: str,
                offsets_size: sympy.Expr,
                indexing_dtype: torch.dtype,
                right: bool,
            ):
                offsets_size = add_index(offsets_size, "other")
                return self._inner.bucketize(
                    values, offsets_name, offsets_size, indexing_dtype, right
                )

            @staticmethod
            def masked(mask_proxy, masked_body: Callable[..., Any], other_proxy):
                """
                Recursively capture the masked out body in another LoopBodyBlock
                """

                subblock: LoopBodyBlock

                def shim(mask, other):
                    return V.ops.masked(mask, subblock, other)

                name = self.body.add_submodule(shim, "masked_subblock")
                subblock = LoopBodyBlock(self.body, masked_body, [])
                self.body.subblocks[name] = subblock
                return tracer.create_proxy(
                    "call_module", name, (mask_proxy, other_proxy), {}
                )

            @staticmethod
            def indirect_indexing(index_proxy, size, check=True):
                """
                Flow data from tensors into indexing formulas.
                Introduce a call_module to update the indexing.
                """

                var = self.body.add_indirect(size)

                def set_indirect(new_var):
                    self.body.replace_indirect(
                        var, V.ops.indirect_indexing(new_var, size, check)
                    )

                tracer.create_proxy(
                    "call_module",
                    self.body.add_submodule(set_indirect, f"set_{var}"),
                    (index_proxy,),
                    {},
                )
                return var

            @staticmethod
            def output(result):
                tracer.create_proxy("output", "output", (result,), {})

        tracer = torch.fx.Tracer()
        tracer.graph = torch.fx.Graph(tracer_cls=tracer.__class__)
        proxy_ops = tracer.create_proxy("placeholder", "ops", (), {})

        from .index_propagation import IndexPropagation
        from .sizevars import SimplifyIndexing

        handler: Any = SimplifyIndexing(
            CaptureIndexing(proxy_ops), self.body.var_ranges
        )
        if config.constant_and_index_propagation:
            handler = IndexPropagation(handler)

        with V.set_ops_handler(handler):
            # This indirection is just a cute way to get IndexPropagation to
            # unwrap the return value.
            ops.output(fn(*args))
        self.graph = tracer.graph

    def __call__(self):
        graph = self.graph
        submodules = self.body.submodules

        return InterpreterShim(graph, submodules).run(V.get_ops_handler())

    def debug_str(self, name="block"):
        code = torch.fx.GraphModule(self.body.submodules, self.graph).code
        return re.sub(
            # strip `; del var0` suffixes to make output prettier
            r";[^\n]*",
            "",
            code.strip().replace("def forward(", f"def {name}("),
        )


class Wait(ExternKernelAlloc):
    """
    Wait should not be used by itself.  It should always be constructed in tandem
    with a collective op that produces a work to wait on.
    """

    def __init__(
        self,
        layout,
        inputs,
        constant_args=(),
    ):
        super().__init__(layout, inputs, constant_args)

    def should_allocate(self):
        return False

    def codegen(self, wrapper):
        from .codegen.wrapper import ReuseLine

        wrapper.add_import_once(
            "from torch.distributed._functional_collectives_impl import _wait_tensor"
        )
        (input_collective,) = (t.codegen_reference() for t in self.inputs)
        wrapper.writeline(f"{input_collective} = _wait_tensor({input_collective})")

        # wait op still needs to produce a 'buffer' that represents the tensor output.
        # this is a symbolic gesture, and it gets handled by WrapperCodegen.
        # codegen outputs a '# reuse' line that assigns the input buffer here ('input_collective')
        # to a new name (`self.get_name()`) and `del`s the old name.
        wrapper.writeline(ReuseLine(wrapper, self.inputs[0], self, delete_old=False))

    @classmethod
    def create(cls, collective_op: "TensorBox"):
        # TODO(whc) i'm not sure what's going on here, this probably means I missed something upstream
        collective_op.decide_layout()
        return Wait(
            layout=AliasedLayout(collective_op),
            inputs=[collective_op],
        )

    def get_alias_names(self):
        # Signal to codegen that our output buffer isn't safe to reuse
        return [self.inputs[0].codegen_reference()]


class CollectiveKernel(ExternKernel):
    """
    Each collective should follow the pattern:
    - extend InPlaceCollectiveKernel or OutOfPlaceCollectiveKernel.
    - the kernel delegates into c10d processgroup, which returns a 'work' obj
    - the work obj is registered via _register_tensor_work so it can be waited on later
    """

    def __init__(self, layout, inputs, constant_args):
        super().__init__(None, layout, inputs, constant_args)
        self.name = V.graph.register_buffer(self)

    def should_emit_register_tensor_work(self):
        return True

    def should_emit_find_or_create_pg(self):
        return True

    def codegen_collective(self, wrapper, output_name, input_names):
        # factor so the boilerplate can be handled in CollectiveKernel.codegen
        raise NotImplementedError("Must implement")

    def codegen_output(self, wrapper, output_name, input_names):
        # factor so the boilerplate can be handled in CollectiveKernel.codegen
        raise NotImplementedError("Must implement")

    @classmethod
    def wrap_inputs_as_inplace(cls, inputs):
        def wrap_input(var):
            op = InPlaceHint(
                FlexibleLayout(var.get_device(), var.get_dtype(), var.get_size()), var
            )
            return TensorBox.create(op)

        return list(map(wrap_input, inputs))

    def codegen(self, wrapper):
        wrapper.add_import_once("import torch.distributed as dist")
        wrapper.add_import_once("import torch.distributed.distributed_c10d as c10d")
        wrapper.add_import_once(
            "import torch.distributed._functional_collectives_impl as fun_col_impl"
        )
        # extract references to our args in string form for codegen output
        input_names = [t.codegen_reference() for t in self.inputs]
        output_name = self.get_name()
        tag, ranks, group_size = self.constant_args

        if self.should_emit_find_or_create_pg():
            # TODO: avoid more than one ref of the same pg (even though they are cached inside the api)
            wrapper.writeline(
                f"{output_name}_pg = c10d._find_or_create_pg_by_ranks_and_tag('{tag}', {ranks}, {group_size})"
            )

        self.codegen_output(wrapper, output_name, input_names)
        self.codegen_collective(wrapper, output_name, input_names)
        if self.should_emit_register_tensor_work():
            wrapper.writeline(
                f"fun_col_impl._register_tensor_work({output_name}, {output_name}_work)"
            )


class InPlaceCollectiveKernel(CollectiveKernel):
    """
    InPlaceCollectiveKernel are those with in-out arguments such as all_reduce.
    Extend this kernel if your collective needs to modify its inputs in-place.
    """

    def __init__(self, layout, inputs, constant_args):
        super().__init__(layout, inputs, constant_args)

    def should_allocate(self):
        return False

    def has_side_effects(self):
        return True

    def codegen_output(self, wrapper, output_name, input_names):
        if len(input_names) > 1:
            wrapper.writeline(f"{output_name} = [{','.join(input_names)}] ")
        else:
            wrapper.writeline(f"{output_name} = {input_names[0]}")


class OutOfPlaceCollectiveKernel(CollectiveKernel):
    """
    OutOfPlaceCollectiveKernel are those that allocate their
    outputs and leave their inputs inplace, such as all_gather.
    """

    def __init__(self, layout, inputs, outputs, constant_args):
        super().__init__(layout, inputs + outputs, constant_args)
        self.outputs = outputs
        self.original_inputs = inputs
        # NOTE: As seen in issue #108780, output buffers of out-of-place collectives
        # could be incorrectly reused. As a safety measure, here we just ban the reuse of them.
        # TODO: A better fix is to figure out how to propagate the aliases properly,
        # so that the buffer is only reused after all its users have consumed it.
        for x in self.outputs:
            V.graph.never_reuse_buffers.add(x.name)

    def should_allocate(self):
        return False

    def has_side_effects(self):
        return True

    def codegen_output(self, wrapper, output_name, input_names):
        input_names = [t.codegen_reference() for t in self.original_inputs]
        wrapper.writeline(f"{output_name}_inputs = [{','.join(input_names)}]")
        wrapper.writeline(f"{output_name} = [{','.join(x.name for x in self.outputs)}]")

    @classmethod
    def create_output_buffers(cls, inputs, size_cb=None):
        outputs = []
        for input in inputs:
            new_size = input.get_size()
            if size_cb is not None:
                size_cb(new_size)
            # new_size[0] *= group_size

            buff = OutputBuffer(
                layout=FlexibleLayout(
                    device=input.get_device(),
                    dtype=input.get_dtype(),
                    size=new_size,
                ),
            )
            outputs.append(buff)
        return outputs

    @classmethod
    def create_output_nodes(cls, coll, output_buffers):
        return [
            MultiOutputNoSizeAssert(
                out_t.layout,
                coll,
                f"[{i}]",
            )
            for i, out_t in enumerate(output_buffers)
        ]


class InPlaceHint(ExternKernel):
    """
    Helper OP to encode an in/out argument that tries to make it inplace whenever possible.
    Wrap the input of your inplace op to enable this behavior.

    The design is based on two key decisions:
    - this node is responsible for allocating the in/out buffer used by the collective.
        This is controlled by the ``should_allocate`` method that returns True here and
        False for the collective node
    - The scheduler special-case this node and enable it to reuse its input.
    """

    def codegen(self, wrapper):
        input_name = self.inputs[0].codegen_reference()
        output_name = self.get_name()
        if not wrapper.did_reuse(self, self.inputs[0]):
            wrapper.writeline(f"{output_name}.copy_({input_name}) #no reuse")

    def __init__(self, layout, input):
        input = self.realize_input(input)
        super().__init__(None, layout, self.unwrap_storage([input]), ())
        self.name = V.graph.register_buffer(self)

    def should_allocate(self):
        return True


class OutputBuffer(ExternKernel):
    """
    Represent the output buffer used by ops that require multiple of them
    """

    def __init__(self, layout):
        super().__init__(name=None, layout=layout, inputs=[])
        self.name = V.graph.register_buffer(self)

    def should_allocate(self):
        return True

    def codegen(self, wrapper):
        wrapper.writeline(f"# collective out buffer {self.name}")


class MultiOutputNoSizeAssert(MultiOutput):
    """
    Extract partial output from a multi-output OP.
    Works like MultiOutput but doesn't assert size. This must be a property guaranteed by the op emitting this.
    """

    def __init__(self, layout, input, index):
        super().__init__(layout, input, [])
        self.index = index

    def codegen(self, wrapper):
        wrapper.writeline(
            f"{self.get_name()} = {self.inputs[0].get_name()}{self.index}"
        )


class Broadcast(InPlaceCollectiveKernel):
    def __init__(self, layout, inputs, constant_args, src):
        super().__init__(layout, inputs, constant_args)
        self.src = src

    def get_mutation_names(self):
        return [self.inputs[0].get_name()]

    def get_unbacked_symbol_defs(self):
        return {}

    @classmethod
    def create(
        cls, x: "TensorBox", src: int, tag: str, ranks: List[int], group_size: int
    ):
        inplace_inputs = cls.wrap_inputs_as_inplace([x])
        packed = Broadcast(
            layout=NoneLayout(inplace_inputs[0].get_device()),  # type: ignore[arg-type]
            inputs=inplace_inputs,
            constant_args=[tag, ranks, group_size],
            src=src,
        )
        mark_node_as_mutating(packed, inplace_inputs[0])
        return inplace_inputs[0]

    def codegen_collective(self, wrapper, output_name, input_names):
        wrapper.writeline(
            f"{output_name}_work = dist.broadcast("
            f"{output_name}, async_op=True, group={output_name}_pg, src={self.src})"
        )


class AllReduceCoalesced(InPlaceCollectiveKernel):
    def __init__(self, layout, inputs, constant_args, reduce_op):
        super().__init__(layout, inputs, constant_args)
        self.reduce_op = reduce_op

    def should_allocate(self):
        return False

    def get_mutation_names(self):
        return [self.inputs[0].get_name()]

    def get_unbacked_symbol_defs(self):
        return {}

    @classmethod
    def create(
        cls,
        inputs: List["TensorBox"],
        reduce_op: str,
        tag: str,
        ranks: List[int],
        group_size: int,
    ):
        inplace_inputs = cls.wrap_inputs_as_inplace(inputs)
        packed = AllReduceCoalesced(
            layout=NoneLayout(inplace_inputs[0].get_device()),  # type: ignore[arg-type]
            inputs=inplace_inputs,
            constant_args=[tag, ranks, group_size],
            reduce_op=reduce_op,
        )
        mark_node_as_mutating(packed, inplace_inputs[0])
        return inplace_inputs

    def codegen_collective(self, wrapper, output_name, input_names):
        wrapper.writeline(
            f"{output_name}_work = dist.all_reduce_coalesced("
            f"{output_name}, "
            f"op=fun_col_impl._str_to_reduce_op('{str(self.reduce_op)}'), "
            f"group={output_name}_pg, "
            "async_op=True)"
        )


class AllReduce(InPlaceCollectiveKernel):
    def __init__(self, layout, inputs, constant_args, reduce_op):
        super().__init__(layout, inputs, constant_args)
        self.reduce_op = reduce_op

    def get_mutation_names(self):
        return [self.inputs[0].get_name()]

    def get_unbacked_symbol_defs(self):
        return {}

    @classmethod
    def create(
        cls, x: "TensorBox", reduce_op: str, tag: str, ranks: List[int], group_size: int
    ):
        inplace_inputs = cls.wrap_inputs_as_inplace([x])

        packed = AllReduce(
            layout=NoneLayout(inplace_inputs[0].get_device()),  # type: ignore[arg-type]
            inputs=inplace_inputs,
            constant_args=[tag, ranks, group_size],
            reduce_op=reduce_op,
        )
        mark_node_as_mutating(packed, inplace_inputs[0])
        return inplace_inputs[0]

    def codegen_collective(self, wrapper, output_name, input_names):
        wrapper.writeline(
            f"{output_name}_work = dist.all_reduce("
            f"{output_name}, async_op=True, group={output_name}_pg, op=fun_col_impl._str_to_reduce_op('{str(self.reduce_op)}'))"
        )


class AllGatherIntoTensor(OutOfPlaceCollectiveKernel):
    def __init__(self, layout, inputs, outputs, constant_args):
        super().__init__(layout, inputs, outputs, constant_args)

    @classmethod
    def create(cls, x: "TensorBox", tag: str, ranks: List[int], group_size: int):
        inputs = [cls.realize_input(x)]

        def compute_size(new_size):
            new_size[0] *= group_size

        outputs = cls.create_output_buffers(inputs, compute_size)

        layout = MultiOutputLayout(inputs[0].get_device())

        packed = AllGatherIntoTensor(
            layout=layout,
            inputs=inputs,
            outputs=outputs,
            constant_args=[tag, ranks, group_size],
        )
        return cls.create_output_nodes(packed, outputs)[0]

    def codegen_collective(self, wrapper, output_name, input_names):
        wrapper.writeline(
            f"{output_name}_work = dist.all_gather_into_tensor("
            f"{output_name}[0], {output_name}_inputs[0], async_op=True, group={output_name}_pg)"
        )


class ReduceScatterTensor(OutOfPlaceCollectiveKernel):
    def __init__(self, layout, inputs, outputs, constant_args, reduce_op):
        super().__init__(layout, inputs, outputs, constant_args)
        self.reduce_op = reduce_op

    @classmethod
    def create(
        cls,
        x: "TensorBox",
        reduce_op: str,
        tag: str,
        ranks: List[int],
        group_size: int,
    ):
        inputs = [cls.realize_input(x)]

        def compute_size(new_size):
            new_size[0] //= group_size

        outputs = cls.create_output_buffers(inputs, compute_size)

        layout = MultiOutputLayout(inputs[0].get_device())

        packed = ReduceScatterTensor(
            layout=layout,
            inputs=inputs,
            outputs=outputs,
            constant_args=[tag, ranks, group_size],
            reduce_op=reduce_op,
        )
        return cls.create_output_nodes(packed, outputs)[0]

    def codegen_collective(self, wrapper, output_name, input_names):
        wrapper.writeline(
            f"{output_name}_work = dist.reduce_scatter_tensor("
            f"{output_name}[0], {output_name}_inputs[0], "
            f"async_op=True, group={output_name}_pg, op=fun_col_impl._str_to_reduce_op('{str(self.reduce_op)}'))"
        )


class AllGatherIntoTensorCoalesced(OutOfPlaceCollectiveKernel):
    def __init__(self, layout, inputs, outputs, constant_args):
        super().__init__(layout, inputs, outputs, constant_args)

    @classmethod
    def create(
        cls,
        inputs: List["TensorBox"],
        tag: str,
        ranks: List[int],
        group_size: int,
    ):
        inputs = [cls.realize_input(x) for x in inputs]

        def compute_size(new_size):
            new_size[0] *= group_size

        outputs = cls.create_output_buffers(inputs, compute_size)

        layout = MultiOutputLayout(inputs[0].get_device())

        packed = AllGatherIntoTensorCoalesced(
            layout=layout,
            inputs=inputs,
            outputs=outputs,
            constant_args=[tag, ranks, group_size],
        )

        return outputs
        # return cls.create_output_nodes(packed, outputs)

    def codegen_collective(self, wrapper, output_name, input_names):
        wrapper.writeline(
            f"{output_name}_work = fun_col_impl._all_gather_into_tensor_coalesced_fallback("
            f"output_tensors={output_name}, "
            f"input_tensors={output_name}_inputs, "
            f"group={output_name}_pg, "
            "async_op=True)"
        )


class ReduceScatterTensorCoalesced(OutOfPlaceCollectiveKernel):
    def __init__(self, layout, inputs, outputs, constant_args, reduce_op):
        super().__init__(layout, inputs, outputs, constant_args)
        self.reduce_op = reduce_op

    @classmethod
    def create(
        cls,
        inputs: List["TensorBox"],
        reduce_op: str,
        tag: str,
        ranks: List[int],
        group_size: int,
    ):
        inputs = [cls.realize_input(x) for x in inputs]

        def compute_size(new_size):
            new_size[0] //= group_size

        outputs = cls.create_output_buffers(inputs, compute_size)

        layout = MultiOutputLayout(inputs[0].get_device())

        _ = ReduceScatterTensorCoalesced(
            layout=layout,
            inputs=inputs,
            outputs=outputs,
            constant_args=[tag, ranks, group_size],
            reduce_op=reduce_op,
        )

        return outputs

    def codegen_collective(self, wrapper, output_name, input_names):
        wrapper.writeline(
            f"{output_name}_work = fun_col_impl._reduce_scatter_tensor_coalesced_fallback("
            f"output_tensors={output_name}, "
            f"input_tensors={output_name}_inputs, "
            f"op=fun_col_impl._str_to_reduce_op('{str(self.reduce_op)}'), "
            f"group={output_name}_pg, "
            "async_op=True)"
        )


# TODO(yifu): replace the CollectiveKernel IR hierarchy with _CollectiveKernel.
class _CollectiveKernel(FallbackKernel):
    def should_allocate(self):
        return False

    def has_side_effects(self):
        return True

    # This is identical to FallbackKernel.set_cpp_kernel(), minus the
    # part that checks against input aliasing and mutation.
    def set_cpp_kernel(self, kernel):
        from .codegen.wrapper import get_cpp_op_schema

        self.cpp_kernel = kernel._schema.name
        self.cpp_kernel_overlad_name = kernel._schema.overload_name
        self.cpp_kernel_key = (
            f"{self.cpp_kernel.replace('::', '_')}_{self.cpp_kernel_overlad_name}"
        )

        self.cpp_op_schema = get_cpp_op_schema(kernel)
        self.ordered_kwargs_for_cpp_kernel = [
            x.name for x in kernel._schema.arguments if x.kwarg_only
        ]

    # NOTE: [In-Place Collective Safety]
    # Between the initiation and completion of an in-place collective, the
    # input buffers are subject to both volatile reads and volatile writes.
    # They must not be read, written to or reused by another kernel. To ensure
    # the constraints, we model collective -> wait_tensor as as two-step
    # mutation of the input buffers.
    @classmethod
    def create_inplace(
        cls, kernel, inputs: Union[TensorBox, List[TensorBox]], *args, **kwargs
    ) -> None:
        with V.graph.fake_mode:
            (
                example_output,
                tensor_args,
                non_tensor_args,
                unflatten_args,
            ) = cls.process_kernel(kernel, inputs, *args, **kwargs)
        for tensor_arg in tensor_args:
            tensor_arg.realize()

        packed = cls(
            NoneLayout(tensor_args[0].get_device()),
            kernel,
            tensor_args,
            non_tensor_args,
            unflatten_args,
        )
        pytree.tree_map(lambda x: MutationOutput(x.layout, x, packed), inputs)

    # NOTE: [Out-of-Place Collective Safety]
    # Between the initiation and completion of an out-of-place collective:
    #
    # Input buffers:
    # - Are subject to volatile reads
    # - Can be read by another kernel
    # - Must not be written to or reused by another kernel
    #
    # Output buffers:
    # - Are subject to volatile writes
    # - Must not be read, written to or reused by another kernel
    #
    # To ensure the safety of input buffers without sacrificing read
    # availability, we add input buffers as read deps of wait_tensor kernels.
    #
    # To ensure the safety of output buffers, we model wait_tensor as a
    # mutation to the output buffer. Note we also assumes the user program being
    # correct and the output buffer is not consumed by kernels other than
    # wait_tensor.
    #
    # TODO(yifu): add a pre-grad pass to validate the correctness of collective
    # usage in the user program.
    @classmethod
    def create_out_of_place(
        cls, kernel, inputs: Union[TensorBox, List[TensorBox]], *args, **kwargs
    ):
        with V.graph.fake_mode:
            (
                example_output,
                tensor_args,
                non_tensor_args,
                unflatten_args,
            ) = cls.process_kernel(kernel, inputs, *args, **kwargs)
        for tensor_arg in tensor_args:
            tensor_arg.realize()

        if isinstance(example_output, list):
            device = cls.find_device(tensor_args, example_output)
            packed = cls(
                MultiOutputLayout(device),
                kernel,
                tensor_args,
                non_tensor_args,
                unflatten_args,
            )
            packed.outputs = [
                MultiOutput(
                    cls.tensor_to_layout(tensor),
                    packed,
                    [(list, i)],
                )
                for i, tensor in enumerate(example_output)
            ]
            return packed.outputs
        else:
            packed = cls(
                cls.tensor_to_layout(example_output),
                kernel,
                tensor_args,
                non_tensor_args,
                unflatten_args,
            )
            packed.outputs = [packed]
            return packed


class _WaitKernel(_CollectiveKernel):
    def get_volatile_reads(self):
        inp = self.inputs[0]
        if isinstance(inp, _CollectiveKernel):
            # Out-of-place single-output
            return [inp.inputs[0]]
        elif isinstance(inp, MultiOutput):
            # Out-of-place multi-output
            coll = inp.inputs[0]
            assert isinstance(coll, _CollectiveKernel)
            _, idx = inp.indices[0]
            return [coll.inputs[idx]]
        else:
            # In-place requires no additional deps handling for volatile
            # reads since the inputs are mutated.
            return []

    @classmethod
    def create_wait(cls, kernel, inp: TensorBox) -> None:
        with V.graph.fake_mode:
            (
                example_output,
                tensor_args,
                non_tensor_args,
                unflatten_args,
            ) = cls.process_kernel(kernel, inp)
        packed = cls(
            NoneLayout(inp.get_device()),
            kernel,
            tensor_args,
            non_tensor_args,
            unflatten_args,
        )
        MutationOutput(inp.layout, inp, packed)

    def get_read_writes(self):
        read_writes = super().get_read_writes()
        # See [Out-of-Place Collective Safety].
        volatile_reads = self.get_volatile_reads()
        for vr in volatile_reads:
            read_writes.reads.add(dependencies.StarDep(vr.get_name()))
        return read_writes


# NB: recursive structure here reflects val_to_arg_str, avoid
# calling free_unbacked_symbols on "exotic" types that don't get pexpr
# treatment
def maybe_free_unbacked_symbols(s):
    if isinstance(s, (SymTypes, sympy.Expr)):
        # This branch should be impossible in return position
        return free_unbacked_symbols(s)
    elif isinstance(s, (tuple, list)):
        r = set()
        for t in s:
            r |= maybe_free_unbacked_symbols(t)
        return r
    elif isinstance(s, torch.Tensor):
        # This branch is impossible in constant-args position
        return free_unbacked_symbols(s)
    else:
        return set()


class AllToAllSingle(OutOfPlaceCollectiveKernel):
    def __init__(
        self,
        layout,
        inputs,
        outputs,
        constant_args,
        output_split_sizes,
        input_split_sizes,
    ):
        super().__init__(layout, inputs, outputs, constant_args)
        self.output_split_sizes = output_split_sizes
        self.input_split_sizes = input_split_sizes

    def get_unbacked_symbol_uses(self):
        r = set()
        if self.output_split_sizes is not None:
            r |= free_unbacked_symbols(self.output_split_sizes)
        if self.input_split_sizes is not None:
            r |= free_unbacked_symbols(self.input_split_sizes)
        return r

    @classmethod
    def create(
        cls,
        x: "TensorBox",
        output_split_sizes: Optional[List[Expr]],
        input_split_sizes: Optional[List[Expr]],
        tag: str,
        ranks: List[int],
        group_size: int,
    ):
        inputs = [cls.realize_input(x)]

        def compute_size(new_size):
            if output_split_sizes is not None:
                new_size[0] = sum(output_split_sizes)

        outputs = cls.create_output_buffers(inputs, compute_size)

        layout = MultiOutputLayout(inputs[0].get_device())

        packed = AllToAllSingle(
            layout=layout,
            inputs=inputs,
            outputs=outputs,
            constant_args=[tag, ranks, group_size],
            output_split_sizes=output_split_sizes,
            input_split_sizes=input_split_sizes,
        )
        return cls.create_output_nodes(packed, outputs)[0]

    def codegen_collective(self, wrapper, output_name, input_names):
        tag, ranks, group_size = self.constant_args

        # TODO: might be necessary to do some pretty printing on
        # split sizes
        wrapper.writeline(
            f"{output_name}_work = dist.all_to_all_single("
            f"{output_name}[0], {output_name}_inputs[0], "
            f"output_split_sizes={self.output_split_sizes}, "
            f"input_split_sizes={self.input_split_sizes}, "
            f"group={output_name}_pg, async_op=True)"
        )<|MERGE_RESOLUTION|>--- conflicted
+++ resolved
@@ -4400,11 +4400,7 @@
         node = ExternKernelNode(
             name=self.get_name(),
             node=export_schema.Node(
-<<<<<<< HEAD
-                target=self.cpp_kernel,
-=======
                 target=self.op_overload.name(),
->>>>>>> 0bd4d1f4
                 inputs=named_arguments,
                 outputs=output_arguments,
                 metadata={},
@@ -4423,15 +4419,11 @@
             op_base_name = kernel.__name__.split(".")[0]
 
             if V.graph.cpp_wrapper:
-<<<<<<< HEAD
-                if config.is_fbcode() and kernel in fbcode_use_proxy_executor:
-=======
                 if config.is_fbcode() and kernel not in has_c_shim:
                     log.warning(
                         "%s is missing a c-shim implementation, using proxy executor as fallback",
                         kernel,
                     )
->>>>>>> 0bd4d1f4
                     self.use_runtime_dispatch = True
                     self.set_cpp_kernel(kernel)
                 else:
