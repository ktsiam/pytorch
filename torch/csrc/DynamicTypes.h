#pragma once

// Provides conversions between Python tensor objects and at::Tensor.

#include <torch/csrc/python_headers.h>

#include <ATen/Device.h>
#include <c10/core/Backend.h>
#include <c10/core/Layout.h>
#include <c10/core/ScalarType.h>
#include <c10/core/ScalarTypeToTypeMeta.h>
#include <torch/csrc/Export.h>

#include <memory>
#include <string>

struct THPDtype;
struct THPLayout;

namespace c10 {
struct Storage;
}

namespace torch {
void registerDtypeObject(THPDtype* dtype, at::ScalarType scalarType);
void registerLayoutObject(THPLayout* thp_layout, at::Layout layout);

TORCH_PYTHON_API PyObject* createPyObject(
    const at::Storage& storage,
<<<<<<< HEAD
    bool always_create_storage = false);
=======
    bool always_create_python_storage = false);
>>>>>>> 9089239c
at::Storage createStorage(PyObject* obj);
at::Storage createStorageGetType(
    PyObject* obj,
    at::ScalarType& scalar_type,
    bool& is_typed_storage);
bool isStorage(PyObject* obj);

TORCH_PYTHON_API THPDtype* getTHPDtype(at::ScalarType scalarType);
THPLayout* getTHPLayout(at::Layout layout);
} // namespace torch<|MERGE_RESOLUTION|>--- conflicted
+++ resolved
@@ -27,11 +27,7 @@
 
 TORCH_PYTHON_API PyObject* createPyObject(
     const at::Storage& storage,
-<<<<<<< HEAD
-    bool always_create_storage = false);
-=======
     bool always_create_python_storage = false);
->>>>>>> 9089239c
 at::Storage createStorage(PyObject* obj);
 at::Storage createStorageGetType(
     PyObject* obj,
