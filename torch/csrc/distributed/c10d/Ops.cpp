--- conflicted
+++ resolved
@@ -138,14 +138,9 @@
   m.class_<Work>("Work")
       .def(torch::init<>())
       .def("wait", [](const c10::intrusive_ptr<Work>& self) { self->wait(); });
-<<<<<<< HEAD
+  m.class_<ReduceOp>("ReduceOp").def(torch::init<>());
   // It's important to register the op to the CompositeExplicitAutograd key
   // instead of the CompositeImplicitAutograd key to enable
-=======
-  m.class_<ReduceOp>("ReduceOp").def(torch::init<>());
-  // It's important to register the op to the CompositeExplicitAutograd key to
-  // enable
->>>>>>> c4618814
   // __torch_dispatch__.
   m.def(
       "broadcast_(Tensor[] tensors, __torch__.torch.classes.c10d.ProcessGroup process_group, int root_rank, int root_tensor, int timeout) -> __torch__.torch.classes.c10d.Work");
