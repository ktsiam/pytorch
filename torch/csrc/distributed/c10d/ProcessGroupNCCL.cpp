--- conflicted
+++ resolved
@@ -1372,16 +1372,9 @@
           optAsyncDebugDump->wait_for(
               std::chrono::milliseconds(kWatchdogThreadSleepMillis * 30));
           const auto exitMsg = c10::str(
-<<<<<<< HEAD
-              "Some other rank's watchdog thread detected a timeout and notified ",
-              "all other ranks, so we're dumping debug info and aborting [Rank ",
-              rank_,
-              "] as well.");
-=======
               "[Rank ",
               rank_,
               "] NCCL watchdog thread detected timeout from Store");
->>>>>>> fb199479
           LOG(ERROR) << exitMsg;
           C10_THROW_ERROR(DistBackendError, exitMsg);
         }
