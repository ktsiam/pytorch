#include <torch/csrc/distributed/c10d/NCCLUtils.hpp>
#include <torch/csrc/distributed/c10d/ProcessGroupNCCL.hpp>
#include <fstream>
#include <mutex>
#include <sstream>

#if defined(__linux__)
#include <fcntl.h>
#include <sys/stat.h>
#include <sys/types.h>
#include <unistd.h>
#endif

#ifdef USE_C10D_NCCL

#include <exception>
#include <map>
#include <stdexcept>
#include <tuple>
#include <unordered_set>
#include <utility>

#include <ATen/cuda/CUDAContext.h>
#include <ATen/cuda/CUDAGraph.h>
#include <c10/core/DeviceType.h>
#include <c10/cuda/CUDAAllocatorConfig.h>
#include <c10/cuda/CUDAGraphsC10Utils.h>
#include <c10/cuda/CUDAGuard.h>
#include <c10/util/CallOnce.h>
#include <c10/util/Exception.h>
#include <c10/util/Logging.h>
#include <c10/util/Optional.h>
#include <c10/util/irange.h>
#include <torch/csrc/cuda/nccl.h>
#include <torch/csrc/distributed/c10d/ParamCommsUtils.hpp>
#include <torch/csrc/distributed/c10d/TraceUtils.h>
#include <torch/csrc/distributed/c10d/Utils.hpp>
#include <torch/torch.h>

namespace c10d {

constexpr const char* const kNCCLAbortedCommStoreKey = "NCCLABORTEDCOMM";

namespace {

#if defined(NCCL_MAJOR) && \
    ((NCCL_MAJOR > 2) || (NCCL_MAJOR == 2) && (NCCL_MINOR >= 10))
#define NCCL_HAS_AVG 1
#endif

// NCCL op mapping
const std::map<ReduceOp::RedOpType, ncclRedOp_t> ncclOp = {
    {ReduceOp::MIN, ncclMin},
    {ReduceOp::MAX, ncclMax},
    {ReduceOp::SUM, ncclSum},
    {ReduceOp::PRODUCT, ncclProd},
#ifdef NCCL_HAS_AVG
    {ReduceOp::AVG, ncclAvg},
#endif
};

// NCCL type typing
std::map<at::ScalarType, ncclDataType_t> ncclDataType = {
    {at::kChar, ncclInt8},
    {at::kByte, ncclUint8},
    {at::kFloat, ncclFloat},
    {at::kDouble, ncclDouble},
    {at::kInt, ncclInt32},
    {at::kLong, ncclInt64},
    {at::kHalf, ncclHalf},
    {at::kBool, ncclUint8},
#if HAS_NCCL_BF16_DATATYPE
    {at::kBFloat16, ncclBfloat16},
#endif
};

// Helper function that gets the data type and issues error if not supported
ncclDataType_t getNcclDataType(at::ScalarType type) {
  auto it = ncclDataType.find(type);
  TORCH_CHECK_WITH(
      TypeError,
      it != ncclDataType.end(),
      "Input tensor data type is not supported for NCCL process group: ",
      type);
  return it->second;
}

#ifdef ENABLE_NCCL_PREMUL_SUM_SUPPORT
template <typename T, ncclDataType_t dataType>
ncclRedOpRAII unpackPreMulSum(
    const ReduceOp& reduceOp,
    const ncclComm_t& comm,
    int dev_in_group) {
  const auto* preMulSupplement =
      reinterpret_cast<NCCLPreMulSumSupplement*>(reduceOp.supplement_.get());
  ncclRedOp_t preMulSum;
  bool has_tensor = preMulSupplement->tensor_factor.defined();
  auto residence = has_tensor ? ncclScalarDevice : ncclScalarHostImmediate;
  const T* ptr_factor = has_tensor
      ? preMulSupplement->tensor_factor.const_data_ptr<T>()
      : nullptr;
  T scalar_factor = T(preMulSupplement->double_factor);
  ncclRedOpCreatePreMulSum(
      &preMulSum,
      // https://docs.nvidia.com/deeplearning/nccl/user-guide/docs/api/ops.html#ncclredopcreatepremulsum
      // tells us that the scalar input is strictly a multiplier.
      /*scalar=*/has_tensor ? const_cast<T*>(ptr_factor) : &scalar_factor,
      dataType,
      residence,
      comm);
  return ncclRedOpRAII(preMulSum, comm);
}
#endif

ncclRedOpRAII getNcclReduceOp(
    const ReduceOp& reduceOp,
    at::Tensor& input,
    const ncclDataType_t& dataType,
    const ncclComm_t& comm,
    int dev_in_group) {
  try {
    if (input.scalar_type() == at::kBool) {
      if (reduceOp == ReduceOp::SUM) {
        // For bool tensors, map sum to max, which both represent a bitwise or.
        // This is to prevent overflow issues with sum, since we use uint8 to
        // represent a bool (see ncclDataType mapping).
        return ncclMax;
      }
#ifdef NCCL_HAS_AVG
      if (reduceOp == ReduceOp::AVG) {
        C10_THROW_ERROR(
            TypeError, "Cannot use ReduceOp.AVG with boolean inputs");
      }
#endif
    }
    if (reduceOp == ReduceOp::PREMUL_SUM) {
#ifdef ENABLE_NCCL_PREMUL_SUM_SUPPORT
      switch (dataType) {
        case ncclHalf:
          return unpackPreMulSum<at::Half, ncclHalf>(
              reduceOp, comm, dev_in_group);
        case ncclFloat:
          return unpackPreMulSum<float, ncclFloat>(
              reduceOp, comm, dev_in_group);
        case ncclDouble:
          return unpackPreMulSum<double, ncclDouble>(
              reduceOp, comm, dev_in_group);
        default:
          C10_THROW_ERROR(
              TypeError, "PreMulSum Data type must be half, float, or double");
          ncclRedOp_t unused;
          return unused;
      }
#else
      C10_THROW_ERROR(ValueError, "PreMulSum requires NCCL>=2.11.1");
#endif
    }
    return ncclOp.at(reduceOp);
  } catch (const std::out_of_range& e) {
    switch (reduceOp) {
      case ReduceOp::AVG:
        C10_THROW_ERROR(
            ValueError,
            c10::str(
                "AVG requires NCCL 2.10+. The current version is ",
                NCCL_MAJOR,
                ".",
                NCCL_MINOR));
        break;
      case ReduceOp::BAND:
        C10_THROW_ERROR(ValueError, "Cannot use ReduceOp.BAND with NCCL");
        break;
      case ReduceOp::BOR:
        C10_THROW_ERROR(ValueError, "Cannot use ReduceOp.BOR with NCCL");
        break;
      case ReduceOp::BXOR:
        C10_THROW_ERROR(ValueError, "Cannot use ReduceOp.BXOR with NCCL");
        break;
      default:
        C10_THROW_ERROR(ValueError, "Unhandled ReduceOp");
        break;
    }
  }
}

// Get the deviceList String from the list of devices
std::string getKeyFromDevices(const std::vector<at::Device>& devices) {
  std::string deviceList;
  for (auto& device : devices) {
    if (deviceList.empty()) {
      deviceList = std::to_string(device.index());
    } else {
      deviceList += "," + std::to_string(device.index());
    }
  }
  return deviceList;
}

std::string getKeySendRecv(int myRank, int peer) {
  int lowRank = myRank < peer ? myRank : peer;
  int highRank = myRank < peer ? peer : myRank;
  std::string sendRecvPair =
      std::to_string(lowRank) + ":" + std::to_string(highRank);
  return sendRecvPair;
}

// Get the list of devices from list of tensors
std::vector<at::Device> getDeviceList(const std::vector<at::Tensor>& tensors) {
  std::vector<at::Device> res;
  res.reserve(tensors.size());
  for (auto& tensor : tensors) {
    // tensors must all be on the same device, or all on distinct devices.
    // The line below assumes that constraint has already been enforced
    // (by check_gpu_tensors_same_device or
    // check_gpu_tensors_different_devices).
    if (res.size() == 0 || tensor.device() != res[0]) {
      res.push_back(tensor.device());
    }
  }
  return res;
}

// [Sync Streams] Helper that lets the input ncclStreams to wait for the current
// stream. NCCL communications run on ncclStreams, but input tensors are
// allocated on different streams (i.e., current streams). Communications on
// ncclStreams cannot start before pending input tensor ops on current streams
// finish. Otherwise, ops on two streams might read/write same tensors
// concurrently.
//
// The synchronization above alone is not enough. We also need to make sure
// input tensors are not freed before their usages on ncclStreams finish. This
// can be achieved by calling c10::cuda::CUDACachingAllocator::recordStream,
// which remembers the usage stream (ncclStream), creates an event on the usage
// stream when GC attempts to free the input tensor, and delays GC until that
// event is done.
void syncStreams(
    const std::vector<at::Device>& devices,
    std::vector<at::cuda::CUDAEvent>& ncclEvents,
    std::vector<at::cuda::CUDAStream>& ncclStreams) {
  for (const auto i : c10::irange(devices.size())) {
    at::cuda::CUDAStream& ncclStream = ncclStreams[i];
    at::cuda::CUDAEvent& ncclEvent = ncclEvents[i];
    ncclEvent.record(at::cuda::getCurrentCUDAStream(devices[i].index()));
    ncclEvent.block(ncclStream);
  }
}

// Given a ncclUniqueId, convert it to a string representation that can be put
// in the store.
std::string buildNcclUniqueIdStr(const ncclUniqueId& ncclID) {
  const uint8_t* bytes = reinterpret_cast<const uint8_t*>(&ncclID);
  std::ostringstream oss;
  for (const auto i : c10::irange(NCCL_UNIQUE_ID_BYTES)) {
    oss << std::hex << static_cast<int>(bytes[i]);
  }
  return oss.str();
}

std::string getNcclAbortedCommStoreKey(const std::string ncclIdStr) {
  return std::string(kNCCLAbortedCommStoreKey) + ":" + ncclIdStr;
}

// Returns exception's what() given an exception_ptr instance.
std::string getExceptionMsgFromExceptionPtr(
    const std::exception_ptr& exceptionPtr) {
  TORCH_CHECK(exceptionPtr != nullptr);
  try {
    std::rethrow_exception(exceptionPtr);
  } catch (const std::exception& e) {
    return e.what();
  } catch (...) {
    return "Unknown exception type";
  }
}

inline void errorIfCapturingNonCapturableNCCL(c10::cuda::CaptureStatus status) {
  // parentheses avoid some compiler warnings
  static const uint64_t min_version =
      (((uint64_t)2) << 32) + (((uint64_t)9) << 16) + ((uint64_t)6);
  static const uint64_t cur_version = torch::cuda::nccl::version();
  if (cur_version < min_version) {
    TORCH_CHECK_WITH(
        NotImplementedError,
        status == c10::cuda::CaptureStatus::None,
        "Capturing NCCL collectives is only allowed with NCCL >= 2.9.6");
  }
}

} // namespace

// Map from each communicator to its device index.
// This map is used when register/deregister cache segments from cache
// allocator. See design notes below:
// - Each segment should be registered only to the communicator on the
//   same device.
// - We cannot reuse devNCCLCommMap_ in each ProcessGroup because the key may be
//   ranks rather than device in point-to-point case.
// - This map has also to be maintained as global variable since the register
//   hooks are called outside the scope of any PG, thus we need traverse
//   communicators in all PGs.
static std::unordered_map<std::shared_ptr<NCCLComm>, int> ncclCommDevIdxMap;
static std::mutex ncclCommDevIdxMapMutex;
static bool allocatorHooksAttached = false;
void cacheAllocatorRegisterHook(
    const c10::cuda::CUDACachingAllocator::TraceEntry& te) {
  // Register after SEGMENT_ALLOC
  if (te.action_ !=
      c10::cuda::CUDACachingAllocator::TraceEntry::Action::SEGMENT_ALLOC) {
    return;
  }

  std::lock_guard<std::mutex> lock(ncclCommDevIdxMapMutex);
  for (auto& it : ncclCommDevIdxMap) {
    auto& ncclComm = it.first;
    auto& devIdx = it.second;
    if (te.device_ == devIdx) {
      ncclComm->registerSegment(reinterpret_cast<void*>(te.addr_), te.size_);
    }
  }
}

void cacheAllocatorDeregisterHook(
    const c10::cuda::CUDACachingAllocator::TraceEntry& te) {
  // deregister before SEGMENT_FREE
  if (te.action_ !=
      c10::cuda::CUDACachingAllocator::TraceEntry::Action::SEGMENT_FREE) {
    return;
  }

  std::lock_guard<std::mutex> lock(ncclCommDevIdxMapMutex);
  for (auto& it : ncclCommDevIdxMap) {
    auto& ncclComm = it.first;
    auto& devIdx = it.second;
    if (te.device_ == devIdx) {
      ncclComm->deregisterSegment(reinterpret_cast<void*>(te.addr_));
    }
  }
}

std::string dump_nccl_trace() {
  return NCCLTraceBuffer::get()->dump();
}

// Return CUDA device with ordinal given by input rank.  If we aren't
// bound to a specific device, there is no strict guarantee that this
// heuristic is the correct assignment of ranks to GPUs that Python
// layers use, but in practice it tends to be.  Fortunately we don't
// rely on this for correctness of any tensor operations, just for
// ancillary uses like health checks and barriers.
at::Device ProcessGroupNCCL::guessDeviceForRank() const {
  TORCH_CHECK_WITH(ValueError, rank_ >= 0, "Invalid rank ", rank_);
  if (getBoundDeviceId()) {
    return *getBoundDeviceId();
  } else {
    auto numGPUs = at::cuda::getNumGPUs();
    int16_t deviceIdx = static_cast<int16_t>(rank_ % numGPUs);
    return at::Device(at::DeviceType::CUDA, deviceIdx);
  }
}

const int64_t ProcessGroupNCCL::kWatchdogThreadSleepMillis = 1000;
constexpr int64_t kSynchronizeBusyWaitMillis = 10;
thread_local uint64_t ProcessGroupNCCL::ncclActiveGroupCounter_ = 0;

std::ostream& operator<<(
    std::ostream& output,
    const ProcessGroupNCCL::WorkNCCL& workNCCL) {
  std::string workInfo;
  workInfo = c10::str(
      "WorkNCCL(",
      "SeqNum=",
      workNCCL.seq_,
      ", OpType=",
      opTypeToString(workNCCL.opType_),
      ", NumelIn=",
      workNCCL.numelIn_,
      ", NumelOut=",
      workNCCL.numelOut_,
      ", Timeout(ms)=",
      workNCCL.opTimeout_.count(),
      ")");
  return output << workInfo;
}

ProcessGroupNCCL::WorkNCCL::WorkNCCL(
    const std::vector<at::Device>& devices,
    int rank,
    OpType opType,
    uint64_t seq,
    const char* profilingTitle,
    const c10::optional<std::vector<at::Tensor>>& inputs,
    bool desyncDebug,
    bool enableTiming)
    : Work(rank, opType, profilingTitle, inputs),
      devices_(devices),
      workStartTime_(std::chrono::steady_clock::now()),
      seq_(seq),
      timingEnabled_(enableTiming) {
  // Creates the CUDA event wrappers
  // Note: The actual events are lazily created when first recorded to with
  // DEFAULT_FLAGS = cudaEventDisableTiming.
  if (enableTiming) {
    ncclStartEvents_ = std::make_shared<std::vector<at::cuda::CUDAEvent>>();
    ncclStartEvents_->reserve(devices.size());
    for (uint32_t i = 0; i < devices.size(); ++i) {
      ncclStartEvents_->emplace_back(at::cuda::CUDAEvent(cudaEventDefault));
    }
  }
  ncclEndEvents_ = std::make_shared<std::vector<at::cuda::CUDAEvent>>();
  ncclEndEvents_->reserve(devices.size());
  for (uint32_t i = 0; i < devices.size(); ++i) {
    ncclEndEvents_->emplace_back(at::cuda::CUDAEvent(
        enableTiming ? cudaEventDefault : cudaEventDisableTiming));
  }
  ncclComms_.resize(devices.size());
}

ProcessGroupNCCL::WorkNCCL::WorkNCCL(const WorkNCCL& w)
    : Work(w.rank_, w.opType_),
      std::enable_shared_from_this<WorkNCCL>(w),
      devices_(w.devices_),
      ncclStartEvents_(w.ncclStartEvents_),
      ncclEndEvents_(w.ncclEndEvents_),
      ncclComms_(w.ncclComms_),
      blockingWait_(w.blockingWait_),
      opTimeout_(w.opTimeout_),
      workStartTime_(w.workStartTime_),
      seq_(w.seq_),
      startTraceUpdated_(w.startTraceUpdated_),
      numelIn_(w.numelIn_),
      numelOut_(w.numelOut_),
      store_(w.store_),
      timingEnabled_(w.timingEnabled_),
      trace_id_(w.trace_id_) {
  exception_ = w.exception_;
}

ProcessGroupNCCL::WorkNCCL::~WorkNCCL() = default;

bool ProcessGroupNCCL::WorkNCCL::isCompleted() {
  checkAndSetException();
  return exception() || finishedGPUExecutionInternal();
}

bool ProcessGroupNCCL::WorkNCCL::isStarted() {
  checkAndSetException();
  return exception() || startedGPUExecutionInternal();
}

bool ProcessGroupNCCL::WorkNCCL::isSuccess() const {
  if (exception()) {
    // Already detected an exception.
    return false;
  }

  return !checkForNCCLErrors(ncclComms_) && finishedGPUExecutionInternal();
}

void ProcessGroupNCCL::WorkNCCL::checkAndSetException() {
  if (exception()) {
    // We already have an exception.
    return;
  }

  auto exception_ptr = checkForNCCLErrors(ncclComms_);
  std::unique_lock<std::mutex> lock(mutex_);
  exception_ = exception_ptr;
  if (exception_) {
    LOG(INFO) << "[Rank " << rank_ << "]"
              << " found async exception when checking for NCCL errors: "
              << getExceptionMsgFromExceptionPtr(exception_);
  }
}

void ProcessGroupNCCL::WorkNCCL::setException(
    std::exception_ptr exception_ptr) {
  std::unique_lock<std::mutex> lock(mutex_);
  exception_ = exception_ptr;
}

// Helper that checks if the NCCL kernels are completed on the GPUs
bool ProcessGroupNCCL::WorkNCCL::finishedGPUExecution() {
  checkAndSetException();
  return finishedGPUExecutionInternal();
}

bool ProcessGroupNCCL::WorkNCCL::startedGPUExecutionInternal() const {
  // if timing is disabled we won't have allocated start events
  if (!timingEnabled_) {
    return false;
  }
  for (const auto i : c10::irange(devices_.size())) {
    // Checking the work's corresponding CUDA events' status
    if (!(*ncclStartEvents_)[i].query()) {
      return false;
    }
  }

  return true;
}

bool ProcessGroupNCCL::WorkNCCL::finishedGPUExecutionInternal() const {
  for (const auto i : c10::irange(devices_.size())) {
    // Checking the work's corresponding CUDA events' status
    if (!(*ncclEndEvents_)[i].query()) {
      return false;
    }
  }

  return true;
}

bool ProcessGroupNCCL::WorkNCCL::checkTimeout(
    c10::optional<std::chrono::milliseconds> timeout) {
  auto currentTimepoint = std::chrono::steady_clock::now();
  auto timeElapsed = std::chrono::duration_cast<std::chrono::milliseconds>(
      currentTimepoint - workStartTime_);
  auto workTimeout = timeout ? *timeout : opTimeout_;

  if (timeElapsed < workTimeout)
    return false;

  // Timed out

  // There is already an error, we don't override it
  if (exception())
    return true;

  std::string exceptionMsg = c10::str(
      "[Rank ",
      rank_,
      "] ",
      "Watchdog caught collective operation timeout: ",
      *this,
      " ran for ",
      timeElapsed.count(),
      " milliseconds before timing out.");

  LOG(ERROR) << exceptionMsg;
  std::exception_ptr exception_ptr =
      std::make_exception_ptr(C10_BUILD_ERROR(DistBackendError, exceptionMsg));
  setException(exception_ptr);
  return true;
}

void ProcessGroupNCCL::WorkNCCL::handleException(
    ErrorHandlingMode errorHandling) {
  if (exception_) {
    auto exceptionMsg = c10::str(
        "Some NCCL operations have failed or timed out. Due to the ",
        "asynchronous nature of CUDA kernels, subsequent GPU operations ",
        "might run on corrupted/incomplete data.");
    LOG(ERROR) << exceptionMsg;
    C10_LOG_API_USAGE_ONCE("ProcessGroupNCCL.WorkNCCL.handleException");

    if (SHOULD_TEAR_DOWN(errorHandling)) {
      auto tearDownMsg = c10::str(
          "To avoid data inconsistency, we are taking the entire process down.");
      LOG(ERROR) << tearDownMsg;
      std::rethrow_exception(exception_);
    }
  }
}

void ProcessGroupNCCL::WorkNCCL::synchronize() {
  // Call Synchronize without a timeout. We use this method to avoid adding a
  // timeout argument to the public synchronize API.
  synchronizeInternal(kNoTimeout);
}

void ProcessGroupNCCL::WorkNCCL::synchronizeStreams() {
  for (const auto i : c10::irange(devices_.size())) {
    auto currentStream = at::cuda::getCurrentCUDAStream(devices_[i].index());
    // Block the current stream on the NCCL stream
    (*ncclEndEvents_)[i].block(currentStream);
  }

  if (avoidRecordStreams_) {
    stashed_for_allocator_safety_->clear();
  }
}

// Waiting on the work's corresponding CUDA events
void ProcessGroupNCCL::WorkNCCL::synchronizeInternal(
    std::chrono::milliseconds timeout) {
  synchronizeStreams();

  // In case of blocking, wait for the operation to complete.
  if (blockingWait_) {
    while (!isCompleted()) {
      bool timedOut = checkTimeout(
          timeout == kNoTimeout ? c10::nullopt : c10::make_optional(timeout));
      // Explicitly abort ncclComms here before throwing this timed out
      // exception to users.
      // If throwing timed out excepiton without aborting nccl communicators
      // here, it was observed that CUDA GPU will have 100% utilization and
      // can not run new events successfully.
      if (timedOut) {
        std::string exceptionMsg = c10::str(
            "[Rank ",
            rank_,
            "] Work ",
            (*this),
            " timed out in blocking wait (TORCH_NCCL_BLOCKING_WAIT=1).");
        LOG(ERROR) << exceptionMsg;
        break;
      }
      // Yield
      std::this_thread::sleep_for(
          std::chrono::milliseconds(kSynchronizeBusyWaitMillis));
    }
    // exception() includes timeout and error during blocking wait
    if (exception()) {
      // Abort NCCL communicators
      abort();
      // Throw exception (from main thread here)
      handleException(TearDown);
    }
  }

  // Device synchronize only after we've completed timeout checks.
  if (!barrierTensors_.empty()) {
    // If we use the work to do barrier, we should block here
    at::cuda::OptionalCUDAGuard gpuGuard;
    for (auto& device : devices_) {
      gpuGuard.set_index(device.index());
      AT_CUDA_CHECK(cudaDeviceSynchronize());
    }
  }
}

// Same as calling synchronize().
bool ProcessGroupNCCL::WorkNCCL::wait(std::chrono::milliseconds timeout) {
  RECORD_PARAM_COMMS(
      static_cast<int>(this->seq_), // seq
      0, // process group ptr
      rank_, // rank
      "wait", // colName
      0, // inNelems
      0, // outNelems
      at::kByte, // dType
      std::vector<int64_t>(), // inSplitSizes
      std::vector<int64_t>(), // outSplitSizes
      static_cast<int>(devices_.size())); // worldSize
  synchronizeInternal(timeout);
  // Always return true, because abort API is not implemented.
  return true;
}

void ProcessGroupNCCL::WorkNCCL::abort() {
  // Abort all communicators of this work
  for (const auto& ncclComm : ncclComms_) {
    ncclComm->ncclCommAbort();
  }

  ncclCommDevIdxMapMutex.lock();
  for (const auto& comm : ncclComms_) {
    ncclCommDevIdxMap.erase(comm);
  }
  ncclCommDevIdxMapMutex.unlock();
}

ProcessGroupNCCL::CoalescedWorkNCCL::CoalescedWorkNCCL(
    std::vector<ProcessGroupNCCL::WorkNCCL> works,
    int rank,
    OpType opType)
    : Work(rank, opType, nullptr), works_(std::move(works)) {}

ProcessGroupNCCL::CoalescedWorkNCCL::~CoalescedWorkNCCL() = default;

c10::intrusive_ptr<ProcessGroupNCCL::CoalescedWorkNCCL> ProcessGroupNCCL::
    initCoalescedWork(
        const std::vector<c10::intrusive_ptr<Work>>& works,
        int rank,
        OpType opType) {
  std::vector<ProcessGroupNCCL::WorkNCCL> ncclWorks;
  ncclWorks.reserve(works.size());
  for (auto& work : works) {
    ncclWorks.push_back(*static_cast<ProcessGroupNCCL::WorkNCCL*>(work.get()));
  }
  return c10::make_intrusive<ProcessGroupNCCL::CoalescedWorkNCCL>(
      ncclWorks, rank, opType);
}

// Same as calling synchronize().
bool ProcessGroupNCCL::CoalescedWorkNCCL::wait(
    std::chrono::milliseconds timeout) {
  for (auto& w : works_) {
    w.wait(timeout);
  }
  // Always return true, because abort API is not implemented.
  return true;
}

static std::atomic<size_t> process_group_id = 0;

ProcessGroupNCCL::ProcessGroupNCCL(
    const c10::intrusive_ptr<Store>& store,
    int rank,
    int size,
    c10::intrusive_ptr<Options> options)
    : Backend(rank, size),
      store_(store),
      options_(options),
      ncclCommCounter_(0),
      traceKeyStart_(getTraceStartKey("NCCL", rank)),
      traceKeyEnd_(getTraceEndKey("NCCL", rank)),
      terminateProcessGroup_(false),
      terminateHeartbeatMonitorThread_(false),
      collectiveDebugInfoMode_(false),
      uid_(process_group_id++),
      intraNodeComm_(initIntraNodeComm()) {
  TORCH_CHECK_WITH(
      ValueError,
      at::cuda::getNumGPUs() != 0,
      "ProcessGroupNCCL is only supported with GPUs, no GPUs found!");
  blockingWait_ = getCvarBool(TORCH_NCCL_BLOCKING_WAIT, false);
  asyncErrorHandling_ = static_cast<ErrorHandlingMode>(
      getCvarInt(TORCH_NCCL_ASYNC_ERROR_HANDLING, 3 /*SkipCleanUp*/));
  desyncDebug_ = getCvarBool(TORCH_NCCL_DESYNC_DEBUG, false) ||
      (dist_debug_level_ >= DebugLevel::Detail);
  dumpOnTimeout_ = getCvarBool(TORCH_NCCL_DUMP_ON_TIMEOUT, false) ||
      (dist_debug_level_ >= DebugLevel::Detail);
  heartbeat_ = 1ULL;
  monitorThreadEnabled_.store(getCvarBool(TORCH_NCCL_ENABLE_MONITORING, true));
  heartbeatTimeoutInSec_ =
      getCvarInt(TORCH_NCCL_HEARTBEAT_TIMEOUT_SEC, 60 * 2 /*2 Mins*/);
  ncclTraceBufferSize_ = getCvarInt(TORCH_NCCL_TRACE_BUFFER_SIZE, 0);
#ifdef ENABLE_NCCL_ERROR_CHECKING
  enableTiming_.store(
      getCvarBool(TORCH_NCCL_ENABLE_TIMING, false) || desyncDebug_);
#endif
  avoidRecordStreams_ = getCvarBool(TORCH_NCCL_AVOID_RECORD_STREAMS, false);
#ifdef NCCL_HAS_COMM_REGISTER
  useTensorRegisterAllocatorHook_ =
      getCvarBool(TORCH_NCCL_USE_TENSOR_REGISTER_ALLOCATOR_HOOK, false);
  if (c10::cuda::CUDACachingAllocator::CUDAAllocatorConfig::
          expandable_segments()) {
    useTensorRegisterAllocatorHook_ = false;
    LOG(INFO)
        << "[Rank " << rank_
        << "] disables TORCH_NCCL_USE_TENSOR_REGISTER_ALLOCATOR_HOOK because it is not compatible with CUDA allocator expandable segments mode.";
  }
#endif

  if (blockingWait_) {
    if (asyncErrorHandling_ != NoHandling || desyncDebug_) {
      LOG(INFO)
          << "[Rank " << rank_ << "] TORCH_NCCL_BLOCKING_WAIT and "
          << "TORCH_NCCL_ASYNC_ERROR_HANDLING|TORCH_NCCL_DESYNC_DEBUG"
          << "should not both be enabled. "
          << "Only TORCH_NCCL_BLOCKING_WAIT is being used in this process.";
      asyncErrorHandling_ = NoHandling;
      desyncDebug_ = false;
    }
  } else {
    if (desyncDebug_ && asyncErrorHandling_ == NoHandling) {
      LOG(INFO)
          << "[Rank " << rank_
          << "] TORCH_NCCL_DESYNC_DEBUG and TORCH_NCCL_ASYNC_ERROR_HANDLING "
          << "must both be enabled. "
          << "Enabling TORCH_NCCL_ASYNC_ERROR_HANDLING.";
      asyncErrorHandling_ = SkipCleanUp;
    }
  }

  if (getCvarBool(TORCH_ENABLE_NCCL_HEALTH_CHECK, false)) {
    // Perform health check by initializing dummy communicators and destroying
    // them. This will help indicate any NCCL-related issues prior to the first
    // collective.
    // Run it in a separate thread and wait on CV to handle timeouts, since
    // majority of getNCCLComm failures are hangs.
    runHealthCheck();
  }

#ifdef ENABLE_NCCL_ERROR_CHECKING
  ncclCommWatchdogThread_ =
      std::thread(&ProcessGroupNCCL::ncclCommWatchdog, this);
#endif

  init();
  const std::string OFF = "OFF";
  std::string torch_distributed_debug =
      getCvarString({"TORCH_DISTRIBUTED_DEBUG"}, OFF.c_str());
  std::string nccl_debug = getCvarString({"NCCL_DEBUG"}, OFF.c_str());
  LOG(INFO) << "[Rank " << rank_
            << "] ProcessGroupNCCL initialization options: "
            << "NCCL version: " << getNcclVersion()
            << ", TORCH_NCCL_ASYNC_ERROR_HANDLING: " << asyncErrorHandling_
            << ", TORCH_NCCL_DUMP_ON_TIMEOUT: " << dumpOnTimeout_
            << ", TORCH_NCCL_DESYNC_DEBUG: " << desyncDebug_
            << ", TORCH_NCCL_ENABLE_TIMING: " << enableTiming_.load()
            << ", TORCH_NCCL_BLOCKING_WAIT: " << blockingWait_
            << ", TIMEOUT(ms): " << options_->timeout.count()
            << ", USE_HIGH_PRIORITY_STREAM: "
            << options_->is_high_priority_stream
            << ", SPLIT_FROM: " << options_->split_from
            << ", SPLIT_COLOR: " << options_->split_color
            << ", TORCH_DISTRIBUTED_DEBUG: " << torch_distributed_debug
#ifdef NCCL_HAS_COMM_REGISTER
            << ", TORCH_NCCL_USE_TENSOR_REGISTER_ALLOCATOR_HOOK: "
            << useTensorRegisterAllocatorHook_
#endif
            << ", TORCH_NCCL_ENABLE_MONITORING: "
            << monitorThreadEnabled_.load()
            << ", TORCH_NCCL_HEARTBEAT_TIMEOUT_SEC: " << heartbeatTimeoutInSec_
            << ", TORCH_NCCL_TRACE_BUFFER_SIZE: " << ncclTraceBufferSize_
            << ", NCCL_DEBUG: " << nccl_debug << ", ID=" << this->getID();

  RECORD_PARAM_COMMS(
      0, // seq
      this->getID(),
      rank, // rank
      "init", // colName
      0, // inNelems
      0, // outNelems
      at::kByte, // dType
      std::vector<int64_t>(), // inSplitSizes
      std::vector<int64_t>(), // outSplitSizes
      size_); // worldSize

  // Attach hooks to cache allocator to trigger the hooks whenever a traced
  // action is called. In the following hooks, we register a newly allocated
  // segment when SEGMENT_ALLOC action occurs, and deregister a segment when
  // SEGMENT_FREE action occurs.
  // We attach hooks only once at the first PG creation.
  if (useTensorRegisterAllocatorHook_ && !allocatorHooksAttached) {
    c10::cuda::CUDACachingAllocator::attachAllocatorTraceTracker(
        &cacheAllocatorRegisterHook);
    c10::cuda::CUDACachingAllocator::attachAllocatorTraceTracker(
        &cacheAllocatorDeregisterHook);
    allocatorHooksAttached = true;
  }
}

<<<<<<< HEAD
c10::intrusive_ptr<intra_node_comm::IntraNodeComm> ProcessGroupNCCL::
    initIntraNodeComm() {
  return intra_node_comm::IntraNodeComm::rendezvous(
      store_, std::to_string(uid_), rank_, size_);
=======
void ProcessGroupNCCL::eagerConnectSingleDevice(at::Device device) {
  std::vector<at::Device> rankDevices = {device};
  const auto key = getKeyFromDevices(rankDevices);
  LOG(INFO) << "Eagerly connecting nccl backend with device " << device;
  getNCCLComm(key, rankDevices, OpType::ALLREDUCE);
}

void ProcessGroupNCCL::performNocolorSplit(at::Device device) {
  // If our backend doesn't support splitting, this is a no-op for
  // ranks not in the new subgroup (and ranks that would be in it will
  // just use a new communicator rather than split).
#ifdef NCCL_HAS_COMM_SPLIT
  std::vector<at::Device> rankDevices = {device};
  const auto key = getKeyFromDevices(rankDevices);
  LOG(INFO) << "Performing nocolor split on backend device " << device
            << ", key " << key << ", i am " << this;
  auto comm = getNCCLComm(key, rankDevices, OpType::ALLREDUCE);
  TORCH_CHECK_WITH(
      DistBackendError,
      comm.size() == 1,
      "exactly one communicator found for device ",
      device);
  NCCLComm::split(comm[0].get(), NCCL_SPLIT_NOCOLOR, rank_, options_->config);
#endif
>>>>>>> da432069
}

void ProcessGroupNCCL::runHealthCheck() {
  // Run health check in a separate thread and wait on CV to handle timeouts,
  // since majority of getNCCLComm failures are hangs.

  struct HealthCheckData {
    std::mutex healthCheckMutex;
    std::condition_variable healthCheckCv;
    bool healthCheckSuccess = false;
    std::exception_ptr healthCheckException;
  };

  HealthCheckData healthCheckData;
  auto t = std::thread([&healthCheckData, this]() {
    try {
      std::vector<at::Device> rankDevice = {guessDeviceForRank()};

      const auto key = getKeyFromDevices(rankDevice);
      // OpType does not matter, only need to set to not go through send/recv
      // path.
      getNCCLComm(key, rankDevice, OpType::ALLREDUCE);
      // Now destroy the communicators and remove them from cache so we don't
      // use destroyed communicators.
      destroyNCCLComms(key);
      // Notify main thread the health check is complete.
      {
        std::lock_guard<std::mutex> lk(healthCheckData.healthCheckMutex);
        healthCheckData.healthCheckSuccess = true;
      }
      healthCheckData.healthCheckCv.notify_one();
    } catch (const std::exception& e) {
      // Populate exception ptr.
      healthCheckData.healthCheckException = std::current_exception();
      // Unblock waiting main thread which will report exception.
      healthCheckData.healthCheckCv.notify_one();
    } // Unknown exceptions will just cause the program to terminate.
  });
  // We don't need to join the thread, just need to verify health check via the
  // CV. Hence we detach the thread here.
  t.detach(); // NOLINT
  LOG(INFO) << "[Rank " << rank_ << "]"
            << " will wait up to " << options_->timeout.count()
            << " msec for NCCL health check to complete.";
  std::unique_lock<std::mutex> lock(healthCheckData.healthCheckMutex);
  healthCheckData.healthCheckCv.wait_for(
      lock, options_->timeout, [&healthCheckData]() {
        return healthCheckData.healthCheckSuccess;
      });

  if (healthCheckData.healthCheckException) {
    std::rethrow_exception(healthCheckData.healthCheckException);
  }
  // If there is no exception, the likely culprit is a timeout/hang which is how
  // most communicator init issues manifest themselves.
  TORCH_CHECK_WITH(
      DistBackendError,
      healthCheckData.healthCheckSuccess,
      "ProcessGroupNCCL: Health check failure: Failed to initialize NCCL communicator on rank ",
      rank_);
}

void ProcessGroupNCCL::setSequenceNumberForGroup() {
} // NCCL just starts sequence numbers at 0.

uint64_t ProcessGroupNCCL::getSequenceNumberForGroup() {
  return seq_;
}

void ProcessGroupNCCL::registerOnCompletionHook(
    std::function<void(std::shared_ptr<WorkInfo>)>&& hook) {
  TORCH_CHECK_WITH(
      DistBackendError,
      onCompletionHook_ == nullptr,
      "ProcessGroupNCCL OnCompletion hook already registered");

  TORCH_CHECK_WITH(
      ValueError,
      enableTiming_.load(),
      "ProcessGroupNCCL OnCompletion hook requires recording start and end "
      "events which require setting TORCH_NCCL_ENABLE_TIMING environment variable. "
      "This is only available for NCCL version >= 2.4.");
  onCompletionHook_ = std::move(hook);
  onCompletionHookThread_ = std::thread(&ProcessGroupNCCL::runHookLoop, this);
}

// must release GIL when calling this method
void ProcessGroupNCCL::waitForPendingWorks() {
  // Reasoning about hook completion:
  // 1. waitForPendingWorks should be called after user code has finished
  // calling
  //    all collectives. This means, when we got here, all of the collectives
  //    are either in workMetaList_ or has been erased from workMetaList_.
  // 2. The watchdog thread grabs both locks to move Work object from the
  //    workMetaList_ to the completedWorkList_, and the hook thread only erases
  //    a Work object after the hook is returned. Therefore, after user code
  //    calls a collective, its Work object is either in workMetaList_ or in
  //    completedWorkList_ before it finishes.
  // 3. We have three threads and two locks.
  //      a. main thread (this function) grabs two locks atomically
  //      b. watchdog thread (watchdogHandler function) always grabs
  //      workMetaListMutex_
  //         first and then grabs completedWorkListMutex_.
  //      c. hook thread (runHookLoop function) only grabs
  //      completedWorkListMutex_. Therefore, locks are always acquired in the
  //      same order and hence no deadlocks.
  while (true) {
    {
      std::lock(workMetaListMutex_, completedWorkListMutex_);
      std::lock_guard<std::mutex> lockWork(workMetaListMutex_, std::adopt_lock);
      std::lock_guard<std::mutex> lockHook(
          completedWorkListMutex_, std::adopt_lock);

      if (workMetaList_.empty() && completedWorkList_.empty()) {
        return;
      }
    }

    std::this_thread::sleep_for(
        std::chrono::milliseconds(kWatchdogThreadSleepMillis));
  }
}

void ProcessGroupNCCL::enableCollectivesTiming() {
  enableTiming_.store(true);
}

std::future<bool> ProcessGroupNCCL::launchAsyncDebugDump() {
  std::promise<bool> resultPromise;
  std::future<bool> resultFuture = resultPromise.get_future();

  std::thread workerThread(
      [promise = std::move(resultPromise), this]() mutable {
        try {
          promise.set_value(dumpDebuggingInfo());
        } catch (...) {
          promise.set_exception(std::current_exception());
        }
      });

  // Detach the thread to allow it to run independently
  workerThread.detach();

  return resultFuture;
}

void abortCommsFromMap(
    std::unordered_map<std::string, std::vector<std::shared_ptr<NCCLComm>>>&
        ncclCommsMap,
    const int rank,
    c10::optional<std::string> abortReason) {
  // The process may control multiple devices, loop through the communicators on
  // each device
  for (auto& it : ncclCommsMap) {
    auto& devName = it.first;
    auto& ncclComms = it.second;

    for (const auto& ncclComm : ncclComms) {
      ncclComm->ncclCommAbort(abortReason);
    }
    // Note that we don't remove the aborted communicators from the
    // cache. The reason is that if we do remove the communicator
    // from the cache, it is possible that a new collective operation
    // calls `ncclCommInitRank` to create a new communicator whereas
    // other ranks might have failed/timed out and didn't enter
    // `ncclCommInitRank`. As a result, when there is a failure on
    // a communicator the application receives an exception and its
    // their responsibility to destroy the process group and recreate
    // it to recover from errors.

    LOG(INFO) << "[Rank " << rank << "] Destroyed " << ncclComms.size()
              << "communicators on CUDA device " << devName;
  }
}

// Abort all communicators on this rank
void ProcessGroupNCCL::abort(c10::optional<std::string> abortReason) {
  // Remove record from global ncclCommDevIdxMapMutex before aboarting,
  // so that a new cache segment would not register to already aborded
  // communicators. Note that ncclCommDevIdxMap is a global container which may
  // contain other PG's communicators, thus we need to only erase communicators
  // for the current PG.
  ncclCommDevIdxMapMutex.lock();
  for (auto& it : devNCCLCommMap_) {
    auto& ncclComms = it.second;
    for (const auto& ncclComm : ncclComms) {
      ncclCommDevIdxMap.erase(ncclComm);
    }
  }
  ncclCommDevIdxMapMutex.unlock();

  std::lock_guard<std::mutex> lock(mutex_);
  abortCommsFromMap(devNCCLCommMap_, rank_, abortReason);
  abortCommsFromMap(inInitializationCommMap_, rank_, abortReason);
}

void ProcessGroupNCCL::shutdown() {
  // Don't join threads here since the purpose of this method is to abort all
  // communicators and signal the threads to exit. Joining on the threads could
  // potentially block and hence avoid it in this method.
  terminateProcessGroup_.store(true);

  std::string abortReason = c10::str("Process Group shutdown on rank ", rank_);
  abort(abortReason);

  workMetaListCV_.notify_one();
  terminateHeartbeatMonitorThread_.store(true);
  monitorWakeUpCV_.notify_one();
}

ProcessGroupNCCL::~ProcessGroupNCCL() {
  terminateProcessGroup_.store(true);
  workMetaListCV_.notify_one();

#ifdef ENABLE_NCCL_ERROR_CHECKING
  if (ncclCommWatchdogThread_.joinable()) {
    ncclCommWatchdogThread_.join();
  }
#endif

  if (onCompletionHookThread_.joinable())
    onCompletionHookThread_.join();

  // Abort communicators after all threads have exited to avoid having the
  // threads dying due to aborted communicator and raising a SIGABRT
  std::string abortReason = c10::str("Process Group destroyed on rank ", rank_);
  abort(abortReason);

  // We need to wait for abort to finish before we can safely shut down
  // heartbeat monitoring thread.
  terminateHeartbeatMonitorThread_.store(true);
  monitorWakeUpCV_.notify_one();
#ifdef ENABLE_NCCL_ERROR_CHECKING
  if (ncclHeartbeatMonitorThread_.joinable()) {
    ncclHeartbeatMonitorThread_.join();
  }
#endif
}

void ProcessGroupNCCL::registerDebugInfoWriter(
    std::unique_ptr<DebugInfoWriter> writer) {
  TORCH_CHECK_WITH(
      DistBackendError,
      debugInfoWriter_ == nullptr,
      "ProcessGroupNCCL debugInfoWriter already registered");
  debugInfoWriter_ = std::move(writer);
}

bool ProcessGroupNCCL::dumpDebuggingInfo() {
  // Serialize all calls to this function to avoid corrupting data, but allow
  // multiple calls in one runtime. User is responsible for preserving the
  // output file from an earlier call before a later call overwrites it.
  std::lock_guard<std::mutex> lock(writeDebugInfoMutex_);
  LOG(ERROR) << "ProcessGroupNCCL preparing to dump debug info.";
  if (ncclTraceBufferSize_ > 0) {
    // We dump nccl trace into local disk by default and users can register
    // their customized writer by inheriting `DebugInfoWriter` via
    // `registerDebugInfoWriter`.
    auto ncclTrace = dump_nccl_trace();
    if (debugInfoWriter_ == nullptr) {
      // Dump the trace blob into local disk as a fallback.
      std::unique_ptr<DebugInfoWriter> debugInfoWriterPtr =
          std::make_unique<DebugInfoWriter>(rank_);
      registerDebugInfoWriter(std::move(debugInfoWriterPtr));
    }
    debugInfoWriter_->write(ncclTrace);
    return true;
  }
  return false;
}

void ProcessGroupNCCL::terminateProcess(std::string errMsg) {
  // Logging with `FATAL`, after errMsg printed, it calls `std::abort()`
  // to terminate the program execution.
  LOG(FATAL) << errMsg;
}

void ProcessGroupNCCL::heartbeatMonitor() {
  uint64_t heartBeatCounter = 0ULL;
  while (true) {
    // This won't have any lock since this lock is only used here.
    // Please be aware that mutex `monitorMutex_` should not be used
    // somewhere else to avoid the deadlock.
    std::unique_lock<std::mutex> lock(monitorMutex_);
    if (monitorWakeUpCV_.wait_for(
            lock, std::chrono::seconds(heartbeatTimeoutInSec_), [&] {
              return terminateHeartbeatMonitorThread_.load();
            })) {
      // For the normal complete or user interception, monitorWakeUpCV_
      // will get notified, we early return and exit heartbeatMonitor.
      return;
    }

    // Check the heart beat of watchdog thread.
    auto heartbeat = heartbeat_;
    if (heartbeat != heartBeatCounter) {
      heartBeatCounter = heartbeat;
    } else {
      // No heartbeat increase detected and timeout.
      break;
    }
  }

  // Store debug info to storage if no other thread does it. (By default to
  // local disk)
  std::future<bool> asyncDebugDump = launchAsyncDebugDump();

  // Create a error message reported from MonitorThread, so
  // we throw exception and make the whole process to be killed.
  const auto exitMsg = c10::str(
      "[Rank ",
      rank_,
      "] NCCL monitor thread timeout. Basically, this could ",
      "be due to CUDA or NCCL calls being unexpectedly blocking, ",
      "especially when your program enters a deadlock state in watchdog "
      "or destructors. If you see this error, please file a bug to PyTorch.");

  // There are two possible cases for the watchdog thread exit:
  // Case one: desync report runs quickly, and it follows the step:
  // collective timeout -> desync -> exception handling -> destructors
  // -> set terminateHeartbeatMonitorThread_ -> notify monitorWakeUpCV_.
  // So the code either early returns above or will skip the sleep below.
  // Case two: desync might be slow or get stuck. Or we get stuck in
  // destructors, we will sleep for some time before calling std::abort() to
  // kill the whole process.
  if ((terminateProcessGroup_.load() || collectiveDebugInfoMode_.load()) &&
      !terminateHeartbeatMonitorThread_.load()) {
    // Leave another two mins for desync report generation or process group
    // destroy.
    std::this_thread::sleep_for(std::chrono::seconds(heartbeatTimeoutInSec_));
  }

  // At this point, we either already sleep for another `heartbeatTimeoutInSec_`
  // or the thread has finished. Because we don't want to block the monitor
  // thread, so We mark the thread detach and the dump of debug info becomes
  // "best effort". If the process exit normally, marking it detach also makes
  // sense because we don't really care about dumping the debug info.

  // We already log completion inside the thread, so it may not be necessary to
  // check the return value here.  We mainly use a future so we can exit early
  // if done.
  asyncDebugDump.wait_for(std::chrono::seconds(heartbeatTimeoutInSec_));

  if (!terminateHeartbeatMonitorThread_.load()) {
    const auto logMsg = c10::str(
        "[Rank ",
        rank_,
        "] monitoring thread detects no heartbeat and will finally kill the process!",
        " terminateProcessGroup_",
        terminateProcessGroup_,
        " collectiveDebugInfoMode_",
        collectiveDebugInfoMode_);
    LOG(ERROR) << logMsg;
    terminateProcess(exitMsg);
  }
}

void ProcessGroupNCCL::ncclCommWatchdog() {
  try {
    VLOG(2) << "[Rank " << rank_ << "] NCCL watchdog thread started!";
    if (monitorThreadEnabled_.load()) {
      ncclHeartbeatMonitorThread_ =
          std::thread(&ProcessGroupNCCL::heartbeatMonitor, this);
    }
    watchdogHandler();
    VLOG(2) << "[Rank " << rank_
            << "] NCCL watchdog thread terminated normally";
  } catch (std::exception& e) {
    if (std::string(e.what()).find("driver shutting down") !=
        std::string::npos) {
      LOG(INFO)
          << "[Rank " << rank_
          << "] main process destroyed cuda before watchdog loop exited, terminating watchdog."
          << " (Watchdog caught exception: " << e.what();

    } else {
      // Append error message reported from watchdogHandler
      const auto exitMsg = c10::str(
          "[Rank ",
          rank_,
          "] NCCL watchdog thread terminated with exception: ",
          e.what());
      LOG(ERROR) << exitMsg;
      // TODO(whc) clean up the rethrow - why is it stored in a class var and
      // rethrown?
      watchDogException_ =
          std::make_exception_ptr(C10_BUILD_ERROR(DistBackendError, exitMsg));
      std::rethrow_exception(watchDogException_);
    }
  } catch (...) {
    const auto exitMsg = c10::str(
        "[Rank ",
        rank_,
        "] NCCL watchdog thread terminated with exception: unknown");
    LOG(ERROR) << exitMsg;
    watchDogException_ =
        std::make_exception_ptr(C10_BUILD_ERROR(DistBackendError, exitMsg));
    std::rethrow_exception(watchDogException_);
  }
}

void ProcessGroupNCCL::logWorkStart(WorkNCCL& work) {
  if (work.startTraceUpdated_)
    return;

  if (terminateProcessGroup_.load() || storeError_)
    return;

  work.startTraceUpdated_ = true;
  storeError_ = !c10d::traceUpdate(
      store_, traceKeyStart_, work.seq_, opTypeToString(work.opType_));
}

void ProcessGroupNCCL::logWorkEnd(WorkNCCL& work) {
  if (terminateProcessGroup_.load() || storeError_)
    return;

  // In case the start of the work hasn't been logged
  if (!work.startTraceUpdated_) {
    logWorkStart(work);
  }

  storeError_ = !c10d::traceUpdate(
      store_, traceKeyEnd_, work.seq_, opTypeToString(work.opType_));
}

std::string ProcessGroupNCCL::getNCCLWatchdogDebugInfo() {
  return retrieveDesyncReport(store_, "NCCL", rank_, size_);
}

#if defined(__linux__)
struct DumpPipe {
  DumpPipe(bool enabled, int rank) {
    if (!enabled) {
      return;
    }
    std::string fileStem = getCvarString(
        {"TORCH_NCCL_DEBUG_INFO_TEMP_FILE"}, "/tmp/nccl_trace_rank_");
    TORCH_CHECK(!fileStem.empty(), "TORCH_NCCL_DEBUG_INFO_TEMP_FILE is empty");
    std::string filename = c10::str(fileStem, rank, ".pipe");
    TORCH_CHECK(
        unlink(filename.c_str()) != -1 || errno == ENOENT,
        "Error removing existing named pipe ",
        filename);
    TORCH_CHECK(
        mkfifo(filename.c_str(), 0666) != -1,
        "Error creating named pipe ",
        filename);
    fd_ = open(filename.c_str(), O_RDONLY | O_NONBLOCK);
    TORCH_CHECK(fd_ != -1, "Error opening named pipe ", filename);
  }
  bool shouldDump() {
    if (fd_ == -1) {
      return false;
    }
    char buf[128];
    // non-blocking from O_NONBLOCK above.
    // Ignore EINTR because we already will poll this
    // again later.
    ssize_t bytesRead = read(fd_, &buf, 128);
    return bytesRead > 0;
  }
  ~DumpPipe() {
    if (fd_ != -1) {
      close(fd_);
    }
  }

 private:
  int fd_ = -1;
};
#else
struct DumpPipe {
  DumpPipe(bool enabled, int rank) {}
  bool shouldDump() {
    return false;
  }
};
#endif

void ProcessGroupNCCL::watchdogHandler() {
  bool done = false;
  lastWorkListUpdateTime_ = std::chrono::steady_clock::now();
  auto lastTimePollStore = std::chrono::steady_clock::now();
  c10::optional<std::future<bool>> optAsyncDebugDump;

  std::list<ProcessGroupNCCL::WorkNCCL> completedWorkList;

  DumpPipe dumpPipe(dumpOnTimeout_, rank_);
  while (!done || !terminateProcessGroup_.load()) {
    std::unique_lock<std::mutex> lock(workMetaListMutex_);
    // We busy-poll the work vector every kWatchdogThreadSleepMillis
    // milliseconds as long as the atomic is True.
    workMetaListCV_.wait_for(
        lock,
        std::chrono::milliseconds(kWatchdogThreadSleepMillis),
        [&]() -> bool { return terminateProcessGroup_.load(); });
    // Bump up heart beat by one.
    heartbeat_++;

    // poll store to see if some ranks have flagged a timeout when
    // we haven't polled for `heartbeat_timeout` seconds and there haven't
    // any work added or removed for `watchdog_timeout` seconds.
    if (dumpOnTimeout_) {
      auto currentTime = std::chrono::steady_clock::now();
      auto timeSinceLastWorkListUpdate =
          std::chrono::duration_cast<std::chrono::milliseconds>(
              (currentTime - lastWorkListUpdateTime_))
              .count();
      auto timeSinceLastPollStore =
          std::chrono::duration_cast<std::chrono::milliseconds>(
              (currentTime - lastTimePollStore))
              .count();
      if (timeSinceLastWorkListUpdate >= kWatchdogThreadSleepMillis &&
          timeSinceLastPollStore >= heartbeatTimeoutInSec_ * 1000) {
        lastTimePollStore = currentTime;
        if (store_->check({std::string(TIMEOUT_DUMP)}) && !optAsyncDebugDump) {
          optAsyncDebugDump = launchAsyncDebugDump();
          optAsyncDebugDump->wait_for(
              std::chrono::milliseconds(kWatchdogThreadSleepMillis * 30));
          const auto exitMsg = c10::str(
              "Some other rank's watchdog thread detected a timeout and notified ",
              "all other ranks, so we're dumping debug info and aborting [Rank ",
              rank_,
              "] as well.");
          LOG(ERROR) << exitMsg;
          C10_THROW_ERROR(DistBackendError, exitMsg);
        }
      }
    }

    for (auto it = workMetaList_.begin(); it != workMetaList_.end();
         /* no increment */) {
      auto& work = *it;
      work.checkAndSetException();
      bool timedOut = work.checkTimeout();

      // If work hits an exception (either an error or timeout)
      if (work.exception()) {
        if (SHOULD_CLEAN_UP(asyncErrorHandling_)) {
          // Abort work and corresponding communicators
          work.abort();
          // PG level abort, which would abort all other communicators on this
          // rank
          abort();
        }

        // Report desync state in case of timeout
        if (timedOut) {
          try {
            if (desyncDebug_ || dumpOnTimeout_) {
              // Set shutdown mode, so the heartbeat monitor thread will not
              // abort process immediately.
              collectiveDebugInfoMode_.store(true);
              std::vector<uint8_t> vec(1);
              store_->set(std::string(TIMEOUT_DUMP), vec);
            }

            if (dumpOnTimeout_ && !optAsyncDebugDump) {
              // Store debug info to storage. (By default to local disk)
              optAsyncDebugDump = launchAsyncDebugDump();
            }

            if (desyncDebug_) {
              auto desyncMsg = getNCCLWatchdogDebugInfo();
              LOG(ERROR) << desyncMsg;
            }

            if (dumpOnTimeout_) {
              // Store debug info to storage. (By default to local disk)
              optAsyncDebugDump->wait_for(
                  std::chrono::milliseconds(kWatchdogThreadSleepMillis * 30));
            }

          } catch (const std::exception& e) {
            LOG(ERROR) << "Failed to retrieve TORCH_NCCL_DESYNC_DEBUG report. "
                       << " Please file an issue. Error: " << e.what();
          } catch (...) {
            LOG(ERROR)
                << "Failed to rerieve TORCH_NCCL_DESYNC_DEBUG report with unknown error."
                << " Please file an issue.";
          }
        }
        // Throw exception
        work.handleException(asyncErrorHandling_);
      }

      // Work status logging for desync debug
      if (desyncDebug_) {
        if (work.isStarted()) {
          logWorkStart(work);
        }
        if (work.isCompleted()) {
          logWorkEnd(work);
        }
      }

      // Clean up completed work
      if (work.isCompleted()) {
        NCCLTraceBuffer::get()->retire_id(work.trace_id_);
        if (onCompletionHook_) {
          // Move Work object to completedWorkList_ to be consumed by the hook
          // thread
          {
            const std::lock_guard<std::mutex> lock(completedWorkListMutex_);
            completedWorkList_.splice(
                completedWorkList_.end(), workMetaList_, it++);
          }
          completedWorkListCV_.notify_one();
        } else {
          it = workMetaList_.erase(it);
          lastWorkListUpdateTime_ = std::chrono::steady_clock::now();
        }
        at::cuda::CUDAGraph::dec_pending_event_queries();
      } else {
        // Increment the iterator if the current WorkNCCL object is not
        // completed.
        ++it;
      }
    }
    // process a request to dump the trace
    if (dumpPipe.shouldDump()) {
      launchAsyncDebugDump();
    }
    done = workMetaList_.empty();
  }
}

void ProcessGroupNCCL::runHookLoop() {
  bool done = false;
  while (!done || !terminateProcessGroup_.load()) {
    std::unique_lock<std::mutex> lock(completedWorkListMutex_);
    // We busy-poll the work vector every kWatchdogThreadSleepMillis
    // milliseconds as long as the atomic is True.
    completedWorkListCV_.wait_for(
        lock,
        std::chrono::milliseconds(kWatchdogThreadSleepMillis),
        [&]() -> bool {
          return !completedWorkList_.empty() || terminateProcessGroup_.load();
        });

    try {
      for (auto it = completedWorkList_.begin(); it != completedWorkList_.end();
           /* no increment */) {
        const WorkNCCL& work = *it;
        // Hook might grab GIL, unlock first to prevent deadlock
        lock.unlock();

        auto timeStarted =
            std::chrono::system_clock::now() +
            std::chrono::duration_cast<std::chrono::system_clock::duration>(
                work.workStartTime_ - std::chrono::steady_clock::now());
        onCompletionHook_(std::make_shared<WorkInfo>(
            work.retrieveOpType(), // OpType
            timeStarted, // timeStarted
            std::chrono::system_clock::now(), // timeFinished
            std::chrono::duration<float, std::milli>(
                work.getDuration()) // activeDuration
            ));

        lock.lock();
        it = completedWorkList_.erase(it);
      }
    } catch (std::exception& e) {
      if (std::string(e.what()).find("driver shutting down") !=
          std::string::npos) {
        LOG(INFO)
            << "[Rank " << rank_
            << "] main process destroyed cuda before runHookLoop exited, terminating runHookLoop."
            << " (runHookLoop caught exception: " << e.what();

      } else {
        // PythonOnCompletionHook has already extracted Python exception message
        // and wrapped it with a cpp one. So we no longer need to acquire GIL
        // here.
        const auto errorStr = c10::str(
            "Caught exception on rank ",
            rank_,
            " while running onCompletion hook for ProcessGroupNCCL: ",
            e.what(),
            ". Aborting all communicators.");

        // No need to call abort() on WorkNCCL here as that collective has
        // already finished successfully at this point. We just need to abort
        // the process Abort all NCCL Communicators on this ProcessGroupNCCL
        // instance.
        abort(errorStr);
      }
    }

    // Lock is still acquired at this point
    done = completedWorkList_.empty();
  }
}

std::exception_ptr ProcessGroupNCCL::WorkNCCL::checkForNCCLErrors(
    const std::vector<std::shared_ptr<NCCLComm>>& ncclComms) const {
  return checkForNCCLErrorsInternal(ncclComms);
}

std::exception_ptr ProcessGroupNCCL::checkForNCCLErrors(
    const std::vector<std::shared_ptr<NCCLComm>>& ncclComms) {
  return checkForNCCLErrorsInternal(ncclComms);
}

std::exception_ptr ProcessGroupNCCL::checkForNCCLErrorsInternal(
    const std::vector<std::shared_ptr<NCCLComm>>& ncclComms) {
  for (const auto& ncclComm : ncclComms) {
    // Prioritize commFailureReason over checkForNcclError() result if
    // commFailureReason is set.
    auto commFailureReason = ncclComm->getNcclCommFailureReason();
    if (commFailureReason != c10::nullopt) {
      return std::make_exception_ptr(C10_BUILD_ERROR(
          DistBackendError,
          c10::str(
              "NCCL communicator encountered error set by ProcessGroupNCCL: ",
              *commFailureReason)));
    }
    ncclResult_t ncclAsyncErr = ncclComm->checkForNcclError();
    if (ncclAsyncErr != ncclSuccess) {
      return std::make_exception_ptr(C10_BUILD_ERROR(
          DistBackendError,
          "NCCL error: " + ncclGetErrorWithVersion(ncclAsyncErr) + "\n" +
              getNcclErrorDetailStr(ncclAsyncErr)));
    }
  }

  return nullptr;
}

void ProcessGroupNCCL::broadcastUniqueNCCLID(
    ncclUniqueId* ncclID,
    bool isSingleP2POp,
    const std::string& p2pKey,
    int p2pRank) {
  // For collective operations:
  // For every NCCL communicator that we create we need to broadcast
  // a unique ID from rank 0 to all other ranks. This broadcast is
  // done by rank 0 setting a key in the store and all other ranks
  // retrieving the contents of that key. A single process group
  // may create multiple NCCL communicators, so we use a sequence
  // number to differentiate between them.
  // For single point-to-point operations:
  // The sequence number will only be increased on 2 out of all the
  // processes in a Process Group. So all following collective
  // operations will see different sequence numbers which will cause
  // runtime errors. To avoid that, use the src:target pair instead
  // of sequence number for p2p communications.

  std::string storeKey;
  if (!isSingleP2POp) {
    storeKey = std::to_string(ncclCommCounter_++);
  } else {
    storeKey = p2pKey;
  }
  if (rank_ == 0 || (isSingleP2POp && p2pRank == 0)) {
    auto vec = std::vector<uint8_t>(
        reinterpret_cast<uint8_t*>(ncclID),
        reinterpret_cast<uint8_t*>(ncclID) + NCCL_UNIQUE_ID_BYTES);
    store_->set(storeKey, vec);
  } else {
    try {
      auto vec = store_->get(storeKey);
      TORCH_CHECK_WITH(
          DistBackendError,
          vec.size() == NCCL_UNIQUE_ID_BYTES,
          "Invalid size for ncclUniqueId");
      std::memcpy(ncclID, vec.data(), vec.size());
    } catch (const std::exception& e) {
      std::string exceptionMsg = c10::str(
          "[",
          rank_,
          "] is setting up NCCL communicator and "
          "retrieving ncclUniqueId from [0] via c10d key-value store by key '",
          storeKey,
          "', but store->get('",
          storeKey,
          "') got error: ");
      C10_THROW_ERROR(
          DistBackendError,
          exceptionMsg + e.what() +
              ". This may indicate a possible application crash on rank 0 or a network set up issue.");
    } catch (...) {
      C10_THROW_ERROR(
          DistBackendError,
          c10::str(
              "Unknown exception while [",
              rank_,
              "] is setting up NCCL communicator and "
              "retrieving ncclUniqueId from [0] via c10d key-value store by key '",
              storeKey,
              "'",
              ". This may indicate a possible application crash on rank 0 or a network set up issue."));
    }
  }
}

void ProcessGroupNCCL::destroyNCCLComms(const std::string& devNCCLCommMapKey) {
  std::lock_guard<std::mutex> lock(mutex_);
  if (devNCCLCommMap_.find(devNCCLCommMapKey) == devNCCLCommMap_.end()) {
    TORCH_INTERNAL_ASSERT(
        false,
        "Expected to find key ",
        devNCCLCommMapKey,
        " in NCCL communicator map.");
  }
  std::vector<std::shared_ptr<NCCLComm>>& ncclComms =
      devNCCLCommMap_[devNCCLCommMapKey];
  // Loop through communicators and call ncclCommAbort.
  for (const auto& comm : ncclComms) {
    // ncclCommDestroy(comm->getNcclComm()) results in segfault when PG is being
    // destroyed, so using ncclCommAbort here.
    comm->ncclCommAbort();
  }
  // Remove communicators from the cache.
  devNCCLCommMap_.erase(devNCCLCommMapKey);
  // Clear used device indices.
  usedDeviceIdxs_.clear();

  ncclCommDevIdxMapMutex.lock();
  for (const auto& comm : ncclComms) {
    ncclCommDevIdxMap.erase(comm);
  }
  ncclCommDevIdxMapMutex.unlock();
}

std::vector<std::shared_ptr<NCCLComm>>& ProcessGroupNCCL::getNCCLComm(
    const std::string& devicesKey,
    const std::vector<at::Device>& devices,
    OpType opType,
    int p2pRank,
    bool isSendRecvSelf) {
  // Sanity check
  if (devicesKey.empty()) {
    C10_THROW_ERROR(
        DistBackendError,
        "Not able to create/get the NCCL Communicator since "
        "the GPU devices are not known");
  }
  if (bound_device_id_) {
    for (const auto& device : devices) {
      if (*bound_device_id_ != device) {
        LOG(ERROR) << "Tensor found on device " << device
                   << " but backend constrained to " << *bound_device_id_;
        C10_THROW_ERROR(
            DistBackendError,
            "Attempt to perform collective on tensor not on device passed to init_process_group");
      }
    }
  }

  for (auto& device : devices) {
    usedDeviceIdxs_.insert(device.index());
  }

  {
    std::lock_guard<std::mutex> lock(mutex_);
    if (devNCCLCommMap_.find(devicesKey) != devNCCLCommMap_.end()) {
      // Reuse the cached communicator if there is one.
      return devNCCLCommMap_[devicesKey];
    }
  }

  // NCCL communicator not cached, create a new entry
  std::vector<std::shared_ptr<NCCLComm>> ncclComms;
  ncclComms.resize(devices.size());

  // Create the unique NCCL ID and broadcast it
  ncclUniqueId ncclID;

  // For batch_isend_irecv, ncclGroupStart() would be called upfront
  bool batchP2P = ncclActiveGroupCounter_ > 0;
  bool singleP2POp = isP2POp(opType, batchP2P);
  // For point-to-point communication, lower rank of the two will get unique id.
  if (rank_ == 0 || (singleP2POp && p2pRank == 0)) {
    C10D_NCCL_CHECK(ncclGetUniqueId(&ncclID), c10::nullopt);
  }

  // For point-to-point communication on the same process, don't need broadcast.
  if (!isSendRecvSelf) {
    // Broadcast so that each process can have a unique NCCL ID
    broadcastUniqueNCCLID(&ncclID, singleP2POp, devicesKey, p2pRank);
  }

  at::cuda::OptionalCUDAGuard gpuGuard;

  std::vector<at::cuda::CUDAStream> streamVal;
  streamVal.reserve(devices.size());

  // [Group Start/End Note] This is used to ensure that nccl communicator will
  // be created before communication primitives are called. Let's look at this
  // example: Using the batch_isend_irecv to send a tensor to a target process.
  // On the sender side, the corresponding underlying NCCL calls will look like
  //   ncclGroupStart() // This is in batch_isend_irecv
  //   ncclGroupStart() // This is [Note 1]
  //   ncclCommInitRank() // Inside NCCLComm::create
  //   ncclSend()
  //   ncclGroupEnd() // This is [Note 2]
  //   ncclGroupEnd() // This is in batch_isend_irecv
  // With this pattern, the nccl communicator will be created in the last
  // ncclGroupEnd which means when ncclSend is processed, the passed
  // communicator argument is NULL which will lead to runtime error. So we need
  // to "close" all active nccl groups to ensure nccl communicator is actually
  // created before encountering any communication calls. This is why we need
  // the following for loop.
  for (const auto i : c10::irange(ncclActiveGroupCounter_)) {
    (void)i;
    // comms have not been initiated yet, so can only check in blocking-way
    C10D_NCCL_CHECK(ncclGroupEnd(), c10::nullopt);
  }

  // [Note 1] Create the NCCL communicators for each GPU
  C10D_NCCL_CHECK(ncclGroupStart(), c10::nullopt);

  for (const auto i : c10::irange(devices.size())) {
    // GPU world size and GPU rank
    int numRanks, rank;

    if (!singleP2POp) {
      // Collective, all-to-all, or batch P2P
      numRanks = getSize() * devices.size();
      rank = getRank() * devices.size() + i;
    } else if (isSendRecvSelf) {
      // Same process send and recv.
      numRanks = 1;
      rank = 0;
    } else {
      // For single point-to-point operation, there are only 2 processes
      // involved so the GPU rank is either 0 or 1.
      numRanks = 2;
      rank = p2pRank;
    }
    // Get the device index
    int deviceIndex = devices[i].index();

    gpuGuard.set_index(deviceIndex);
#ifdef NCCL_HAS_COMM_SPLIT
    if (options_->split_from) {
      TORCH_CHECK(
          options_->split_color != 0,
          "Must specify a non-zero color when splitting");
      // Find a valid, healthy communicator to split from if possible.
      std::lock_guard<std::mutex> lock(options_->split_from->mutex_);
      auto& other_comms = options_->split_from->devNCCLCommMap_;
      auto dit = other_comms.find(devicesKey);
      if (dit != other_comms.end() && !dit->second.empty()) {
        TORCH_INTERNAL_ASSERT(
            dit->second.size() == ncclComms.size(),
            "split_from->devNCCLCommMap_ should be empty or the same size as ncclComms!");
        if (dit->second[i] && !dit->second[i]->isAborted()) {
          ncclComms[i] = NCCLComm::split(
              dit->second[i].get(),
              options_->split_color,
              rank,
              options_->config);
        }
      }
    }
#endif

    // To simplify conditioonal nesting, just create the ncclComms[i]
    // entry if it hasn't been yet rather than untangling the
    // conditions that might have resulted in a split above.
    if (!ncclComms[i]) {
#ifdef NCCL_HAS_COMM_NONBLOCKING
      ncclComms[i] = NCCLComm::create(numRanks, rank, ncclID, options_->config);
#else
      ncclComms[i] = NCCLComm::create(numRanks, rank, ncclID);
#endif
    }

    // Creates the NCCL streams
    streamVal.push_back(
        at::cuda::getStreamFromPool(options_->is_high_priority_stream));
  }

  {
    std::lock_guard<std::mutex> lock(mutex_);
    inInitializationCommMap_.emplace(devicesKey, ncclComms);
  }

  // [Note 2 ]
#ifndef NCCL_HAS_COMM_NONBLOCKING
  C10D_NCCL_CHECK(ncclGroupEnd(), c10::nullopt);
#else
  if (!nccl_use_nonblocking()) {
    C10D_NCCL_CHECK(ncclGroupEnd(), c10::nullopt);
  } else {
    C10D_NCCL_CHECK_TIMEOUT_GROUPEND(ncclGroupEnd(), ncclComms, c10::nullopt);
  }
#endif

  // At this point NCCL should have been initialized, hence we can accurately
  // get the env value even if NCCL sets it by reading from nccl.conf file
  if (getRank() == 0) {
    LOG(INFO) << "NCCL_DEBUG: " << getCvarString({"NCCL_DEBUG"}, "N/A");
  }

  // See [Group Start/End Note]
  for (const auto i : c10::irange(ncclActiveGroupCounter_)) {
    (void)i;
    C10D_NCCL_CHECK(ncclGroupStart(), c10::nullopt);
  }

  ncclStreams_.emplace(devicesKey, std::move(streamVal));

  // Note: these events are created with the (default) cudaEventDisableTiming
  // flag This flag provides the best performance when used with
  // cudaStreamWaitEvent() and cudaEventQuery(). Since we here don't measure the
  // performance using cudaEvent, this should be set.
  ncclEvents_.emplace(
      std::piecewise_construct,
      std::make_tuple(devicesKey),
      std::make_tuple(devices.size()));

  // Record the communicators based on ncclUniqueId.
  ncclIdToCommMap_.emplace(buildNcclUniqueIdStr(ncclID), ncclComms);

  // Move the NCCL resource to cache
  auto it = inInitializationCommMap_.find(devicesKey);
  // A previous thread could've already removed devicesKey from
  // inInitializationCommMap_ and added it to devNCCLCommMap_
  if (it != inInitializationCommMap_.end()) {
    devNCCLCommMap_.emplace(devicesKey, std::move(it->second));
    inInitializationCommMap_.erase(devicesKey);

    // Now ncclComms are fully initialized.
    // Register all active CUDA memory segments in cache allocator to
    // the new NCCL communicators
    if (useTensorRegisterAllocatorHook_) {
      auto snapshot = c10::cuda::CUDACachingAllocator::snapshot();
      // Register the segment to a new NCCL communicator if on the same device
      for (const auto& segmentInfo : snapshot.segments) {
        for (const auto i : c10::irange(devices.size())) {
          if (segmentInfo.device != devices[i].index())
            continue;
          ncclComms[i]->registerSegment(
              reinterpret_cast<void*>(segmentInfo.address),
              segmentInfo.total_size);
        }
      }

      // Record the mapping between ncclComm and device index so that later
      // register hook can register a newly allocated segment to communicators
      // on the same device.
      // NOTE: we need remove the communicator from this map when it is
      // destroyed, otherwise may register onto an invalid communicator.
      ncclCommDevIdxMapMutex.lock();
      for (const auto i : c10::irange(devices.size())) {
        ncclCommDevIdxMap.emplace(ncclComms[i], devices[i].index());
      }
      ncclCommDevIdxMapMutex.unlock();
    }
  }

  it = devNCCLCommMap_.find(devicesKey);
  TORCH_INTERNAL_ASSERT(
      it != devNCCLCommMap_.end(), "Communicators not populated in cache!");

  return it->second;
}

uint64_t ProcessGroupNCCL::getCommSplitCounter() const {
  uint64_t ret = 0;
  for (const auto& i : ncclIdToCommMap_) {
    for (const auto& j : i.second) {
      ret += j->getCommSplitCounter();
    }
  }
  return ret;
}

namespace {

// Check validity of tensor
void check_gpu_single_tensor(
    const at::Tensor& tensor,
    const bool p2p = false // whether operation is a P2P operation
) {
  if (!tensor.is_cuda() || tensor.is_sparse()) {
    C10_THROW_ERROR(ValueError, "Tensors must be CUDA and dense");
  }
  // Skip the following requirements for P2P operations
  if (!tensor.is_contiguous(tensor.suggest_memory_format())) {
    if (p2p) {
      TORCH_WARN_ONCE(
          "Detected non-contiguous tensor in P2P operations. It is user "
          "responsibility to guarantee that source and destination tensors have "
          "the same contiguity format.");
    } else {
      C10_THROW_ERROR(ValueError, "Tensors must be contiguous");
    }
  }
}

// Checks that all `tensors' have the same type and shape and reside on distinct
// GPUs.
// TODO: test_c10d_nccl.py should consider adding tests for the error conditions
// here, ie, that deliberately pass invalid tensors and check the right
// exception is thrown.
void check_gpu_tensors_different_devices(
    const std::vector<at::Tensor>& tensors,
    const bool p2p = false // whether operation is a P2P operation
) {
  if (tensors.size() == 0) {
    C10_THROW_ERROR(ValueError, "Tensor list must be nonempty");
  }
  if (tensors.size() > static_cast<size_t>(at::cuda::getNumGPUs())) {
    C10_THROW_ERROR(
        ValueError,
        "Tensor list mustn't be larger than the number of available GPUs");
  }

  const auto& first = tensors.front();

  // Set for ensuring that tensors are on separate devices.
  std::unordered_set<decltype(first.get_device())> usedDevices;
  usedDevices.reserve(tensors.size());

  for (const auto& t : tensors) {
    if (!t.is_cuda() || t.is_sparse()) {
      C10_THROW_ERROR(ValueError, "Tensors must be CUDA and dense");
    }
    if (t.scalar_type() != first.scalar_type()) {
      C10_THROW_ERROR(TypeError, "Tensors must have identical type");
    }
    if (t.sizes() != first.sizes()) {
      C10_THROW_ERROR(ValueError, "Tensors must have identical size");
    }
    if (t.strides() != first.strides()) {
      C10_THROW_ERROR(ValueError, "Tensors must have identical strides");
    }
    // Skip the following requirements for P2P operations
    if (!t.is_contiguous(t.suggest_memory_format())) {
      if (p2p) {
        TORCH_WARN_ONCE(
            "Detected non-contiguous tensor in P2P operations. It is user "
            "responsibility to guarantee that source and destination tensors have "
            "the same contiguity format.");
      } else {
        C10_THROW_ERROR(ValueError, "Tensors must be contiguous");
      }
    }
    const auto inserted = usedDevices.insert(t.get_device()).second;
    if (!inserted) {
      C10_THROW_ERROR(ValueError, "Tensors must be on distinct GPU devices");
    }
  }
}

// Checks that all `tensors' have the same type and shape and reside on the same
// GPU.
// TODO: test_c10d_nccl.py should consider adding tests for the error conditions
// here, ie, that deliberately pass invalid tensors and check the right
// exception is thrown. The "Expected list of tensors on the same device"
// condition may be a challenge because the test would need to pass tensors on
// different devices in the same process.
int64_t check_gpu_tensors_same_device(const std::vector<at::Tensor>& tensors) {
  if (tensors.size() == 0) {
    C10_THROW_ERROR(ValueError, "Tensor list must be nonempty");
  }

  const auto& first = tensors.front();

  int64_t total_numel = 0;
  for (const auto& t : tensors) {
    if (!t.is_cuda() || t.is_sparse()) {
      C10_THROW_ERROR(ValueError, "Tensors must be CUDA and dense");
    }
    if (t.scalar_type() != first.scalar_type()) {
      C10_THROW_ERROR(TypeError, "Tensors must have identical type");
    }
    if (!t.is_non_overlapping_and_dense()) {
      C10_THROW_ERROR(ValueError, "Tensors must be non-overlapping and dense");
    }
    // If we're in this function, the user called a _coalesced collective
    // on a set of tensors with potentially different sizes and strides.
    // Therefore, we don't check for matching sizes and strides,
    // but we do double-check tensors are on the same device.
    TORCH_CHECK_WITH(
        ValueError,
        t.get_device() == tensors[0].get_device(),
        "Expected list of tensors on the same device");
    total_numel += t.numel();
  }

  return total_numel;
}

bool check_same_size(const std::vector<at::Tensor>& input_tensors) {
  for (const auto& input_tensor : input_tensors) {
    if (!input_tensors[0].is_same_size(input_tensor)) {
      return false;
    }
  }
  return true;
}

// Flatten each list in `tensor_lists' for a gather or scatter operation, and
// ensure compatibility with the corresponding tensor in `other'.
std::vector<at::Tensor> flatten_for_scatter_gather(
    std::vector<std::vector<at::Tensor>>& tensor_lists,
    std::vector<at::Tensor>& other,
    size_t world_size) {
  if (tensor_lists.size() != other.size()) {
    C10_THROW_ERROR(
        ValueError,
        "Tensor list operands to scatter/gather must have the same length");
  }
  const auto num_devices = tensor_lists.size();

  std::vector<at::Tensor> flattened;
  flattened.resize(num_devices);

  for (const auto i : c10::irange(size_t{}, num_devices)) {
    if (tensor_lists[i].size() != world_size * num_devices) {
      C10_THROW_ERROR(
          ValueError,
          c10::str(
              "Tensor list input to scatter/gather must match number of collective participants ",
              "but got ",
              tensor_lists[i].size(),
              " inputs",
              " with world_size ",
              world_size,
              " and ",
              num_devices,
              " devices."));
    }

    // Only check device match for the first tensor in the list; the call to
    // newLikeFlat() below will check the rest.
    if (tensor_lists[i].front().get_device() != other[i].get_device()) {
      C10_THROW_ERROR(
          ValueError,
          "Corresponding input/output tensors to scatter/gather must all reside"
          " on the same device");
    }

    for (const auto& t : tensor_lists[i]) {
      if (t.numel() != other[i].numel()) {
        C10_THROW_ERROR(
            ValueError,
            "All tensor operands to scatter/gather must have the same number of elements");
      }
    }
    // Flatten the tensors (from all ranks) into a single big tensor.
    flattened[i] = newLikeFlat(tensor_lists, i);
  }
  return flattened;
}

} // namespace

c10::intrusive_ptr<ProcessGroupNCCL::WorkNCCL> ProcessGroupNCCL::initWork(
    std::vector<at::Device> devices,
    int rank,
    OpType opType,
    const char* profilingTitle,
    const std::vector<at::Tensor>& inputs,
    const std::vector<at::Tensor>& outputs) {
  auto r = c10::make_intrusive<ProcessGroupNCCL::WorkNCCL>(
      devices,
      rank,
      opType,
      seq_,
      profilingTitle,
      profilingTitle != nullptr ? c10::optional<std::vector<at::Tensor>>(inputs)
                                : c10::nullopt,
      desyncDebug_,
      enableTiming_.load());
  r->trace_id_ = NCCLTraceBuffer::get()->record(
      uid_,
      seq_,
      profilingTitle,
      inputs,
      outputs,
      r->ncclStartEvents_.get(),
      r->ncclEndEvents_.get());
  return r;
}

std::vector<at::Tensor> ProcessGroupNCCL::WorkNCCL::result() {
  return *outputs_;
}

c10::intrusive_ptr<c10::ivalue::Future> ProcessGroupNCCL::WorkNCCL::
    getFuture() {
  return future_;
}

float ProcessGroupNCCL::WorkNCCL::getDuration() const {
  TORCH_CHECK(timingEnabled_, "getDuration only works if timing was enabled")
  TORCH_CHECK(
      ncclStartEvents_->size() == 1,
      "getDuration only works for single device per ProcessGroup.");
  TORCH_CHECK(
      ncclEndEvents_->size() == 1,
      "getDuration only works for single device per ProcessGroup.");
  TORCH_CHECK(
      (*ncclEndEvents_)[0].query(),
      "getDuration can only be called after work is succeeded.")
  return (*ncclStartEvents_)[0].elapsed_time((*ncclEndEvents_)[0]);
}
uint64_t ProcessGroupNCCL::WorkNCCL::getSequencenumber() const {
  return seq_;
}

void ProcessGroupNCCL::workEnqueue(
    c10::intrusive_ptr<ProcessGroupNCCL::WorkNCCL> work) {
  if (!terminateProcessGroup_.load()) {
    std::lock_guard<std::mutex> lock(workMetaListMutex_);
    // Avoid view tensors to be processed in cleanup thread.
    // View tensors' destruction invokes autograd_meta, which
    // needs to be destructed in user thread. Otherwise will
    // get deadlock. Here we enqueue work without outputs_.
    workMetaList_.emplace_back(*work);
    lastWorkListUpdateTime_ = std::chrono::steady_clock::now();
  }
}

ProcessGroupNCCL::Options::Options(bool is_high_priority_stream)
    : Backend::Options(NCCL_BACKEND_NAME, kProcessGroupNCCLDefaultTimeout),
      is_high_priority_stream(is_high_priority_stream) {}

static constexpr int CoalActive = 0x01, CoalColl = 0x02, CoalP2P = 0x04;

void ProcessGroupNCCL::startCoalescing() {
  coalescedDevices_.clear();
  coalescedComms_.clear();
  coalescing_state_ |= CoalActive;
  groupStart();
}

c10::intrusive_ptr<Work> ProcessGroupNCCL::endCoalescing() {
  if (!nccl_use_nonblocking() ||
      coalescedComms_.size() == 0) { // There is no actual work being coalesced
    groupEnd();
  } else {
    // `coalescedComms_` should have same set of comms across collectives
    auto comms = coalescedComms_[0];
    groupEndNonblocking(comms);
  }

  coalescing_state_ = 0;

  if (coalescedDevices_.size() == 0) {
    // There is no actual work being coalesced
    return nullptr;
  }

  // `coalescedDevices_` should have same set of devices across collectives
  auto devices = coalescedDevices_[0];

  // Create Work object
  auto work = initWork(devices, rank_, OpType::COALESCED, "nccl:coalesced");

  // Record stream event
  // `getKeyFromDevices` is how we get keys for both collectives and batch P2P
  const auto key = getKeyFromDevices(devices);
  auto& ncclStreams = ncclStreams_[key];
  // TODO(eqy): is this still necessary if avoidRecordStreams_ is set?
  for (const auto i : c10::irange(devices.size())) {
    auto& devEvent = (*work->ncclEndEvents_)[i];
    devEvent.record(ncclStreams[i]);
  }

  // Set appropriate work parameters.
  work->blockingWait_ = blockingWait_;
  work->avoidRecordStreams_ = avoidRecordStreams_;
  work->opTimeout_ = options_->timeout;
  work->store_ = store_;
  if (avoidRecordStreams_) {
    // other functions expect an initialized ptr if avoidRecordStreams_ is set
    work->stashed_for_allocator_safety_ =
        std::make_shared<std::vector<at::Tensor>>();
  }
  c10::cuda::CaptureStatus capture_status =
      c10::cuda::currentStreamCaptureStatusMayInitCtx();

  if ((coalescing_state_ & CoalColl) &&
      capture_status == c10::cuda::CaptureStatus::None) {
    workEnqueue(work);
    // TODO: it seems we never enqueue work for single send/recv or batch P2P,
    // see the `pointToPoint` function. This should be fixed. Otherwise, we risk
    // not being able to abort hanged P2P ops.
  }

  return work;
}

template <typename Fn, typename PreProcess, typename PostProcess>
c10::intrusive_ptr<Work> ProcessGroupNCCL::collective(
    std::vector<at::Tensor>& inputs,
    std::vector<at::Tensor>& outputs,
    Fn fn,
    PreProcess pre,
    PostProcess post,
    OpType opType,
    const char* profilingTitle,
    bool avoidRecordStreams) {
  // Environment setting by the user may add onto collective call's option
  avoidRecordStreams |= avoidRecordStreams_;
  c10::cuda::CaptureStatus capture_status =
      c10::cuda::currentStreamCaptureStatusMayInitCtx();
  errorIfCapturingNonCapturableNCCL(capture_status);

  // Bump collective counter
  seq_++;

  // Currently, the API permits one scenario where inputs.size() and
  // outputs.size() are > 0.
  // 1. If the call was a _coalesced call, all inputs must be on the same
  // device.
  //    The group of nccl calls applies the collective separately to each input,
  //    but the group as a whole should be efficient, and might even execute as
  //    a single fused kernel.
  const auto devices = getDeviceList(inputs);
  const bool inputs_same_dev = (devices.size() == 1);
  const auto key = getKeyFromDevices(devices);
  auto& ncclComms = getNCCLComm(key, devices, opType);

  if (coalescing_state_ & CoalActive) {
    coalescing_state_ |= CoalColl;
    coalescedDevices_.push_back(devices);
    coalescedComms_.push_back(ncclComms);
  }

  // Used many times below, so we stash the unordered_map lookup
  auto& ncclStreams = ncclStreams_[key];

  // First let NCCL streams wait for input tensors allocation streams
  syncStreams(devices, ncclEvents_[key], ncclStreams);

  // Work itself will create the CUDA events on all GPUs of tensors
  bool can_profile = outputs.size() == 1;

  auto work = initWork(
      devices,
      rank_,
      opType,
      can_profile ? profilingTitle : nullptr,
      inputs,
      outputs);

  // Store references to outputs to be used by WorkNCCL::result and operator<<.
  work->outputs_ = std::make_shared<std::vector<at::Tensor>>(outputs);

  if (avoidRecordStreams) {
    work->stashed_for_allocator_safety_ =
        std::make_shared<std::vector<at::Tensor>>(inputs);
  }

  at::cuda::OptionalCUDAGuard gpuGuard;

  // Start event should only be recorded before the ncclGroupStart()
  if (work->timingEnabled_) {
    for (const auto i : c10::irange(devices.size())) {
      at::cuda::CUDAStream& ncclStream = ncclStreams[i];
      (*work->ncclStartEvents_)[i].record(ncclStream);
    }
  }

  pre(ncclStreams, work);

  std::vector<void*> comms_;
  if (nccl_use_nonblocking()) {
    for (const auto i : c10::irange(inputs.size())) {
      decltype(i) stream_comm_i = (inputs_same_dev ? 0 : i);
      comms_.push_back((void*)ncclComms[stream_comm_i]->getNcclComm());
    }
  }

  {
    torch::cuda::nccl::AutoNcclGroup nccl_group_guard(
        comms_, nccl_use_nonblocking());
    for (const auto i : c10::irange(inputs.size())) {
      if (!inputs_same_dev || (inputs_same_dev && i == 0)) {
        gpuGuard.set_index(devices[i].index());
      }
      decltype(i) stream_comm_i = (inputs_same_dev ? 0 : i);
      auto& ncclStream = ncclStreams[stream_comm_i];
      auto& ncclComm = ncclComms[stream_comm_i];
      // Both `inputs' and `outputs' are created on a worker stream and used in
      // different ncclStreams.  Hence, both must record the ncclStream to
      // prevent being freed before the collective finishes.
      //
      // We only record `inputs' here, and leave recording `outputs' to `fn' for
      // operations where `inputs' and `outputs' are not the same.
      //
      // See [Sync Streams].
      if (!avoidRecordStreams) {
        if (!inputs[i].is_sparse()) {
          c10::cuda::CUDACachingAllocator::recordStream(
              inputs[i].storage().data_ptr(), ncclStream);
        } else {
          // for sparse input case record streams on both index and value
          // tensors
          c10::cuda::CUDACachingAllocator::recordStream(
              inputs[i].values().storage().data_ptr(), ncclStream);
          c10::cuda::CUDACachingAllocator::recordStream(
              inputs[i].indices().storage().data_ptr(), ncclStream);
        }
      }
#ifndef NCCL_HAS_COMM_NONBLOCKING
      C10D_NCCL_CHECK(
          fn(inputs[i], outputs[i], ncclComm->getNcclComm(), ncclStream),
          ncclComm->getNcclCommFailureReason());
#else
      C10D_NCCL_CHECK_TIMEOUT(
          fn(inputs[i], outputs[i], ncclComm->getNcclComm(), ncclStream),
          ncclComm->getNcclComm(),
          ncclComm->getNcclCommFailureReason());
#endif
    }
  }
  post(ncclStreams, work);

  // End event should only be recorded after the ncclGroupEnd()
  for (const auto i : c10::irange(devices.size())) {
    at::cuda::CUDAStream& ncclStream = ncclStreams[i];
    if (!coalescing_state_) {
      (*work->ncclEndEvents_)[i].record(ncclStream);
    }
    work->ncclComms_[i] = ncclComms[i];
  }

  {
    c10::cuda::CUDAMultiStreamGuard streamGuard(ncclStreams);
    work->future_ = c10::make_intrusive<at::ivalue::Future>(
        c10::ListType::create(c10::TensorType::get()), devices);

    // Add a callback that runs profiling end callbacks. wrapCallback() in CUDA
    // future blocks the stream this callback runs on the corresponding
    // ncclEndEvents_ ensuring appropriate synchronization.
    if (work->recordFunctionEndCallback_) {
      work->future_->addCallback(
          [work](at::ivalue::Future& /* unused */) {
            work->recordFunctionEndCallback_();
          },
          // uses_future = false allows us to skip synchronization in
          // ivalue::Future, but is only valid as long as the lambda doesn't use
          // the "Future" argument.
          /*uses_future=*/false);
    }
    work->future_->markCompleted(at::IValue(*work->outputs_));
  }

  // Set appropriate work parameters.
  work->blockingWait_ = blockingWait_;
  work->avoidRecordStreams_ = avoidRecordStreams;
  work->opTimeout_ = options_->timeout;
  work->store_ = store_;
  // Record size info for debug. We only record the size on the first device as
  // multi-device per process is deprecated
  work->numelIn_ = inputs[0].numel();
  work->numelOut_ = outputs[0].numel();

  // Notify graphs before we check the capture status preemptively
  at::cuda::CUDAGraph::inc_pending_event_queries();

  if (!coalescing_state_ && capture_status == c10::cuda::CaptureStatus::None) {
    workEnqueue(work);
  } else {
    at::cuda::CUDAGraph::dec_pending_event_queries();
  }

  return work;
}

template <typename Fn, typename PreProcess, typename PostProcess>
c10::intrusive_ptr<Work> ProcessGroupNCCL::pointToPoint(
    std::vector<at::Tensor>& tensors,
    Fn fn,
    int peer,
    OpType opType,
    PreProcess pre,
    PostProcess post,
    const char* profilingTitle) {
  // avoidRecordStreams_ note:
  // send, recv, and irecv should be ok with avoidRecordStreams,
  // However, for isend, I don't think the API requires the user
  // to wait() on the returned handle, so ProcessGroupNCCL can't know
  // when it's safe to release the input back to the allocator,
  // and the present call has no way to know it's not an isend.
  // Therefore, we warn and fall back to the typical recordStream logic:
  if (avoidRecordStreams_) {
    TORCH_WARN_ONCE(
        "TORCH_NCCL_AVOID_RECORD_STREAMS=1 has no effect for point-to-point "
        "collectives.");
  }

  // Bump sequence number, updated in collective() as well
  seq_++;

  const auto devices = getDeviceList(tensors);
  std::string key;
  int p2pRank = 0, p2pTargetRank = 0;
  bool isSendRecvSelf = false;
  // For batch_isend_irecv, ncclGroupStart() would be called upfront
  bool batchP2P = ncclActiveGroupCounter_ > 0;
  if (batchP2P) {
    // For batch P2P, we need to treat it like a collective when selecting
    // communicator, because other ranks can call into this batch other than my
    // rank and my peer
    key = getKeyFromDevices(devices);
    p2pRank = rank_;
    p2pTargetRank = peer;
  } else {
    // For single P2P, preserve the old two-rank behavior (to avoid perf diff)
    key = getKeySendRecv(rank_, peer);
    p2pRank = rank_ <= peer ? 0 : 1;
    isSendRecvSelf = rank_ == peer;
    p2pTargetRank = isSendRecvSelf ? 0 : 1 - p2pRank;
  }
  auto& ncclComms = getNCCLComm(key, devices, opType, p2pRank, isSendRecvSelf);

  if (coalescing_state_ & CoalActive) {
    coalescing_state_ |= CoalP2P;
    coalescedDevices_.push_back(devices);
    coalescedComms_.push_back(ncclComms);
  }

  // First let NCCL streams wait for input tensors allocation streams
  syncStreams(devices, ncclEvents_[key], ncclStreams_[key]);

  // Work itself will create the CUDA events on all GPUs of tensors
  bool can_profile = tensors.size() == 1;
  auto work = initWork(
      devices,
      rank_,
      opType,
      can_profile ? profilingTitle : nullptr,
      tensors,
      {});

  // Store references to outputs to be used by WorkNCCL::result and operator<<.
  // Note that these outputs are only valid for recv(), as send() does not
  // modify the inputs but we still create these outputs for use cases such as
  // profiling.
  work->outputs_ = std::make_shared<std::vector<at::Tensor>>(tensors);

  at::cuda::OptionalCUDAGuard gpuGuard;

  // Start event should only be recorded before the ncclGroupStart()
  if (work->timingEnabled_) {
    for (const auto i : c10::irange(tensors.size())) {
      at::cuda::CUDAStream& ncclStream = ncclStreams_[key][i];
      (*work->ncclStartEvents_)[i].record(ncclStream);
    }
  }

  pre(ncclStreams_[key], work);

  for (const auto i : c10::irange(tensors.size())) {
    gpuGuard.set_index(devices[i].index());
    at::cuda::CUDAStream& ncclStream = ncclStreams_[key][i];

    // Both send tensor and recv tensor are created on a worker stream and used
    // in different ncclStreams.  Hence, both must record the ncclStream to
    // prevent being freed before the collective finishes.
    //
    // See [Sync Streams].
    c10::cuda::CUDACachingAllocator::recordStream(
        tensors[i].storage().data_ptr(), ncclStream);
  }

  std::vector<void*> comms_;
  if (nccl_use_nonblocking()) {
    for (const auto i : c10::irange(tensors.size())) {
      comms_.push_back((void*)ncclComms[i]->getNcclComm());
    }
  }
  {
    torch::cuda::nccl::AutoNcclGroup nccl_group_guard(
        comms_, nccl_use_nonblocking());
    for (const auto i : c10::irange(tensors.size())) {
      gpuGuard.set_index(devices[i].index());
      at::cuda::CUDAStream& ncclStream = ncclStreams_[key][i];
#ifndef NCCL_HAS_COMM_NONBLOCKING
      C10D_NCCL_CHECK(
          fn(tensors[i],
             ncclComms[i]->getNcclComm(),
             ncclStream,
             p2pTargetRank),
          ncclComms[i]->getNcclCommFailureReason());
#else
      C10D_NCCL_CHECK_TIMEOUT(
          fn(tensors[i],
             ncclComms[i]->getNcclComm(),
             ncclStream,
             p2pTargetRank),
          ncclComms[i]->getNcclComm(),
          ncclComms[i]->getNcclCommFailureReason());
#endif
    }
  }

  post(ncclStreams_[key]);

  // End event should only be recorded after the ncclGroupEnd()
  for (const auto i : c10::irange(tensors.size())) {
    at::cuda::CUDAStream& ncclStream = ncclStreams_[key][i];
    if (!coalescing_state_) {
      (*work->ncclEndEvents_)[i].record(ncclStream);
    }
    work->ncclComms_[i] = ncclComms[i];
    work->blockingWait_ = blockingWait_;
    work->opTimeout_ = options_->timeout;
    work->store_ = store_;
  }

  // Record size info for debug. We only record the size on the first device as
  // multi-device per process is deprecated
  work->numelIn_ = work->numelOut_ = tensors[0].numel();

  // Future only needs to be created and marked completed with outputs for
  // recv(), but still create future for use cases such as profiling even for
  // send().
  {
    c10::cuda::CUDAMultiStreamGuard streamGuard(ncclStreams_[key]);
    work->future_ = c10::make_intrusive<at::ivalue::Future>(
        c10::ListType::create(c10::TensorType::get()), devices);
    work->future_->markCompleted(at::IValue(*work->outputs_));
  }

  // Add a callback that runs profiling end callbacks. wrapCallback() in CUDA
  // future blocks the stream this callback runs on the corresponding
  // ncclEndEvents_ ensuring appropriate synchronization.
  if (work->recordFunctionEndCallback_) {
    work->future_->addCallback(
        [work](at::ivalue::Future& /* unused */) {
          work->recordFunctionEndCallback_();
        },
        // uses_future = false allows us to skip synchronization in
        // ivalue::Future, but is only valid as long as the lambda doesn't use
        // the "Future" argument.
        /*uses_future=*/false);
  }

  // Enqueue P2P op so that it can be cancelled by NCCL watchdog
  c10::cuda::CaptureStatus capture_status =
      c10::cuda::currentStreamCaptureStatusMayInitCtx();

  // Notify graphs before we check the capture status preemptively
  at::cuda::CUDAGraph::inc_pending_event_queries();

  if (!coalescing_state_ && capture_status == c10::cuda::CaptureStatus::None) {
    workEnqueue(work);
  } else {
    at::cuda::CUDAGraph::dec_pending_event_queries();
  }

  return work;
}

template <typename Fn>
c10::intrusive_ptr<Work> ProcessGroupNCCL::collective(
    std::vector<at::Tensor>& inputs,
    std::vector<at::Tensor>& outputs,
    Fn fn,
    OpType opType,
    const char* profilingTitle,
    bool avoidRecordStreams) {
  return collective(
      inputs,
      outputs,
      fn,
      [](std::vector<at::cuda::CUDAStream>&,
         c10::intrusive_ptr<ProcessGroupNCCL::WorkNCCL>& work) {},
      [](std::vector<at::cuda::CUDAStream>&,
         c10::intrusive_ptr<ProcessGroupNCCL::WorkNCCL>& work) {},
      opType,
      profilingTitle,
      avoidRecordStreams);
}

template <typename Fn>
c10::intrusive_ptr<Work> ProcessGroupNCCL::pointToPoint(
    std::vector<at::Tensor>& tensor,
    Fn fn,
    int peer,
    OpType opType,
    const char* profilingTitle) {
  return pointToPoint(
      tensor,
      fn,
      peer,
      opType,
      [](std::vector<at::cuda::CUDAStream>&,
         c10::intrusive_ptr<ProcessGroupNCCL::WorkNCCL>& work) {},
      [](std::vector<at::cuda::CUDAStream>&) {},
      profilingTitle);
}

c10::intrusive_ptr<Work> ProcessGroupNCCL::allreduce_sparse(
    std::vector<at::Tensor>& tensors,
    const AllreduceOptions& opts) {
#ifdef IS_NCCL_EXP
  std::vector<at::Tensor> outputTensors(tensors.size());
  for (std::vector<at::Tensor>::size_type i = 0; i < tensors.size(); i++) {
    tensors[i] = tensors[i].coalesce();
    outputTensors[i] = torch::zeros(
        tensors[i].sizes(), tensors[i].options().layout(torch::kStrided));
  }
  int dev_in_group = 0;
  auto work = collective(
      tensors,
      outputTensors,
      [&](at::Tensor& input,
          at::Tensor& output,
          ncclComm_t comm,
          at::cuda::CUDAStream& stream) {
        auto ncclDataType = getNcclDataType(input.scalar_type());
        auto ncclReduceOp = getNcclReduceOp(
            opts.reduceOp, input, ncclDataType, comm, dev_in_group++);

        size_t num_elements = output.numel();
        auto indices = input.indices();
        auto sizes = input.sizes();
        int colSize = sizes[1];
        auto rows = indices[0];
        size_t blockCount = rows.sizes()[0];
        auto recvIndices = indices[0] * colSize;

        // prevent output and recvIndices from being freed
        c10::cuda::CUDACachingAllocator::recordStream(
            output.storage().data_ptr(), stream);
        c10::cuda::CUDACachingAllocator::recordStream(
            recvIndices.storage().data_ptr(), stream);
        auto result = ncclAllReduceSparseBlock(
            input._values().data_ptr(), // sendbuff
            recvIndices.data_ptr<int64_t>(), // recv_indices
            blockCount, // block_count
            colSize, // block_length
            output.data_ptr(), // recvbuff
            output.numel(), // recv_count
            ncclDataType,
            ncclReduceOp,
            comm,
            stream.stream());
        return result;
      },
      [](std::vector<at::cuda::CUDAStream>& ncclStreams,
         c10::intrusive_ptr<ProcessGroupNCCL::WorkNCCL>& work) {},
      [&](std::vector<at::cuda::CUDAStream>& ncclStreams,
          c10::intrusive_ptr<ProcessGroupNCCL::WorkNCCL>& work) {
        // Convert output tensors to sparse and back into tensors.
        for (const auto i : c10::irange(outputTensors.size())) {
          at::cuda::CUDAStreamGuard guard(ncclStreams[i]);
          if (opts.sparseIndices.has_value()) {
            tensors[i] = at::sparse_coo_tensor(
                opts.sparseIndices.value(),
                outputTensors[i],
                tensors[i].sizes());
          } else {
            tensors[i] = outputTensors[i].to_sparse();
          }
        }
      },
      OpType::_ALLREDUCE_SPARSE,
      "nccl:all_reduce_sparse");
  return work;
#else
  // If the nccl branch is not "exp" then we just error
  C10_THROW_ERROR(
      Error,
      "allreduce_sparse is only available in the NCCL experimental branch.");
#endif
}

c10::intrusive_ptr<Work> ProcessGroupNCCL::allreduce_impl(
    std::vector<at::Tensor>& tensors,
    const AllreduceOptions& opts) {
  int dev_in_group = 0;
  return collective(
      tensors,
      tensors,
      [&](at::Tensor& input,
          at::Tensor& output,
          ncclComm_t comm,
          at::cuda::CUDAStream& stream) {
        auto ncclDataType = getNcclDataType(input.scalar_type());
        auto ncclReduceOp = getNcclReduceOp(
            opts.reduceOp, input, ncclDataType, comm, dev_in_group++);
        return ncclAllReduce(
            input.data_ptr(),
            output.data_ptr(),
            input.numel(),
            ncclDataType,
            ncclReduceOp,
            comm,
            stream.stream());
      },
      OpType::ALLREDUCE,
      "nccl:all_reduce");
}

c10::intrusive_ptr<Work> ProcessGroupNCCL::allreduce(
    std::vector<at::Tensor>& tensors,
    const AllreduceOptions& opts) {
  if (intraNodeComm_ != nullptr && tensors.size() == 1 &&
      opts.reduceOp == ReduceOp::SUM) {
    using namespace intra_node_comm;
    auto algo = intraNodeComm_->selectAllReduceAlgo(tensors[0]);
    if (algo != intra_node_comm::AllReduceAlgo::NONE) {
      intraNodeComm_->allReduce(tensors[0], algo);
      return c10::make_intrusive<IntraNodeCommWork>();
    }
  }

  check_gpu_tensors_different_devices(tensors);

  // @lint-ignore CLANGTIDY
  auto tensor = tensors.back();
  RECORD_PARAM_COMMS_DATA(
      static_cast<int>(
          this->getSequenceNumberForGroup() + 1), // seq + 1 to match collective
      this->getID(),
      tensors, // inputTensors
      tensors, // outputTensors
      rank_, // rank
      "allreduce", // colName
      tensor.numel(), // inNelems
      tensor.numel(), // outNelems
      tensor.scalar_type(), // dType
      std::vector<int64_t>(), // inSplitSizes
      std::vector<int64_t>(), // outSplitSizes
      this->getSize()); // worldSize

  // avoidRecordStreams_ note: collective() will stash tensors.
  return allreduce_impl(tensors, opts);
}

c10::intrusive_ptr<Work> ProcessGroupNCCL::allreduce_coalesced(
    std::vector<at::Tensor>& tensors,
    const AllreduceCoalescedOptions& opts) {
  auto total_numel = check_gpu_tensors_same_device(tensors);

  // @lint-ignore CLANGTIDY
  RECORD_PARAM_COMMS_DATA(
      static_cast<int>(
          this->getSequenceNumberForGroup() + 1), // seq + 1 to match collective
      this->getID(),
      tensors, // inputTensors
      tensors, // outputTensors
      rank_, // rank
      "allreduce_coalesced", // colName
      total_numel, // inNelems
      total_numel, // outNelems
      tensors[0].scalar_type(), // dType
      // I'm not sure what in,outSplitSizes mean here.
      std::vector<int64_t>(), // inSplitSizes
      std::vector<int64_t>(), // outSplitSizes
      this->getSize()); // worldSize

  // avoidRecordStreams_ note: collective() will stash tensors.
  return allreduce_impl(tensors, opts);
}

c10::intrusive_ptr<Work> ProcessGroupNCCL::broadcast(
    std::vector<at::Tensor>& tensors,
    const BroadcastOptions& opts) {
  check_gpu_tensors_different_devices(tensors);

  // @lint-ignore CLANGTIDY
  auto tensor = tensors.back();
  RECORD_PARAM_COMMS_DATA(
      static_cast<int>(
          this->getSequenceNumberForGroup() + 1), // seq + 1 to match collective
      this->getID(),
      tensors, // inputTensors
      tensors, // outputTensors
      opts.rootRank, // root rank
      "broadcast", // colName
      tensor.numel(), // inNelems
      tensor.numel(), // outNelems
      tensor.scalar_type(), // dType
      std::vector<int64_t>(), // inSplitSizes
      std::vector<int64_t>(), // outSplitSizes
      this->getSize()); // worldSize

  // avoidRecordStreams_ note: collective() will stash tensors.
  bool avoidRecordStreams = avoidRecordStreams_ || (!opts.asyncOp);

  return collective(
      tensors,
      tensors,
      [&](at::Tensor& input,
          at::Tensor& output,
          ncclComm_t comm,
          at::cuda::CUDAStream& stream) {
        const auto root = opts.rootRank * tensors.size() + opts.rootTensor;
        return ncclBcast(
            input.data_ptr(),
            input.numel(),
            getNcclDataType(input.scalar_type()),
            root,
            comm,
            stream.stream());
      },
      OpType::BROADCAST,
      "nccl:broadcast",
      avoidRecordStreams);
}

// _broadcast_oop adds an out-of-place broadcast in PGNCCL
// Custom collectives may be implemented by coalescing broadcast operations
// One use-case is implementing a vector all_gather (all_gather_v)
// where unevenly sized inputs are gathered among participating ranks
// Since all_gather provides an out-of-place API, an all_gather_v
// semantic implemented inside pg_nccl.all_gather also needs to support
// out-of-place, for which an out-of-place broadcast is required to be added
c10::intrusive_ptr<Work> ProcessGroupNCCL::_broadcast_oop(
    std::vector<at::Tensor>& outputTensors,
    std::vector<at::Tensor>& inputTensors,
    const BroadcastOptions& opts) {
  check_gpu_tensors_different_devices(outputTensors);
  check_gpu_tensors_different_devices(inputTensors);

  // @lint-ignore CLANGTIDY
  auto tensor = outputTensors.back();
  // @lint-ignore CLANGTIDY
  auto in_tensor = inputTensors.back();
  if (tensor.numel() != in_tensor.numel()) {
    C10_THROW_ERROR(
        ValueError,
        "Tensor input and output of _broadcast_oop must have the same number of elements ");
  }
  RECORD_PARAM_COMMS_DATA(
      static_cast<int>(
          this->getSequenceNumberForGroup() +
          1), // seq + 1 to match collective increment.
      this->getID(),
      inputTensors, // inputTensors
      outputTensors, // outputTensors
      opts.rootRank, // root rank
      "_broadcast_oop", // colName
      tensor.numel(), // inNelems
      tensor.numel(), // outNelems
      tensor.scalar_type(), // dType
      std::vector<int64_t>(), // inSplitSizes
      std::vector<int64_t>(), // outSplitSizes
      this->getSize()); // worldSize

  return collective(
      inputTensors,
      outputTensors,
      [&](at::Tensor& input,
          at::Tensor& output,
          ncclComm_t comm,
          at::cuda::CUDAStream& stream) {
        const auto root = opts.rootRank * inputTensors.size() + opts.rootTensor;
        return ncclBroadcast(
            input.data_ptr(),
            output.data_ptr(),
            input.numel(),
            getNcclDataType(input.scalar_type()),
            root,
            comm,
            stream.stream());
      },
      OpType::BROADCAST,
      "nccl:_broadcast_oop");
}

c10::intrusive_ptr<Work> ProcessGroupNCCL::reduce(
    std::vector<at::Tensor>& tensors,
    const ReduceOptions& opts) {
  check_gpu_tensors_different_devices(tensors);
  // @lint-ignore CLANGTIDY
  auto tensor = tensors.back();
  RECORD_PARAM_COMMS_DATA(
      static_cast<int>(
          this->getSequenceNumberForGroup() + 1), // seq + 1 to match collective
      this->getID(),
      tensors, // inputTensors
      tensors, // outputTensors
      opts.rootRank, // root rank
      "reduce", // colName
      tensor.numel(), // inNelems
      tensor.numel(), // outNelems
      tensor.scalar_type(), // dType
      std::vector<int64_t>(), // inSplitSizes
      std::vector<int64_t>(), // outSplitSizes
      this->getSize()); // worldSize

  int dev_in_group = 0;
  // avoidRecordStreams_ note: collective() will stash tensors.
  return collective(
      tensors,
      tensors,
      [&](at::Tensor& input,
          at::Tensor& output,
          ncclComm_t comm,
          at::cuda::CUDAStream& stream) {
        const auto root = opts.rootRank * tensors.size() + opts.rootTensor;
        auto ncclDataType = getNcclDataType(input.scalar_type());
        auto ncclReduceOp = getNcclReduceOp(
            opts.reduceOp, input, ncclDataType, comm, dev_in_group++);
        return ncclReduce(
            input.data_ptr(),
            output.data_ptr(),
            input.numel(),
            ncclDataType,
            ncclReduceOp,
            root,
            comm,
            stream.stream());
      },
      OpType::REDUCE,
      "nccl:reduce");
}

// _reduce_oop exposes an out-of-place reduce from PGNCCL
// Custom collectives may be implemented by coalescing reduce operations
// One use-case is implementing a vector reduce_scatter (reduce_scatter_v)
// where inputs are reduced and scattered unevenly among participating ranks
// Since reduce_scatter provides an out-of-place API, a reduce_scatter_v
// semantic implemented inside pg_nccl.reduce_scatter also needs to support
// out-of-place, for which an out-of-place reduce is required to be added
c10::intrusive_ptr<Work> ProcessGroupNCCL::_reduce_oop(
    std::vector<at::Tensor>& outputTensors,
    std::vector<at::Tensor>& inputTensors,
    const ReduceOptions& opts) {
  check_gpu_tensors_different_devices(outputTensors);
  check_gpu_tensors_different_devices(inputTensors);
  // @lint-ignore CLANGTIDY
  auto tensor = outputTensors.back();
  // @lint-ignore CLANGTIDY
  auto in_tensor = inputTensors.back();
  if (tensor.numel() != in_tensor.numel()) {
    C10_THROW_ERROR(
        ValueError,
        "Tensor input and output of _reduce_oop must have the same number of elements ");
  }
  RECORD_PARAM_COMMS_DATA(
      static_cast<int>(
          this->getSequenceNumberForGroup() + 1), // seq + 1 to match collective
      this->getID(),
      inputTensors, // inputTensors
      outputTensors, // outputTensors
      opts.rootRank, // root rank
      "_reduce_oop", // colName
      tensor.numel(), // inNelems
      tensor.numel(), // outNelems
      tensor.scalar_type(), // dType
      std::vector<int64_t>(), // inSplitSizes
      std::vector<int64_t>(), // outSplitSizes
      this->getSize()); // worldSize

  int dev_in_group{0};
  return collective(
      inputTensors,
      outputTensors,
      [&](at::Tensor& input,
          at::Tensor& output,
          ncclComm_t comm,
          at::cuda::CUDAStream& stream) {
        const auto root = opts.rootRank * inputTensors.size() + opts.rootTensor;
        const auto ncclDataType = getNcclDataType(input.scalar_type());
        const auto ncclReduceOp = getNcclReduceOp(
            opts.reduceOp, input, ncclDataType, comm, dev_in_group++);
        return ncclReduce(
            input.data_ptr(),
            output.data_ptr(),
            input.numel(),
            ncclDataType,
            ncclReduceOp,
            (int)root,
            comm,
            stream.stream());
      },
      OpType::REDUCE,
      "nccl:_reduce_oop");
}

c10::intrusive_ptr<Work> ProcessGroupNCCL::allgather(
    std::vector<std::vector<at::Tensor>>& outputTensors,
    std::vector<at::Tensor>& inputTensors,
    const AllgatherOptions& opts) {
  check_gpu_tensors_different_devices(inputTensors);
  // @lint-ignore CLANGTIDY
  bool same_size = check_same_size(outputTensors.back());

  if (same_size) {
    auto outputFlattened =
        flatten_for_scatter_gather(outputTensors, inputTensors, size_);
    check_gpu_tensors_different_devices(outputFlattened);

    // @lint-ignore CLANGTIDY
    auto tensor = inputTensors.back();
    RECORD_PARAM_COMMS_DATA(
        static_cast<int>(
            this->getSequenceNumberForGroup() +
            1), // seq + 1 to match collective
        this->getID(),
        inputTensors, // inputTensors
        outputTensors, // outputTensors
        rank_, // rank
        "all_gather", // colName
        tensor.numel(), // inNelems
        tensor.numel() * // outNelems
            this->getSize(),
        tensor.scalar_type(), // dType
        std::vector<int64_t>(), // inSplitSizes
        std::vector<int64_t>(), // outSplitSize
        this->getSize()); // worldSize

    return collective(
        inputTensors,
        outputFlattened,
        [&](at::Tensor& input,
            at::Tensor& output,
            ncclComm_t comm,
            at::cuda::CUDAStream& stream) {
          if (!avoidRecordStreams_) {
            c10::cuda::CUDACachingAllocator::recordStream(
                output.storage().data_ptr(), stream);
          }
          return ncclAllGather(
              input.data_ptr(),
              output.data_ptr(),
              input.numel(),
              getNcclDataType(input.scalar_type()),
              comm,
              stream.stream());
        },
        [](std::vector<at::cuda::CUDAStream>& ncclStreams,
           c10::intrusive_ptr<ProcessGroupNCCL::WorkNCCL>& work) {
          // avoidRecordStreams_ note: We actually don't need to stash anything
          // here.
          //  - inputTensors is stashed onto work->stashed_for_allocator_safety_
          //    in collective().
          //  - outputFlattened is stashed onto work->outputs_ in collective().
          //  - User-facing outputTensors should be held by the user until after
          //    waiting on work_, or the call makes no sense.
          // So all participating tensors are accounted for, and won't be
          // released back to their allocation streams until after work_ is
          // waited on.
        },
        [&](std::vector<at::cuda::CUDAStream>& ncclStreams,
            c10::intrusive_ptr<ProcessGroupNCCL::WorkNCCL>& work) {
          // Copy the flattened output tensors to the outputs.
          for (const auto i : c10::irange(outputTensors.size())) {
            at::cuda::CUDAStreamGuard guard(ncclStreams[i]);
            for (const auto j : c10::irange(outputTensors[0].size())) {
              // See [Sync Streams].
              if (!avoidRecordStreams_) {
                c10::cuda::CUDACachingAllocator::recordStream(
                    outputTensors[i][j].storage().data_ptr(), ncclStreams[i]);
              }
              outputTensors[i][j].copy_(outputFlattened[i][j], true);
            }
          }
        },
        OpType::ALLGATHER,
        "nccl:all_gather");
  } else {
    const auto num_devices = outputTensors.size();
    const auto num_reduces = outputTensors[0].size();
    std::vector<c10::intrusive_ptr<Work>> works;
    startCoalescing();
    for (const auto i : c10::irange(num_reduces)) {
      std::vector<at::Tensor> inputs_multi_dev(num_devices);
      std::vector<at::Tensor> outputs_multi_dev(num_devices);
      for (const auto j : c10::irange(num_devices)) {
        // @lint-ignore CLANGTIDY
        outputs_multi_dev[j] = outputTensors[j][i];
        inputs_multi_dev[j] =
            // @lint-ignore CLANGTIDY
            i == (rank_ * num_devices + j) ? inputTensors[j]
                                           : outputs_multi_dev[j];
      }
      auto broadcastOpts = BroadcastOptions{
          static_cast<int64_t>(i / num_devices),
          static_cast<int64_t>(i % num_devices),
          opts.timeout};
      auto work =
          _broadcast_oop(outputs_multi_dev, inputs_multi_dev, broadcastOpts);
      works.push_back(work);
    }
    auto work = endCoalescing();
    return work;
  }
}

c10::intrusive_ptr<Work> ProcessGroupNCCL::allgather_coalesced(
    std::vector<std::vector<at::Tensor>>& /* unused */,
    std::vector<at::Tensor>& /* unused */,
    const AllgatherOptions& /* unused */) {
  C10_THROW_ERROR(
      NotImplementedError,
      "ProcessGroupNCCL does not support allgather_coalesced");
}

c10::intrusive_ptr<Work> ProcessGroupNCCL::allgather_into_tensor_coalesced(
    std::vector<at::Tensor>& outputs,
    std::vector<at::Tensor>& inputs,
    const AllgatherOptions& opts) {
  return collective(
      inputs,
      outputs,
      [&](at::Tensor& input,
          at::Tensor& output,
          ncclComm_t comm,
          at::cuda::CUDAStream& stream) {
        return ncclAllGather(
            input.data_ptr(),
            output.data_ptr(),
            input.numel(),
            getNcclDataType(input.scalar_type()),
            comm,
            stream.stream());
      },
      OpType::COALESCED,
      "nccl:all_gather_into_tensor_coalesced");
}

c10::intrusive_ptr<Work> ProcessGroupNCCL::reduce_scatter(
    std::vector<at::Tensor>& outputTensors,
    std::vector<std::vector<at::Tensor>>& inputTensors,
    const ReduceScatterOptions& opts) {
  check_gpu_tensors_different_devices(outputTensors);
  // @lint-ignore CLANGTIDY
  bool same_size = check_same_size(inputTensors.back());

  if (same_size) {
    // @lint-ignore CLANGTIDY
    auto tensor = outputTensors.back();

    int dev_in_group{0};
    auto inputFlattened =
        flatten_for_scatter_gather(inputTensors, outputTensors, size_);
    check_gpu_tensors_different_devices(inputFlattened);

    RECORD_PARAM_COMMS_DATA(
        static_cast<int>(
            this->getSequenceNumberForGroup() +
            1), // seq + 1 to match collective
        this->getID(),
        inputTensors, // inputTensors
        outputTensors, // outputTensors
        rank_, // rank
        "reduce_scatter", // colName
        tensor.numel() * this->getSize(), // inNelems
        tensor.numel(), // outNelems
        tensor.scalar_type(), // dType
        std::vector<int64_t>(), // inSplitSizes
        std::vector<int64_t>(), // outSplitSizes
        this->getSize()); // worldSize

    return collective(
        inputFlattened,
        outputTensors,
        [&](at::Tensor& input,
            at::Tensor& output,
            ncclComm_t comm,
            at::cuda::CUDAStream& stream) {
          if (!avoidRecordStreams_) {
            c10::cuda::CUDACachingAllocator::recordStream(
                output.storage().data_ptr(), stream);
          }
          const auto ncclDataType = getNcclDataType(input.scalar_type());
          const auto ncclReduceOp = getNcclReduceOp(
              opts.reduceOp, input, ncclDataType, comm, dev_in_group++);
          return ncclReduceScatter(
              input.data_ptr(),
              output.data_ptr(),
              output.numel(),
              ncclDataType,
              ncclReduceOp,
              comm,
              stream.stream());
        },
        [&](std::vector<at::cuda::CUDAStream>& ncclStreams,
            c10::intrusive_ptr<ProcessGroupNCCL::WorkNCCL>& work) {
          if (avoidRecordStreams_) {
            // We only need to stash inputTensors.
            //  - inputFlattened is stashed onto
            //  work->stashed_for_allocator_safety_
            //    in collective().
            //  - User-facing outputTensors is stashed onto work->outputs_ in
            //  collective(),
            //    and should also be held by the user until after waiting on
            //    work_.
            auto& v = work->stashed_for_allocator_safety_;
            for (const auto i : c10::irange(inputTensors.size())) {
              v->insert(
                  v->end(), inputTensors[i].begin(), inputTensors[i].end());
            }
          }

          // Copy the input tensors to the flattened inputs.
          for (const auto i : c10::irange(inputTensors.size())) {
            at::cuda::CUDAStreamGuard guard(ncclStreams[i]);
            for (const auto j : c10::irange(inputTensors[0].size())) {
              // See [Sync Streams].
              if (!avoidRecordStreams_) {
                c10::cuda::CUDACachingAllocator::recordStream(
                    inputTensors[i][j].storage().data_ptr(), ncclStreams[i]);
              }
              inputFlattened[i][j].copy_(inputTensors[i][j], true);
            }
          }
        },
        [&](std::vector<at::cuda::CUDAStream>&,
            c10::intrusive_ptr<ProcessGroupNCCL::WorkNCCL>& work) {},
        OpType::REDUCE_SCATTER,
        "nccl:reduce_scatter");
  } else {
    const auto num_devices = inputTensors.size();
    const auto num_reduces = inputTensors[0].size();
    std::vector<c10::intrusive_ptr<Work>> works;
    startCoalescing();
    for (const auto i : c10::irange(num_reduces)) {
      std::vector<at::Tensor> inputs_multi_dev(num_devices);
      std::vector<at::Tensor> outputs_multi_dev(num_devices);
      for (const auto j : c10::irange(num_devices)) {
        // @lint-ignore CLANGTIDY
        inputs_multi_dev[j] = inputTensors[j][i];
        outputs_multi_dev[j] =
            // @lint-ignore CLANGTIDY
            i == (rank_ * num_devices + j) ? outputTensors[j]
                                           : inputs_multi_dev[j];
      }
      auto reduceOpts = ReduceOptions{
          opts.reduceOp,
          static_cast<int64_t>(i / num_devices),
          static_cast<int64_t>(i % num_devices),
          opts.timeout};
      auto work = _reduce_oop(outputs_multi_dev, inputs_multi_dev, reduceOpts);
      works.push_back(work);
    }
    auto work = endCoalescing();
    return work;
  }
}

c10::intrusive_ptr<Work> ProcessGroupNCCL::_reduce_scatter_base(
    at::Tensor& outputTensor,
    at::Tensor& inputTensor,
    const ReduceScatterOptions& opts) {
  if (inputTensor.dtype() != outputTensor.dtype()) {
    C10_THROW_ERROR(
        TypeError, "input tensor must be the same type as the output tensor.");
  }

  if (inputTensor.numel() != outputTensor.numel() * size_) {
    C10_THROW_ERROR(
        ValueError,
        "input tensor must be the same size as output size times world size");
  }

  // @lint-ignore CLANGTIDY
  const auto& tensor = outputTensor;
  RECORD_PARAM_COMMS_DATA(
      static_cast<int>(
          this->getSequenceNumberForGroup() + 1), // seq + 1 to match collective
      this->getID(),
      inputTensor, // inputTensor
      outputTensor, // outputTensor
      rank_, // rank
      "_reduce_scatter_base", // colName
      inputTensor.numel(), // inNelems
      tensor.numel(), // outNelems
      tensor.scalar_type(), // dtype
      std::vector<int64_t>(), // inSplitSizes
      std::vector<int64_t>(), // outSplitSizes
      this->getSize()); // worldSize

  auto inputs = std::vector<at::Tensor>{inputTensor};
  auto outputs = std::vector<at::Tensor>{outputTensor};

  int dev_in_group = 0;
  // avoidRecordStreams_ note: collective() will stash inputs and outputs.
  // Note 2: for asyncOp = false, we don't want to record streams because we
  // know that the NCCL stream will join back to the "current" stream right
  // after this op. So we might just as well keep the stream ownership of the
  // input/output tensors unchanged. The benefit would be that the
  // allocation/free of the tensors would look deterministic to the "current"
  // stream so that the caching allocator can reuse memory pool for this stream
  // in a clever way. This setting is added for libraries like FSDP which uses
  // `reduce_scatter_tensor`.
  bool avoidRecordStreams = avoidRecordStreams_ || (!opts.asyncOp);

  return collective(
      inputs,
      outputs,
      [&](at::Tensor& input,
          at::Tensor& output,
          ncclComm_t comm,
          at::cuda::CUDAStream& stream) {
        if (!avoidRecordStreams) {
          c10::cuda::CUDACachingAllocator::recordStream(
              output.storage().data_ptr(), stream);
        }
        auto ncclDataType = getNcclDataType(input.scalar_type());
        auto ncclReduceOp = getNcclReduceOp(
            opts.reduceOp, input, ncclDataType, comm, dev_in_group++);
        return ncclReduceScatter(
            input.data_ptr(),
            output.data_ptr(),
            output.numel(),
            ncclDataType,
            ncclReduceOp,
            comm,
            stream.stream());
      },
      OpType::_REDUCE_SCATTER_BASE,
      "nccl:_reduce_scatter_base",
      avoidRecordStreams);
}

c10::intrusive_ptr<Work> ProcessGroupNCCL::reduce_scatter_tensor_coalesced(
    std::vector<at::Tensor>& outputs,
    std::vector<at::Tensor>& inputs,
    const ReduceScatterOptions& opts) {
  return collective(
      inputs,
      outputs,
      [&](at::Tensor& input,
          at::Tensor& output,
          ncclComm_t comm,
          at::cuda::CUDAStream& stream) {
        if (!avoidRecordStreams_) {
          c10::cuda::CUDACachingAllocator::recordStream(
              output.storage().data_ptr(), stream);
        }
        auto ncclDataType = getNcclDataType(input.scalar_type());
        auto ncclReduceOp = getNcclReduceOp(
            opts.reduceOp, input, ncclDataType, comm, /*dev_in_group=*/0);
        return ncclReduceScatter(
            input.data_ptr(),
            output.data_ptr(),
            output.numel(),
            ncclDataType,
            ncclReduceOp,
            comm,
            stream.stream());
      },
      OpType::COALESCED,
      "nccl:reduce_scatter_tensor_coalesced");
}

c10::intrusive_ptr<Work> ProcessGroupNCCL::barrier(const BarrierOptions& opts) {
  RECORD_PARAM_COMMS(
      static_cast<int>(
          this->getSequenceNumberForGroup() + 1), // seq + 1 to match collective
      this->getID(),
      rank_, // rank
      "barrier", // colName
      0, // inNelems
      0, // outNelems
      at::kByte, // dType
      std::vector<int64_t>(), // inSplitSizes
      std::vector<int64_t>(), // outSplitSizes
      this->getSize()); // worldSize

  std::vector<at::Device> devices;

  // Use user defined GPU device ids if provided
  if (!opts.device_ids.empty()) {
    for (auto device : opts.device_ids) {
      devices.emplace_back(at::DeviceType::CUDA, device);
    }
  } else if (usedDeviceIdxs_.empty()) {
    // This means there is not yet a NCCL collective being called
    // Here we have to use the best guesses and will use a single GPU to call
    // allreduce to achieve barrier.
    // In case the multiple processes fall into the same node, we use rank to
    // ensure that each process is on a different GPU
    auto numGPUs = at::cuda::getNumGPUs();
    int16_t deviceIdx = static_cast<int16_t>(rank_ % numGPUs);
    LOG(INFO) << c10::str(
        "Rank ",
        this->getRank(),
        " using GPU ",
        deviceIdx,
        " to perform barrier as devices used by this process are currently unknown. ",
        "This can potentially cause a hang if this rank to GPU mapping is incorrect.",
        "Specify device_ids in barrier() to force use of a particular device.");
    devices.emplace_back(guessDeviceForRank());
  } else {
    for (auto usedDeviceIdx : usedDeviceIdxs_) {
      devices.emplace_back(at::DeviceType::CUDA, usedDeviceIdx);
    }
  }

  std::vector<at::Tensor> barrierTensors;
  barrierTensors.reserve(devices.size());

  at::cuda::OptionalCUDAGuard gpuGuard;
  for (auto& device : devices) {
    gpuGuard.set_index(device.index());
    barrierTensors.push_back(at::empty(
        {1},
        at::TensorOptions().device(at::DeviceType::CUDA).dtype(at::kByte)));
  }

  // All reduce to achieve the barrier
  auto work = allreduce(barrierTensors);

  // Work will take over barrierTensors
  auto ncclWork = dynamic_cast<ProcessGroupNCCL::WorkNCCL*>(work.get());
  TORCH_CHECK(ncclWork);
  ncclWork->barrierTensors_ = std::move(barrierTensors);

  return work;
}

#ifdef ENABLE_NCCL_P2P_SUPPORT
c10::intrusive_ptr<Work> ProcessGroupNCCL::alltoall_base(
    at::Tensor& outputTensor,
    at::Tensor& inputTensor,
    std::vector<int64_t>& outputSplitSizes,
    std::vector<int64_t>& inputSplitSizes,
    const AllToAllOptions& /* unused */) {
  check_gpu_single_tensor(outputTensor, true);
  check_gpu_single_tensor(inputTensor, true);
  if (outputSplitSizes.size() == 0 && inputSplitSizes.size() == 0) {
    std::vector<at::Tensor> inputTensors = {inputTensor};
    std::vector<at::Tensor> outputTensors = {outputTensor};

    RECORD_PARAM_COMMS_DATA(
        static_cast<int>(
            this->getSequenceNumberForGroup() +
            1), // seq + 1 to match collective
        this->getID(),
        inputTensor, // inputTensor
        outputTensor, // outputTensor
        rank_, // rank
        "all_to_all", // colName
        inputTensor.numel(), // inNelems
        outputTensor.numel(), // outNelems
        inputTensor.scalar_type(), // dType
        std::vector<int64_t>(), // inSplitSizes
        std::vector<int64_t>(), // outSplitSizes
        this->getSize()); // worldSize

    // avoidRecordStreams_ note: collective() will stash inputTensors and
    // outputTensors.
    return collective(
        inputTensors,
        outputTensors,
        [&](at::Tensor& input,
            at::Tensor& output,
            ncclComm_t comm,
            at::cuda::CUDAStream& stream) {
          // See [Sync Streams].
          if (!avoidRecordStreams_) {
            c10::cuda::CUDACachingAllocator::recordStream(
                output.storage().data_ptr(), stream);
          }
          torch::cuda::nccl::all2all_single_equal_split(
              input, output, this->getSize(), comm, stream);
          return ncclSuccess;
        },
        OpType::ALLTOALL_BASE,
        "nccl:all_to_all");
  } else {
    c10d::checkSplitSizes(inputSplitSizes, inputTensor, size_);
    c10d::checkSplitSizes(outputSplitSizes, outputTensor, size_);
    std::vector<at::Tensor> inputTensors = {inputTensor};
    std::vector<at::Tensor> outputTensors = {outputTensor};

    RECORD_PARAM_COMMS_DATA(
        static_cast<int>(
            this->getSequenceNumberForGroup() +
            1), // seq + 1 to match collective
        this->getID(),
        inputTensor, // inputTensor
        outputTensor, // outputTensor
        rank_, // rank
        "all_to_allv", // colName
        inputTensor.numel(), // inNelems
        outputTensor.numel(), // outNelems
        inputTensor.scalar_type(), // dType
        inputSplitSizes, // inSplitSizes
        outputSplitSizes, // outSplitSizes
        this->getSize()); // worldSize

    // avoidRecordStreams_ note: collective() will stash inputTensors and
    // outputTensors.
    return collective(
        inputTensors,
        outputTensors,
        [&](at::Tensor& input,
            at::Tensor& output,
            ncclComm_t comm,
            at::cuda::CUDAStream& stream) {
          std::vector<size_t> send_lengths(size_);
          std::vector<size_t> recv_lengths(size_);
          std::vector<size_t> send_offsets(size_);
          std::vector<size_t> recv_offsets(size_);
          c10d::computeLengthsAndOffsets(
              inputSplitSizes, input, &send_lengths, &send_offsets);
          c10d::computeLengthsAndOffsets(
              outputSplitSizes, output, &recv_lengths, &recv_offsets);
          // See [Sync Streams].
          if (!avoidRecordStreams_) {
            c10::cuda::CUDACachingAllocator::recordStream(
                output.storage().data_ptr(), stream);
          }
          torch::cuda::nccl::all2all_single_unequal_split(
              input.data_ptr(),
              send_lengths.data(),
              send_offsets.data(),
              output.data_ptr(),
              recv_lengths.data(),
              recv_offsets.data(),
              input.element_size(),
              input.scalar_type(),
              comm,
              stream);
          return ncclSuccess;
        },
        OpType::ALLTOALL_BASE,
        "nccl:all_to_all");
  }
}

c10::intrusive_ptr<Work> ProcessGroupNCCL::alltoall(
    std::vector<at::Tensor>& outputTensors,
    std::vector<at::Tensor>& inputTensors,
    const AllToAllOptions& /* unused */) {
  std::vector<int64_t> inSplitSizes;
  std::vector<int64_t> outSplitSizes;
  int64_t total_numel = 0;

  auto device = outputTensors[0].device();
  for (const auto r : c10::irange(outputTensors.size())) {
    check_gpu_single_tensor(outputTensors[r], true);
    check_gpu_single_tensor(inputTensors[r], true);
    TORCH_CHECK(
        device == outputTensors[r].device() &&
            device == inputTensors[r].device(),
        "Tensors must be on the same device")
    inSplitSizes.push_back(inputTensors[r].numel());
    outSplitSizes.push_back(outputTensors[r].numel());
    total_numel += inputTensors[r].numel();
  }

  RECORD_PARAM_COMMS_DATA(
      static_cast<int>(
          this->getSequenceNumberForGroup() + 1), // seq + 1 to match collective
      this->getID(),
      inputTensors, // inputTensors
      outputTensors, // outputTensors
      rank_, // rank
      "all_to_all", // colName
      total_numel, // inNelems
      total_numel, // outNelems
      inputTensors.front().scalar_type(), // dType
      inSplitSizes, // inSplitSizes
      outSplitSizes, // outSplitSizes
      this->getSize()); // worldSize

  std::vector<at::Tensor> inputTensor0 = {inputTensors[0]};
  std::vector<at::Tensor> outputTensor0 = {outputTensors[0]};
  return collective(
      inputTensor0,
      outputTensor0,
      [&](at::Tensor& /* unused */,
          at::Tensor& /* unused */,
          ncclComm_t comm,
          at::cuda::CUDAStream& stream) {
        torch::cuda::nccl::all2all(outputTensors, inputTensors, comm, stream);
        return ncclSuccess;
      },
      [&](std::vector<at::cuda::CUDAStream>&,
          c10::intrusive_ptr<ProcessGroupNCCL::WorkNCCL>& work) {
        if (avoidRecordStreams_) {
          // inputTensor0 and outputTensor0 are stashed redundantly by
          // collective(), but that's ok.
          auto& v = work->stashed_for_allocator_safety_;
          v->insert(v->end(), inputTensors.begin(), inputTensors.end());
          v->insert(v->end(), outputTensors.begin(), outputTensors.end());
        }
      },
      [](std::vector<at::cuda::CUDAStream>&,
         c10::intrusive_ptr<ProcessGroupNCCL::WorkNCCL>& work) {},
      OpType::ALLTOALL,
      "nccl:all_to_all");
}

c10::intrusive_ptr<Work> ProcessGroupNCCL::send(
    std::vector<at::Tensor>& tensors,
    int dstRank,
    int /* unused */) {
  check_gpu_tensors_different_devices(tensors, true);

  // @lint-ignore CLANGTIDY
  auto tensor = tensors.back();
  RECORD_PARAM_COMMS_DATA(
      static_cast<int>(
          this->getSequenceNumberForGroup() + 1), // seq + 1 to match collective
      this->getID(),
      tensors, // inputTensors
      tensors, // outputTensors
      dstRank, // dst rank
      "send", // colName
      tensor.numel(), // inNelems
      tensor.numel(), // outNelems
      tensor.scalar_type(), // dType
      std::vector<int64_t>(), // inSplitSizes
      std::vector<int64_t>(), // outSplitSizes
      this->getSize()); // worldSize

  auto ret = pointToPoint(
      tensors,
      [&](at::Tensor& input,
          ncclComm_t comm,
          at::cuda::CUDAStream& stream,
          int dst) {
        torch::cuda::nccl::send(input, comm, stream, dst);
        return ncclSuccess;
      },
      dstRank,
      OpType::SEND,
      c10::str("nccl:send ", rank_, "->", dstRank).c_str());
  return ret;
}

c10::intrusive_ptr<Work> ProcessGroupNCCL::recv(
    std::vector<at::Tensor>& tensors,
    int srcRank,
    int /* unused */) {
  check_gpu_tensors_different_devices(tensors, true);

  // @lint-ignore CLANGTIDY
  auto tensor = tensors.back();
  RECORD_PARAM_COMMS_DATA(
      static_cast<int>(
          this->getSequenceNumberForGroup() + 1), // seq + 1 to match collective
      this->getID(),
      tensors, // inputTensors
      tensors, // outputTensors
      srcRank, // src rank
      "recv", // colName
      tensor.numel(), // inNelems
      tensor.numel(), // outNelems
      tensor.scalar_type(), // dType
      std::vector<int64_t>(), // inSplitSizes
      std::vector<int64_t>(), // outSplitSizes
      this->getSize()); // worldSize

  auto ret = pointToPoint(
      tensors,
      [&](at::Tensor& output,
          ncclComm_t comm,
          at::cuda::CUDAStream& stream,
          int src) {
        torch::cuda::nccl::recv(output, comm, stream, src);
        return ncclSuccess;
      },
      srcRank,
      OpType::RECV,
      c10::str("nccl:recv ", rank_, "<-", srcRank).c_str());
  return ret;
}
#else
c10::intrusive_ptr<Work> ProcessGroupNCCL::alltoall_base(
    at::Tensor& /* unused */,
    at::Tensor& /* unused */,
    std::vector<int64_t>& /* unused */,
    std::vector<int64_t>& /* unused */,
    const AllToAllOptions& /* unused */) {
  C10_THROW_ERROR(
      NotImplementedError,
      "ProcessGroupNCCL only supports alltoall* for NCCL lib version >= 2.7.0");
}

c10::intrusive_ptr<Work> ProcessGroupNCCL::alltoall(
    std::vector<at::Tensor>& /* unused */,
    std::vector<at::Tensor>& /* unused */,
    const AllToAllOptions& /* unused */) {
  C10_THROW_ERROR(
      NotImplementedError,
      "ProcessGroupNCCL only supports alltoall* for NCCL lib version >= 2.7.0");
}

c10::intrusive_ptr<Work> ProcessGroupNCCL::send(
    std::vector<at::Tensor>& /* unused */,
    int /* unused */,
    int /* unused */) {
  C10_THROW_ERROR(
      NotImplementedError,
      "ProcessGroupNCCL only supports send for NCCL lib version >= 2.7.0");
}

c10::intrusive_ptr<Work> ProcessGroupNCCL::recv(
    std::vector<at::Tensor>& /* unused */,
    int /* unused */,
    int /* unused */) {
  C10_THROW_ERROR(
      NotImplementedError,
      "ProcessGroupNCCL only supports recv for NCCL lib version >= 2.7.0");
}
#endif

void ProcessGroupNCCL::groupStart() {
#if defined(NCCL_MAJOR) && (NCCL_MAJOR >= 2)
  C10D_NCCL_CHECK(ncclGroupStart(), c10::nullopt);
#endif
  ++ncclActiveGroupCounter_;
}

void ProcessGroupNCCL::groupEnd() {
#if defined(NCCL_MAJOR) && (NCCL_MAJOR >= 2)
#ifndef NCCL_HAS_COMM_NONBLOCKING
  C10D_NCCL_CHECK(ncclGroupEnd(), c10::nullopt);
#else
  if (!nccl_use_nonblocking()) {
    C10D_NCCL_CHECK(ncclGroupEnd(), c10::nullopt);
  } else {
    TORCH_WARN(
        "ProcessGroupNCCL::groupEnd() called in nonblocking communicator mode without involved communicators specified; gathering all mapped communicators...");
    std::unique_lock<std::mutex> lock(mutex_);
    std::vector<std::shared_ptr<NCCLComm>> ncclComms_;
    for (auto& it : devNCCLCommMap_) {
      ncclComms_.insert(ncclComms_.end(), it.second.begin(), it.second.end());
    }
    C10D_NCCL_CHECK_TIMEOUT_GROUPEND(ncclGroupEnd(), ncclComms_, c10::nullopt);
  }
#endif
#endif
  --ncclActiveGroupCounter_;
}

void ProcessGroupNCCL::groupEndNonblocking(
    std::vector<std::shared_ptr<NCCLComm>> comms) {
#if defined(NCCL_MAJOR) && (NCCL_MAJOR >= 2)
#ifndef NCCL_HAS_COMM_NONBLOCKING
  C10D_NCCL_CHECK(ncclGroupEnd(), c10::nullopt);
#else
  if (!nccl_use_nonblocking()) {
    C10D_NCCL_CHECK(ncclGroupEnd(), c10::nullopt);
  } else {
    C10D_NCCL_CHECK_TIMEOUT_GROUPEND(ncclGroupEnd(), comms, c10::nullopt);
  }
#endif
#endif
  --ncclActiveGroupCounter_;
}

c10::intrusive_ptr<Work> ProcessGroupNCCL::gather(
    std::vector<std::vector<at::Tensor>>& outputTensors,
    std::vector<at::Tensor>& inputTensors,
    const GatherOptions& opts) {
  static auto invalidArgument = [](const std::string& msg) {
    C10_THROW_ERROR(ValueError, "ProcessGroupNCCL::gather: " + msg);
  };

  assertRootRank(invalidArgument, opts.rootRank, size_);
  check_gpu_tensors_different_devices(inputTensors, true);
  assertSingleElementInput(invalidArgument, inputTensors);

  // @lint-ignore CLANGTIDY
  auto tensor = inputTensors.back();

  std::vector<at::Tensor> outputs;

  if (getRank() == opts.rootRank) {
    if (outputTensors.size() != 1) {
      std::stringstream ss;
      ss << "requires a single-element output list containing a list with "
         << getSize() << " tensors.";
      invalidArgument(ss.str());
    } else if (outputTensors[0].size() != static_cast<size_t>(getSize())) {
      std::stringstream ss;
      ss << "Incorrect output list size " << outputTensors[0].size()
         << ". Output list size should be " << getSize()
         << ", same as size of the process group.";
      invalidArgument(ss.str());
    }

    const auto& options = inputTensors[0].options();
    const auto& sizes = inputTensors[0].sizes();
    assertTypeAndSizesMatch(invalidArgument, outputTensors[0], options, sizes);
    outputs = outputTensors[0];
  } else {
    // if not in the root rank, initialize outputs as empty list
    if (outputTensors.size() != 0) {
      invalidArgument("requires empty output on non-root");
    }
    outputs = {};
    // append a empty tensor to the list, we don't use it but the
    // `collective` template function requires it to invoke its function
    outputs.emplace_back();
  }

  RECORD_PARAM_COMMS_DATA(
      static_cast<int>(
          this->getSequenceNumberForGroup() + 1), // seq + 1 to match collective
      this->getID(),
      inputTensors, // inputTensors
      outputTensors, // outputTensors
      opts.rootRank, // root rank
      "gather", // colName
      tensor.numel(), // inNelems
      tensor.numel() * this->getSize(), // outNelems
      tensor.scalar_type(), // dType
      std::vector<int64_t>(), // inSplitSizes
      std::vector<int64_t>(), // outSplitSize
      this->getSize()); // worldSize

  // avoidRecordStreams_ note: collective() will stash inputTensors and
  // outputs, which == outputTensors[0] on the root rank where it matters.
  return collective(
      inputTensors,
      outputs,
      [&](at::Tensor& /* unused */,
          at::Tensor& /* unused */,
          ncclComm_t comm,
          at::cuda::CUDAStream& stream) {
        const auto root = opts.rootRank;
        if (getRank() == root) {
          if (!avoidRecordStreams_) {
            for (auto output : outputs) {
              c10::cuda::CUDACachingAllocator::recordStream(
                  output.storage().data_ptr(), stream);
            }
          }
        }
        torch::cuda::nccl::gather(inputTensors[0], outputs, comm, stream, root);
        return ncclSuccess;
      },
      OpType::GATHER,
      "nccl:gather");
}

c10::intrusive_ptr<Work> ProcessGroupNCCL::scatter(
    std::vector<at::Tensor>& outputTensors,
    std::vector<std::vector<at::Tensor>>& inputTensors,
    const ScatterOptions& opts) {
  static auto invalidArgument = [](const std::string& msg) {
    C10_THROW_ERROR(ValueError, "ProcessGroupNCCL::scatter: " + msg);
  };

  assertRootRank(invalidArgument, opts.rootRank, size_);
  check_gpu_tensors_different_devices(outputTensors, true);
  assertSingleElementInput(invalidArgument, outputTensors);

  // @lint-ignore CLANGTIDY
  auto tensor = outputTensors.back();

  std::vector<at::Tensor> inputs;

  if (getRank() == opts.rootRank) {
    if (inputTensors.size() != 1) {
      std::stringstream ss;
      ss << "requires a single-element input list containing a list with "
         << getSize() << " tensors.";
      invalidArgument(ss.str());
    } else if (inputTensors[0].size() != static_cast<size_t>(getSize())) {
      std::stringstream ss;
      ss << "Incorrect input list size " << inputTensors[0].size()
         << ". Input list size should be " << getSize()
         << ", same as size of the process group.";
      invalidArgument(ss.str());
    }

    const auto& options = outputTensors[0].options();
    const auto& sizes = outputTensors[0].sizes();
    assertTypeAndSizesMatch(invalidArgument, inputTensors[0], options, sizes);
    inputs = inputTensors[0];
  } else {
    // if not in the root rank, initialize inputTensors as empty place holder
    // with an empty list
    if (inputTensors.size() != 0) {
      invalidArgument("requires empty input on non-root");
    }
    inputs = {};
    // append a empty tensor to the list, we don't use it but the
    // `collective` template function requires it to invoke its function
    inputs.emplace_back();
  }

  RECORD_PARAM_COMMS_DATA(
      static_cast<int>(
          this->getSequenceNumberForGroup() + 1), // seq + 1 to match collective
      this->getID(),
      inputTensors, // inputTensors
      outputTensors, // outputTensors
      opts.rootRank, // root rank
      "scatter", // colName
      tensor.numel(), // inNelems
      tensor.numel() * this->getSize(), // outNelems
      tensor.scalar_type(), // dType
      std::vector<int64_t>(), // inSplitSizes
      std::vector<int64_t>(), // outSplitSize
      this->getSize()); // worldSize

  // avoidRecordStreams_ note: collective() will stash outputTensors and
  // inputs, which == inputTensors[0] on the root rank where it matters.
  bool avoidRecordStreams = avoidRecordStreams_ || (!opts.asyncOp);

  return collective(
      outputTensors,
      inputs,
      [&](at::Tensor& /* unused */,
          at::Tensor& /* unused */,
          ncclComm_t comm,
          at::cuda::CUDAStream& stream) {
        const auto root = opts.rootRank;
        if (getRank() == root) {
          if (!avoidRecordStreams) {
            for (auto input : inputs) {
              c10::cuda::CUDACachingAllocator::recordStream(
                  input.storage().data_ptr(), stream);
            }
          }
        }
        torch::cuda::nccl::scatter(
            inputs, outputTensors[0], comm, stream, root);
        return ncclSuccess;
      },
      OpType::SCATTER,
      "nccl:scatter",
      avoidRecordStreams);
}

c10::intrusive_ptr<Work> ProcessGroupNCCL::recvAnysource(
    std::vector<at::Tensor>& /* unused */,
    int /* unused */) {
  C10_THROW_ERROR(
      NotImplementedError, "ProcessGroupNCCL does not support recvAnysource");
}

c10::intrusive_ptr<Work> ProcessGroupNCCL::_allgather_base(
    at::Tensor& output_tensor,
    at::Tensor& input_tensor,
    const AllgatherOptions& opts) {
  check_gpu_single_tensor(input_tensor);
  check_gpu_single_tensor(output_tensor);

  if (input_tensor.dtype() != output_tensor.dtype()) {
    C10_THROW_ERROR(
        TypeError, "output tensor must have the same type as input tensor");
  }

  if (input_tensor.numel() * size_ != output_tensor.numel()) {
    C10_THROW_ERROR(
        ValueError,
        "output tensor size must be equal to world_size times input tensor size");
  }

  // @lint-ignore CLANGTIDY
  const auto& tensor = output_tensor;
  RECORD_PARAM_COMMS_DATA(
      static_cast<int>(
          this->getSequenceNumberForGroup() + 1), // seq + 1 to match collective
      this->getID(),
      input_tensor, // inputTensors
      output_tensor, // outputTensors
      rank_, // rank
      "_allgather_base", // colName
      input_tensor.numel(), // inNelems
      tensor.numel(), // outNelems
      tensor.scalar_type(), // dType
      std::vector<int64_t>(), // inSplitSizes
      std::vector<int64_t>(), // outSplitSize
      this->getSize()); // worldSize

  // just a wrapper to fit the collective interface
  auto inputs = std::vector<at::Tensor>{input_tensor};
  auto outputs = std::vector<at::Tensor>{output_tensor};

  // avoidRecordStreams_ note: collective() will stash inputs and outputs.
  // Note 2: for asyncOp = false, we don't want to record streams because we
  // know that the NCCL stream will join back to the "current" stream right
  // after this op. So we might just as well keep the stream ownership of the
  // input/output tensors unchanged. The benefit would be that the
  // allocation/free of the tensors would look deterministic to the "current"
  // stream so that the caching allocator can reuse memory pool for this stream
  // in a clever way. This setting is added for libraries like FSDP which uses
  // `all_gather_into_tensor`.
  bool avoidRecordStreams = avoidRecordStreams_ || (!opts.asyncOp);

  return collective(
      inputs,
      outputs,
      [&](at::Tensor& input,
          at::Tensor& output,
          ncclComm_t comm,
          at::cuda::CUDAStream& stream) {
        if (!avoidRecordStreams) {
          c10::cuda::CUDACachingAllocator::recordStream(
              output.storage().data_ptr(), stream);
        }
        return ncclAllGather(
            input.data_ptr(),
            output.data_ptr(),
            input.numel(),
            getNcclDataType(input.scalar_type()),
            comm,
            stream.stream());
      },
      OpType::_ALLGATHER_BASE,
      "nccl:_all_gather_base",
      avoidRecordStreams);
}

} // namespace c10d

#endif // USE_C10D_NCCL<|MERGE_RESOLUTION|>--- conflicted
+++ resolved
@@ -833,12 +833,6 @@
   }
 }
 
-<<<<<<< HEAD
-c10::intrusive_ptr<intra_node_comm::IntraNodeComm> ProcessGroupNCCL::
-    initIntraNodeComm() {
-  return intra_node_comm::IntraNodeComm::rendezvous(
-      store_, std::to_string(uid_), rank_, size_);
-=======
 void ProcessGroupNCCL::eagerConnectSingleDevice(at::Device device) {
   std::vector<at::Device> rankDevices = {device};
   const auto key = getKeyFromDevices(rankDevices);
@@ -863,7 +857,12 @@
       device);
   NCCLComm::split(comm[0].get(), NCCL_SPLIT_NOCOLOR, rank_, options_->config);
 #endif
->>>>>>> da432069
+}
+
+c10::intrusive_ptr<intra_node_comm::IntraNodeComm> ProcessGroupNCCL::
+    initIntraNodeComm() {
+  return intra_node_comm::IntraNodeComm::rendezvous(
+      store_, std::to_string(uid_), rank_, size_);
 }
 
 void ProcessGroupNCCL::runHealthCheck() {
