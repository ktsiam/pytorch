--- conflicted
+++ resolved
@@ -264,13 +264,8 @@
   std::shared_ptr<TypeResolver> getTypeResolver();
 
   // Retrieves the device map for the provided destination worker.
-<<<<<<< HEAD
   virtual std::unordered_map<c10::Device, c10::Device> getDeviceMap(
-      const WorkerInfo& dest);
-=======
-  virtual std::unordered_map<c10::DeviceIndex, c10::DeviceIndex> getDeviceMap(
       const WorkerInfo& dest) const;
->>>>>>> 29bbc4f6
 
  protected:
   // NOLINTNEXTLINE(cppcoreguidelines-non-private-member-variables-in-classes)
