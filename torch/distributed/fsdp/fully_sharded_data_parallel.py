--- conflicted
+++ resolved
@@ -27,17 +27,12 @@
 import torch.nn.functional as F
 from torch.autograd import Variable
 from torch.distributed import ProcessGroup
-<<<<<<< HEAD
-from torch.distributed.algorithms._comm_hooks import LOW_PRECISION_HOOKS
-=======
 from torch.distributed.algorithms._checkpoint.checkpoint_wrapper import (
     _CHECKPOINT_PREFIX,
     _CHECKPOINT_WRAPPED_MODULE,
     ActivationWrapper,
 )
-from torch.distributed.algorithms._comm_hooks import default_hooks, LOW_PRECISION_HOOKS
-from torch.distributed.distributed_c10d import _get_default_group
->>>>>>> 85be4d52
+from torch.distributed.algorithms._comm_hooks import LOW_PRECISION_HOOKS
 from torch.distributed.fsdp import (
     BackwardPrefetch,
     CPUOffload,
@@ -626,18 +621,11 @@
         """
         Returns the wrapped module (like :class:`DistributedDataParallel`).
         """
-<<<<<<< HEAD
-        if hasattr(self, FSDP_WRAPPED_MODULE):
-            return self._fsdp_wrapped_module
-        else:
-            raise RuntimeError("_fsdp_wrapped_module not yet defined")
-=======
         # FSDP's `.module` must refer to the innermost wrapped module when
         # composing with other module wrappers in order for state dict to work
         if isinstance(self._fsdp_wrapped_module, ActivationWrapper):
             return getattr(self._fsdp_wrapped_module, _CHECKPOINT_WRAPPED_MODULE)
         return self._fsdp_wrapped_module
->>>>>>> 85be4d52
 
     @property
     def _has_params(self) -> bool:
