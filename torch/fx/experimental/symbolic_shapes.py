--- conflicted
+++ resolved
@@ -111,7 +111,6 @@
     our program. They're what sit under FakeTensor, and contains our primary
     implementation of symbolic shapes.
     """
-<<<<<<< HEAD
     def __init__(self, expr, shape_env, constant=None, ref_id=None, kind=None, idx=None):
         self.expr = expr
         self.shape_env = shape_env
@@ -132,21 +131,19 @@
                 self.shape_env.expr_to_id[self.ref_id] = set()
             self.shape_env.expr_to_id[self.ref_id].add((self.expr, self.kind, self.idx))
 
-    def wrap(self, num): # Node is a torch._C.SymIntNode
-        # breakpoint()
-=======
+    
+    @property
+    def expr(self):
+        self._update_expr()
+        return self._expr
+
     def __init__(self, expr, shape_env, constant=None):
         self._expr = expr
         self.shape_env = shape_env
         self.constant = constant
 
-    @property
-    def expr(self):
-        self._update_expr()
-        return self._expr
 
     def wrap(self, num):
->>>>>>> a71245f0
         return PySymInt(sympy.Integer(num), self.shape_env, constant=num)
 
     def clone(self):
