import functools
import math

import torch
from torch.nested._internal.sdpa import jagged_scaled_dot_product_attention

from .nested_tensor import NestedTensor
from typing import *  # noqa: F403
from torch.fx.operator_schemas import normalize_function

__all__: List[Any] = []

JAGGED_OPS_TABLE: Dict[Any, Any] = {}


# Simplifying assumption: we assume that the batch dim is always the left-most
# dim, and the ragged dim is always the second dim.
def _outer_to_inner_dim(ndim, dim):
    assert dim >= 0 and dim < ndim
    return 0 if dim < 2 else dim - 1


def _wrap_jagged_dim(ndim, dim, op_name):
    from torch._prims_common import canonicalize_dims

    wrapped = canonicalize_dims(ndim, dim)
    if wrapped < 2:
        raise RuntimeError(
            f"{op_name}(): not supported for NestedTensor on dim=0 or dim=1"
        )
    return _outer_to_inner_dim(ndim, wrapped)


def _wrap_jagged_dims(ndim, dims, op_name):
    # ex: (2, 3, 4) -> (1, 2, 3)
    # ex: (0, 1, 4) -> (0, 3)
    from torch._prims_common import canonicalize_dims

    wrapped_dims = [canonicalize_dims(ndim, d) for d in dims]
    # This logic needs to be done after we canonicalize dims but before we
    # map to inner dims so we can print a nicer error message.
    zero_in_dims = 0 in wrapped_dims
    one_in_dims = 1 in wrapped_dims
    if zero_in_dims ^ one_in_dims:
        apply, not_apply = ("batch", "ragged") if zero_in_dims else ("ragged", "batch")
        raise RuntimeError(
            f"{op_name}(): applying over the {apply} dimension, but not the {not_apply}"
            " dimension is not supported for NestedTensor"
        )
    return (
        tuple(_outer_to_inner_dim(ndim, d) for d in dims if d != 0),
        zero_in_dims,
    )


def check_schema(schema_str: str, func, *args, **kwargs) -> None:
    named_arg_types = schema_str.split(", ")
    num_optional_args = sum([x.endswith("?") for x in named_arg_types])
    min_args = len(named_arg_types) - num_optional_args

    if not (len(args) >= min_args and len(args) <= len(named_arg_types)):
        raise ValueError(
            f"NestedTensor {func.__name__}({schema_str}): expected at least {min_args} "
            f"arguments and at most {len(named_arg_types)} arguments, but got: "
            f"{len(args)} arguments"
        )

    arg_type_check_fns = {
        "t": lambda x: isinstance(x, torch.Tensor) and not isinstance(x, NestedTensor),
        "jt": lambda x: isinstance(x, NestedTensor)
        and x._lengths is None and x._ragged_idx == 1,  # ops with "jt" require contiguous JT only
        "jt_all": lambda x: isinstance(
            x, NestedTensor
        ),  # ops with "jt_all" can accept all kinds of JT
        "any": lambda x: True,
    }
    for i, named_arg_type in enumerate(named_arg_types):
        name, arg_type = named_arg_type.split(": ")
        is_optional = arg_type.endswith("?")
        normalized_arg_type = arg_type[:-1] if is_optional else arg_type
        if normalized_arg_type not in arg_type_check_fns.keys():
            raise AssertionError(f"Unknown arg type: {normalized_arg_type}")

        if i >= len(args):
            if not is_optional:
                raise ValueError(
                    f"NestedTensor {func.__name__}({schema_str}) "
                    f"missing required argument: {name}"
                )
            continue

        if not arg_type_check_fns[normalized_arg_type](args[i]):
            type_to_desc = {
                "t": "tensor",
                "jt": "contiguous jagged layout NestedTensor",
                "jt_all": "jagged layout NestedTensor",
                "any": "<any type>",
            }

            raise ValueError(
                f"NestedTensor {func.__name__}({schema_str}): expected {name} to be a "
                f"{type_to_desc[arg_type]}"
            )


def check_ragged_dim_same(
    func, a: NestedTensor, a_name: str, b: NestedTensor, b_name: str
) -> None:
    # Calling into .shape here
    if a._size[a._ragged_idx] != b._size[b._ragged_idx]:
        raise RuntimeError(
            f"NestedTensor {func.__name__}: expected {a_name} and {b_name} to have the "
            "same exact offsets tensor."
        )


# returns True if the raggedness-relevant portions of the NT shape
# match those of the specified size
def raggedness_matches(nt, size):
    end = nt._ragged_idx + 1
    return list(nt._size[:end]) == list(size[:end])


def squeeze_leading_ones(t):
    # Note: [ Squeezing leading ones ]
    #
    # Squeeze leading ones from t.
    #
    # We want:
    #   (B, j0, ?, ?) + (1, 1, ?, ?) -> (B, j0, ?, ?)
    #   (B, j0, ?, ?) + (1, 1, 1, ?, ?) -> (1, B, j0, ?, ?)  (not yet supported)
    #
    # 1) Squeeze extra ones and grab values from NT
    #   (1, 1, ?, ?) -> (?, ?)   and   (sum(*), ?, ?) -> (B, j0, ?, ?)
    # 2) Do dense broadcasting:
    #   (sum(*), ?, ?) + (?, ?) -> (sum(*), ?, ?)
    # 3) Construct nested tensor
    #   (sum(*), ?, ?) -> (B, j0, ?, ?)
    #
    # If unsqueezing on the 0th dim becomes supported, we would unsqueeze
    # at step (4) and we would need to update this function to record how
    # many ones we unsqueezed.
    while t.shape[0] == 1:
        t = t.squeeze(0)
    return t


def register_func(tables, aten_ops, schema_str):
    if not isinstance(aten_ops, list):
        aten_ops = [aten_ops]
    if not isinstance(tables, list):
        tables = [tables]

    def wrapper(func):
        for aten_op in aten_ops:

            def get_inner(aten_op):
                def inner(*args, **kwargs):
                    check_schema(schema_str, func, *args, **kwargs)
                    return func(aten_op, *args, **kwargs)

                return inner

            for table in tables:
                table[aten_op] = get_inner(aten_op)
        return func

    return wrapper


register_jagged_func = functools.partial(register_func, JAGGED_OPS_TABLE)


def lookup_jagged(func, *args, **kwargs) -> Optional[Callable]:
    dispatch_func = JAGGED_OPS_TABLE.get(func, None)
    if dispatch_func is not None:
        return dispatch_func

    # Handle pointwise fallbacks
    if torch.Tag.pointwise in func.tags:
        # Assume there aren't additional tensors that aren't the "unary/binary" args
        num_tensor_args = sum([isinstance(x, torch.Tensor) for x in args])
        if num_tensor_args == 1:
            check_schema("self: jt", func, *args, **kwargs)
            return functools.partial(jagged_unary_pointwise, func)
        elif num_tensor_args == 2:
            check_schema("lhs: any, rhs: any", func, *args, **kwargs)
            return functools.partial(jagged_binary_pointwise, func)

    return None


def extract_kwargs(arg):
    kwargs = {
        "offsets": arg.offsets(),
        "_max_seqlen": arg._max_seqlen,
        "_min_seqlen": arg._min_seqlen,
    }
    return kwargs


def jagged_unary_pointwise(func, *args, **kwargs):
    return NestedTensor(
        func(args[0]._values, *args[1:], **kwargs), **extract_kwargs(args[0])
    )


def jagged_binary_pointwise(func, *args, **kwargs):
    a, b = args[0], args[1]
    assert isinstance(a, NestedTensor) or isinstance(b, NestedTensor)

    mismatch_error_msg = (
        f"cannot call binary pointwise function {func.__name__} with inputs of shapes "
        f"{a.shape} and {b.shape}"
    )

    # a is NT, b is NT
    if isinstance(a, NestedTensor) and isinstance(b, NestedTensor):
        # ex: (B, j0, D) + (B, j0, D)
        # ex: (B, j0, D) + (B, j0, 1)
        if raggedness_matches(a, b.shape):
            return NestedTensor(
                func(a._values, b._values, *args[2:], **kwargs), **extract_kwargs(a)
            )
        raise RuntimeError(mismatch_error_msg)

    # either a is NT or b is NT at this point
    a_is_nt = isinstance(a, NestedTensor)
    extracted_kwargs = extract_kwargs(a) if a_is_nt else extract_kwargs(b)

    # === Handle broadcasting across the batch / ragged dims ===

    # Easy case: take advantage of pre-existing broadcasting logic
    # ex: (B, j0, ?, ?) + (?) -> (B, j0, ?, ?)
    # ex: (B, j0, ?, ?) + (?, ?) -> (B, j0, ?, ?)
    # ex: (B, j0, ?, ?) + (1, 1, ?, ?) -> (B, j0, ?, ?)
    nt, t = (a, b) if a_is_nt else (b, a)
    # See Note: [ Squeezing leading ones ]
    if t.dim() > nt.dim():
        raise NotImplementedError("NYI: broadcasting NT with T with larger dim")
    t_squeezed = squeeze_leading_ones(t)
    if nt.dim() >= t_squeezed.dim() + 2:
        lhs, rhs = (nt._values, t_squeezed) if a_is_nt else (t_squeezed, nt._values)
        return NestedTensor(func(lhs, rhs, *args[2:], **kwargs), **extracted_kwargs)

    # Harder case: do manual broadcasting over unbound components
    # when NT dim == non-NT dim
    # ex: (B, j0, D_0, D_1) + (B, 1, D_0, D_1) -> (B, j0, D_0, D_1)
    if a.dim() == b.dim():
        # ex: (B, j0, D_0, D_1) + (1, 1, D_0, D_1) -> should
        # be (B, j0, D_0, D_1) but not yet supported
        if a.shape[0] != b.shape[0]:
            raise RuntimeError(mismatch_error_msg)

        # need to use offsets to broadcast across ragged dim properly
        # NB: inefficient fallback here; Triton codegen can help this
        # TODO: Make this work with autograd
        outputs = []
        for a_comp, b_comp in zip(a.unbind(), b.unbind()):
            outputs.append(func(a_comp, b_comp, *args[2:], **kwargs))
        new_values = torch.cat(outputs, dim=0)
        return NestedTensor(new_values, **extracted_kwargs)

    # ex: (B, j0, D_0, D_1) + (A, B, 1, D_0, D_1) -> error because this breaks the invariant
    # that ragged dim is wrt left-most batch dim
    raise RuntimeError(mismatch_error_msg)


def jagged_torch_function(func, *args, **kwargs):
    # SDPA has special kernels that handle nested tensors.
    # Dispatch to the correct implementation here
    if func is torch._C._nn.scaled_dot_product_attention:
        return jagged_scaled_dot_product_attention(*args, **kwargs)

<<<<<<< HEAD
    # Handle contiguous() here because it's CompositeImplicit.
    if func.__name__ == "contiguous":
        if args[0]._ragged_idx != 1:
            raise RuntimeError(
                "contiguous(): not supported on a jagged layout nested tensor with "
                "transposed ragged dim"
            )

        # purposefully fall-through to NotImplemented

    # Handle reshape() / reshape_as() here because they're CompositeImplicit.
    if func.__name__ == "reshape":
        inp = args[0]
        shape = args[1:]

        return inp.view(shape) if inp.is_contiguous() else inp.clone().view(shape)

    if func.__name__ == "reshape_as":
        inp = args[0]
        other = args[1]

        return inp.reshape(*other.shape)

=======
>>>>>>> 7b473457
    # Handle flatten() here because it's CompositeImplicit.
    if func.__name__ == "flatten":

        def _flatten_sig(input, start_dim=0, end_dim=-1):
            pass

        _, new_kwargs = normalize_function(
            _flatten_sig, args=args, kwargs=kwargs, normalize_to_only_use_kwargs=True
        )

        inp = new_kwargs.pop("input")
        new_kwargs["start_dim"] = _wrap_jagged_dim(
            inp.dim(), new_kwargs["start_dim"], "flatten"
        )
        new_kwargs["end_dim"] = _wrap_jagged_dim(
            inp.dim(), new_kwargs["end_dim"], "flatten"
        )

        return NestedTensor(func(inp._values, **new_kwargs), **extract_kwargs(inp))

    raise NotImplementedError(func)


@register_jagged_func(
    [
        torch.ops.aten.is_non_overlapping_and_dense.default,
        torch.ops.aten.sym_size.default,
        torch.ops.aten.dim.default,
        torch.ops.aten.sym_numel.default,
        torch.ops.aten.sym_stride.default,
        torch.ops.aten.sym_storage_offset.default,
    ],
    "self: jt_all",
)
def tensor_attr_supported_getter(func, *args, **kwargs):
    if func == torch.ops.aten.is_non_overlapping_and_dense.default:
        return False

    if func == torch.ops.aten.sym_size.default:
        return args[0]._size

    if func == torch.ops.aten.dim.default:
        return len(args[0]._size)

    if func == torch.ops.aten.sym_numel.default:
        if args[0]._lengths is not None:
            return int(sum(args[0]._lengths) * math.prod(args[0]._size[2:]))
        return args[0]._values.numel()

    if func == torch.ops.aten.sym_stride.default:
        return args[0]._strides

    if func == torch.ops.aten.sym_storage_offset.default:
        return args[0]._values.storage_offset()


@register_jagged_func(torch.ops.prim.layout.default, "self: jt_all")
def prim_layout_default(func, *args, **kwargs):
    return torch.jagged


@register_jagged_func(
    [torch.ops.aten.size.default],
    "self: jt_all",
)
def tensor_attr_unsupported_getter(func, *args, **kwargs):
    if func == torch.ops.aten.size.default:
        raise RuntimeError(
            "NestedTensors does not support directly calling torch.ops.aten.size "
            "please use `nested_tensor.size()` instead."
        )


@register_jagged_func(torch.ops.aten.is_contiguous.default, "self: jt_all")
def is_contiguous_general(func, *args, **kwargs):
    from torch._prims_common import is_contiguous_for_memory_format

    _, new_kwargs = normalize_function(
        func, args=args, kwargs=kwargs, normalize_to_only_use_kwargs=True
    )
    inp = new_kwargs.pop("input")

    # If created from narrow() check for lengths
    if inp.lengths() is not None:
        return False

    # If jagged dim is not 1 it's not contiguous
    if inp._ragged_idx != 1:
        return False

    new_kwargs["memory_format"] = new_kwargs.get(
        "memory_format", torch.contiguous_format
    )
    if new_kwargs["memory_format"] == torch.preserve_format:
        return True
    return is_contiguous_for_memory_format(inp.values(), **new_kwargs)


register_jagged_func(
    torch.ops.aten.is_contiguous.memory_format, "self: jt_all, memory_format: any?"
)(is_contiguous_general)


@register_jagged_func(torch.ops.aten.linear.default, "input: jt, weight: t, bias: t?")
def linear_default(func, *args, **kwargs):
    _, new_kwargs = normalize_function(
        func, args=args, kwargs=kwargs, normalize_to_only_use_kwargs=True
    )

    inp = new_kwargs.pop("input")
    weight = new_kwargs["weight"]
    bias = new_kwargs["bias"]

    return NestedTensor(func(inp._values, **new_kwargs), **extract_kwargs(inp))


@register_jagged_func(
    torch.ops.aten.linear_backward.default,
    "self: jt, grad_output: jt, weight: t, output_mask: any",
)
def linear_backward_default(func, *args, **kwargs):
    _, new_kwargs = normalize_function(
        func, args=args, kwargs=kwargs, normalize_to_only_use_kwargs=True
    )

    inp = new_kwargs.pop("input")
    grad_output = new_kwargs.pop("grad_output")
    weight = new_kwargs.pop("weight")

    check_ragged_dim_same(func, inp, "self", grad_output, "grad_output")
    ds = NestedTensor(
        torch.mm(grad_output._values, weight), **extract_kwargs(grad_output)
    )
    dw = torch.mm(grad_output._values.T, inp._values)
    db = None  # NYI: gradient for bias, need to reduce over ragged dim
    return (ds, dw, db)


@register_jagged_func(torch.ops.aten._to_copy.default, "self: jt")
def to_copy_default(func, *args, **kwargs):
    _, new_kwargs = normalize_function(
        func, args=args, kwargs=kwargs, normalize_to_only_use_kwargs=True
    )

    inp = new_kwargs.pop("input")
    # don't change layout
    new_kwargs.pop("layout")

    new_values = func(inp._values, **new_kwargs)
    # NB: Purposefully keep offsets on the old device.
    return NestedTensor(new_values, **extract_kwargs(inp))


register_jagged_func(
    [
        torch.ops.aten.ones_like.default,
        torch.ops.aten.zeros_like.default,
        torch.ops.aten.randn_like.default,
        torch.ops.aten.detach.default,
    ],
    "self: jt",
)(jagged_unary_pointwise)


register_jagged_func(
    torch.ops.aten._softmax.default, "self: jt, dim: any, half_to_float: any"
)(jagged_unary_pointwise)


@register_jagged_func(
    torch.ops.aten.native_dropout.default, "self: jt, float: any, train: any?"
)
def native_dropout_default(func, *args, **kwargs):
    _, new_kwargs = normalize_function(
        func, args=args, kwargs=kwargs, normalize_to_only_use_kwargs=True
    )

    inp = new_kwargs.pop("input")
    out1, out2 = func(inp._values, **new_kwargs)
    return (
        NestedTensor(out1, **extract_kwargs(inp)),
        NestedTensor(out2, **extract_kwargs(inp)),
    )


@register_jagged_func(
    torch.ops.aten.native_dropout_backward.default,
    "grad_output: jt, mask: jt, scale: any",
)
def native_dropout_backward_default(func, *args, **kwargs):
    _, new_kwargs = normalize_function(
        func, args=args, kwargs=kwargs, normalize_to_only_use_kwargs=True
    )
    grad_output = new_kwargs.pop("grad_output")
    mask = new_kwargs.pop("mask")
    return NestedTensor(
        func(grad_output._values, mask._values, **new_kwargs),
        **extract_kwargs(grad_output),
    )


@register_jagged_func(torch.ops.aten.prod.dim_int, "self: jt, dim: any, keepdim: any?")
def prod_dim_int(func, *args, **kwargs):
    _, new_kwargs = normalize_function(
        func, args=args, kwargs=kwargs, normalize_to_only_use_kwargs=True
    )

    inp = new_kwargs.pop("input")
    # TODO: Figure out how to handle this better
    # keep_dim is required to keep it in jagged format
    if not new_kwargs["keepdim"]:
        raise RuntimeError("prod(): keepdim=True must be set for NestedTensor")
    dim = new_kwargs["dim"]
    new_kwargs["dim"] = _wrap_jagged_dim(len(inp.shape), dim, "prod")

    return NestedTensor(func(inp._values, **new_kwargs), **extract_kwargs(args[0]))


@register_jagged_func(
    torch.ops.aten.split.Tensor, "self: jt, split_size: any, dim: any"
)
def split_tensor(func, *args, **kwargs):
    _, new_kwargs = normalize_function(
        func, args=args, kwargs=kwargs, normalize_to_only_use_kwargs=True
    )

    inp = new_kwargs.pop("input")

    new_kwargs["dim"] = _wrap_jagged_dim(inp.dim(), new_kwargs["dim"], "split")

    return tuple(
        NestedTensor(values=x, **extract_kwargs(inp))
        for x in func(inp._values, **new_kwargs)
    )


@register_jagged_func(
    torch.ops.aten.split_with_sizes.default, "self: jt, split_sizes: any, dim: any"
)
def split_with_sizes_default(func, *args, **kwargs):
    _, new_kwargs = normalize_function(
        func, args=args, kwargs=kwargs, normalize_to_only_use_kwargs=True
    )

    inp = new_kwargs.pop("input")

    new_kwargs["dim"] = _wrap_jagged_dim(
        inp.dim(), new_kwargs["dim"], "split_with_sizes"
    )

    return [
        NestedTensor(values=x, **extract_kwargs(inp))
        for x in func(inp._values, **new_kwargs)
    ]


@register_jagged_func(torch.ops.aten.unbind.int, "self: jt_all, dim: any?")
def unbind_int(func, *args, **kwargs):
    # Note that this specializes on the length of the offsets
    _, new_kwargs = normalize_function(
        func, args=args, kwargs=kwargs, normalize_to_only_use_kwargs=True
    )

    dim = new_kwargs["dim"]
    if dim != 0:
        raise RuntimeError("unbind(): only supported for NestedTensor on dim=0")

    inp = new_kwargs.pop("input")
    values = inp.values()
    offsets = inp.offsets()
    lengths = inp.lengths()

    if inp._ragged_idx != 1:
        raise RuntimeError(
            "unbind(): only supported for NestedTensor when jagged dimension is 1"
        )

    if lengths is None:
        return torch.split(values, offsets.diff().tolist())
    return [
        values[offsets[i] : (offsets[i] + lengths[i])] for i in range(lengths.shape[0])
    ]


@register_jagged_func(torch.ops.aten.unsqueeze.default, "self: jt, dim: any")
def unsqueeze_default(func, *args, **kwargs):
    _, new_kwargs = normalize_function(
        func, args=args, kwargs=kwargs, normalize_to_only_use_kwargs=True
    )

    inp = new_kwargs.pop("input")
    values = inp._values
    offsets = inp.offsets

    # Account for collapsed jagged dim
    dim = new_kwargs["dim"]
    new_kwargs["dim"] = _wrap_jagged_dim(len(inp.shape) + 1, dim, "unsqueeze")
    return NestedTensor(func(values, **new_kwargs), **extract_kwargs(inp))


@register_jagged_func(torch.ops.aten.cat.default, "tensors: any, dim: any")
def cat_default(func, *args, **kwargs):
    _, new_kwargs = normalize_function(
        func, args=args, kwargs=kwargs, normalize_to_only_use_kwargs=True
    )

    tensors = new_kwargs.pop("tensors")

    # Convert any non-nested to nested
    nested = [t for t in tensors if t.is_nested]
    assert len(nested) > 0
    first = nested[0]
    tensors = [t if t.is_nested else t.expand_as(first) for t in tensors]

    # Account for collapsed jagged dim
    dim = new_kwargs["dim"]
    new_kwargs["dim"] = _wrap_jagged_dim(len(first.shape), dim, "cat")

    return NestedTensor(
        func([t._values for t in tensors], **new_kwargs), **extract_kwargs(tensors[0])
    )


@register_jagged_func(torch.ops.aten.matmul.default, "self: jt, other: any")
def matmul_default(func, *args, **kwargs):
    _, new_kwargs = normalize_function(
        func, args=args, kwargs=kwargs, normalize_to_only_use_kwargs=True
    )

    inp = new_kwargs.pop("input")
    other = new_kwargs.pop("other")

    if inp.is_nested and not other.is_nested:
        return NestedTensor(
            func(inp._values, other, **new_kwargs), **extract_kwargs(inp)
        )
    elif inp.is_nested and other.is_nested:
        # BMM with equivalent ragged dims between the two inputs
        if inp.dim() > 3 and other.dim() > 3 and raggedness_matches(inp, other.shape):
            return NestedTensor(func(inp._values, other._values), **extract_kwargs(inp))

    raise RuntimeError(
        f"matmul(): not supported between inputs of shapes {inp.shape} and {other.shape}"
    )


@register_jagged_func(
    torch.ops.aten.expand.default, "self: jt, size: any, implicit: any?"
)
def expand_default(func, *args, **kwargs):
    _, new_kwargs = normalize_function(
        func, args=args, kwargs=kwargs, normalize_to_only_use_kwargs=True
    )

    inp = new_kwargs.pop("input")
    size = new_kwargs["size"]

    assert ("implicit" not in new_kwargs) or (not new_kwargs.pop("implicit"))
    if not raggedness_matches(inp, size):
        raise RuntimeError(f"expand(): cannot expand shape {inp.shape} -> {size}")

    expand_arg = [-1, *size[2:]]
    return NestedTensor(func(inp._values, expand_arg), **extract_kwargs(inp))


@register_jagged_func(torch.ops.aten.expand_as.default, "self: t, other: jt")
def expand_as_default(func, *args, **kwargs):
    _, new_kwargs = normalize_function(
        func, args=args, kwargs=kwargs, normalize_to_only_use_kwargs=True
    )

    inp = new_kwargs.pop("input")
    other = new_kwargs.pop("other")

    return NestedTensor(func(inp, other._values), **extract_kwargs(other))


@register_jagged_func(torch.ops.aten.where.self, "condition: jt, self: jt, other: jt")
def where_self(func, *args, **kwargs):
    _, new_kwargs = normalize_function(
        func, args=args, kwargs=kwargs, normalize_to_only_use_kwargs=True
    )

    condition = new_kwargs.pop("condition")
    inp = new_kwargs.pop("input")
    other = new_kwargs.pop("other")

    assert condition.shape == other.shape == inp.shape

    return NestedTensor(
        func(condition._values, inp._values, other._values, **new_kwargs),
        **extract_kwargs(condition),
    )


@register_jagged_func(torch.ops.aten._pin_memory.default, "self: jt, device: any?")
def _pin_memory_default(func, *args, **kwargs):
    _, new_kwargs = normalize_function(
        func, args=args, kwargs=kwargs, normalize_to_only_use_kwargs=True
    )

    inp = new_kwargs.pop("input")

    return NestedTensor(func(inp._values, **new_kwargs), **extract_kwargs(inp))


@register_jagged_func(torch.ops.aten.is_pinned.default, "self: jt, device: any?")
def is_pinned_default(func, *args, **kwargs):
    _, new_kwargs = normalize_function(
        func, args=args, kwargs=kwargs, normalize_to_only_use_kwargs=True
    )

    inp = new_kwargs.pop("input")

    return func(inp._values, **new_kwargs)


@register_jagged_func(torch.ops.aten.is_same_size.default, "self: jt, other: jt")
def is_same_size_default(func, *args, **kwargs):
    return args[0]._size == args[1]._size


@register_jagged_func(
    torch.ops.aten.sum.dim_IntList, "self: jt, dim: any?, keepdim: any?, dtype: any?"
)
def sum_dim_IntList(func, *args, **kwargs):
    # sum_dim_IntList can produce a NT or a T depending on whether the ragged dims
    # are reduced away.
    _, new_kwargs = normalize_function(
        func, args=args, kwargs=kwargs, normalize_to_only_use_kwargs=True
    )
    inp = new_kwargs.pop("input")
    assert inp._ragged_idx == 1
    new_kwargs["dim"], ragged_reduced_away = _wrap_jagged_dims(
        inp.dim(), new_kwargs["dim"], "sum"
    )

    if not ragged_reduced_away:
        return NestedTensor(func(inp._values, **new_kwargs), **extract_kwargs(inp))
    else:
        # Don't wrap because we reduced away the raggedness
        out = func(inp._values, **new_kwargs)
        if new_kwargs["keepdim"]:
            out = out.unsqueeze(0)
        return out


@register_jagged_func(torch.ops.aten.transpose.int, "self: jt, dim0: any, dim1: any")
def transpose_int(func, *args, **kwargs):
    _, new_kwargs = normalize_function(
        func, args=args, kwargs=kwargs, normalize_to_only_use_kwargs=True
    )

    from torch._prims_common import canonicalize_dims

    inp = new_kwargs.pop("input")
    dim0, dim1 = canonicalize_dims(inp.dim(), (new_kwargs["dim0"], new_kwargs["dim1"]))

    # To support the SDPA API, inputs need to have the ragged idx transposed to dim 2
    # instead of 1, although the internal Flash and mem-effn implementations will
    # use the inputs with raggedness in dim 1.
    if dim0 == inp._ragged_idx or dim1 == inp._ragged_idx:
        if dim0 == 0 or dim1 == 0:
            raise ValueError(
                "Transpose is not supported on the batch dimension for jagged NT"
            )
        if dim0 == inp._ragged_idx:
            to_dim = dim1
        else:
            to_dim = dim0
        return NestedTensor(
            inp.values().transpose(
                _outer_to_inner_dim(len(inp._size), dim0),
                _outer_to_inner_dim(len(inp._size), dim1),
            ),
            **extract_kwargs(inp),
            _ragged_idx=to_dim,
        )

    new_kwargs["dim0"] = _wrap_jagged_dim(inp.dim(), new_kwargs["dim0"], "transpose")
    new_kwargs["dim1"] = _wrap_jagged_dim(inp.dim(), new_kwargs["dim1"], "transpose")

    return NestedTensor(func(inp._values, **new_kwargs), **extract_kwargs(inp))


@register_jagged_func(torch.ops.aten.view.default, "self: jt, size: any")
def view_default(func, *args, **kwargs):
    _, new_kwargs = normalize_function(
        func, args=args, kwargs=kwargs, normalize_to_only_use_kwargs=True
    )

    inp = new_kwargs.pop("input")
    size = new_kwargs.pop("size")

    # Ensure specified size still includes batch and ragged dims
    if len(size) < 3 or not raggedness_matches(inp, size):
        raise RuntimeError(f"view(): cannot view shape {inp.shape} as {size}")

    jagged_size = [inp._values.shape[0]] + size[2:]
    return NestedTensor(func(inp._values, jagged_size), **extract_kwargs(inp))


@register_jagged_func(
    torch.ops.aten.native_layer_norm.default,
    "input: jt, normalized_shape: any, weight: any?, bias: any?, eps: any",
)
def native_layer_norm_default(func, *args, **kwargs):
    _, new_kwargs = normalize_function(
        func, args=args, kwargs=kwargs, normalize_to_only_use_kwargs=True
    )

    inp = new_kwargs.pop("input")
    normalized_shape = new_kwargs["normalized_shape"]

    # Ensure we're not trying to normalize over the ragged dim
    if inp.dim() < 3 or (inp.dim() - len(normalized_shape)) < 2:
        raise RuntimeError(
            "layer_norm(): normalizing over ragged dim not supported for nested tensors"
        )

    output, mean, std = func(inp._values, **new_kwargs)
    return (NestedTensor(output, **extract_kwargs(inp)), mean, std)


@register_jagged_func(
    torch.ops.aten.native_layer_norm_backward.default,
    "grad_out: jt, input: jt, normalized_shape: any, mean: any, rstd: any, weight: any?, bias: any?, output_mask: any",
)
def native_layer_norm_backward_default(func, *args, **kwargs):
    _, new_kwargs = normalize_function(
        func, args=args, kwargs=kwargs, normalize_to_only_use_kwargs=True
    )
    grad_out = new_kwargs.pop("grad_out")
    inp = new_kwargs.pop("input")
    d_input, d_gamma, d_beta = func(grad_out._values, inp._values, **new_kwargs)
    if d_input is None:
        return (None, d_gamma, d_beta)

    return (NestedTensor(d_input, **extract_kwargs(inp)), d_gamma, d_beta)


@register_jagged_func(torch.ops.aten.select.int, "self: jt, dim: any, index: any")
def select_int(func, *args, **kwargs):
    _, new_kwargs = normalize_function(
        func, args=args, kwargs=kwargs, normalize_to_only_use_kwargs=True
    )

    inp = new_kwargs.pop("input")
    new_kwargs["dim"] = _wrap_jagged_dim(inp.dim(), new_kwargs["dim"], "select")

    return NestedTensor(func(inp._values, **new_kwargs), **extract_kwargs(inp))


@register_jagged_func(
    torch.ops.aten.slice.Tensor,
    "self: jt, dim: any?, start: any?, end: any?, step: any?",
)
def slice_tensor(func, *args, **kwargs):
    _, new_kwargs = normalize_function(
        func, args=args, kwargs=kwargs, normalize_to_only_use_kwargs=True
    )

    inp = new_kwargs.pop("input")
    new_kwargs["dim"] = _wrap_jagged_dim(inp.dim(), new_kwargs["dim"], "slice")

    return NestedTensor(func(inp._values, **new_kwargs), **extract_kwargs(inp))


@register_jagged_func(
    torch.ops.aten.convolution.default,
    "input: jt, weight: t, bias: t?, stride: any, padding: any, "
    "dilation: any, transposed: any, output_padding: any, groups: any",
)
def convolution_default(func, *args, **kwargs):
    _, new_kwargs = normalize_function(
        func, args=args, kwargs=kwargs, normalize_to_only_use_kwargs=True
    )

    inp = new_kwargs.pop("input")

    return NestedTensor(func(inp._values, **new_kwargs), **extract_kwargs(inp))


@register_jagged_func(
    torch.ops.aten.mean.dim, "self: jt, dim: any?, keepdim: any, dtype: any?"
)
def mean_dim(func, *args, **kwargs):
    _, new_kwargs = normalize_function(
        func, args=args, kwargs=kwargs, normalize_to_only_use_kwargs=True
    )

    inp = new_kwargs.pop("input")
    # NB: mean expects dim as a single item list of ints for some reason
    new_kwargs["dim"] = [_wrap_jagged_dim(inp.dim(), new_kwargs["dim"][0], "mean")]

    return NestedTensor(func(inp._values, **new_kwargs), **extract_kwargs(inp))


@register_jagged_func(torch.ops.aten.stack.default, "tensors: any, dim: any")
def stack_default(func, *args, **kwargs):
    _, new_kwargs = normalize_function(
        func, args=args, kwargs=kwargs, normalize_to_only_use_kwargs=True
    )

    # guaranteed this is non-empty if we got here
    tensors = new_kwargs.pop("tensors")
    for t in tensors:
        if not isinstance(t, NestedTensor):
            raise RuntimeError("stack(): expected all nested tensors inputs")

        if t.dim() != tensors[0].dim():
            raise RuntimeError(
                "stack(): expected all nested tensors to have the same dim"
            )

        if not raggedness_matches(t, tensors[0].shape):
            raise RuntimeError(
                "stack(): expected all nested tensors to have the same nested structure"
            )

    new_kwargs["dim"] = _wrap_jagged_dim(
        tensors[0].dim() + 1, new_kwargs["dim"], "stack"
    )

    return NestedTensor(
        func([t._values for t in tensors], **new_kwargs), **extract_kwargs(tensors[0])
    )


@register_jagged_func(
    torch.ops.aten.embedding.default,
    "weight: t, indices: jt, padding_idx: any?, scale_grad_by_freq: any?, sparse: any?",
)
def embedding_default(func, *args, **kwargs):
    _, new_kwargs = normalize_function(
        func, args=args, kwargs=kwargs, normalize_to_only_use_kwargs=True
    )

    # guaranteed this is non-empty if we got here
    indices = new_kwargs.pop("indices")
    weight = new_kwargs.pop("weight")

    return NestedTensor(
        func(weight, indices._values, **new_kwargs), **extract_kwargs(indices)
    )<|MERGE_RESOLUTION|>--- conflicted
+++ resolved
@@ -272,18 +272,8 @@
     if func is torch._C._nn.scaled_dot_product_attention:
         return jagged_scaled_dot_product_attention(*args, **kwargs)
 
-<<<<<<< HEAD
-    # Handle contiguous() here because it's CompositeImplicit.
-    if func.__name__ == "contiguous":
-        if args[0]._ragged_idx != 1:
-            raise RuntimeError(
-                "contiguous(): not supported on a jagged layout nested tensor with "
-                "transposed ragged dim"
-            )
-
-        # purposefully fall-through to NotImplemented
-
     # Handle reshape() / reshape_as() here because they're CompositeImplicit.
+    # TODO: Do the full view determination logic based on computeStride()
     if func.__name__ == "reshape":
         inp = args[0]
         shape = args[1:]
@@ -296,8 +286,6 @@
 
         return inp.reshape(*other.shape)
 
-=======
->>>>>>> 7b473457
     # Handle flatten() here because it's CompositeImplicit.
     if func.__name__ == "flatten":
 
