--- conflicted
+++ resolved
@@ -500,13 +500,9 @@
 
 
 def as_sparse_gradcheck(gradcheck):
-<<<<<<< HEAD
-    """Decorator for torch.autograd.gradcheck or its functools.partial
-=======
     """Decorate function, to extend gradcheck for sparse tensors.
 
     Decorator for torch.autograd.gradcheck or its functools.partial
->>>>>>> 24a463c4
     variants that extends the gradcheck function with support to input
     functions that operate on or/and return sparse tensors.
 
@@ -522,15 +518,10 @@
     """
 
     def gradcheck_with_sparse_support(func, inputs, **kwargs):
-<<<<<<< HEAD
-        """Same as :func:`torch.autograd.gradcheck` but with sparse tensors
-        inputs and outputs support.
-=======
         """
         Create gradcheck with support for sparse tensors.
 
         Same as :func:`torch.autograd.gradcheck` but with sparse tensors inputs and outputs support.
->>>>>>> 24a463c4
         """
         masked = kwargs.pop('masked', False)
         sparse_layouts = {torch.sparse_coo, torch.sparse_csr, torch.sparse_csc, torch.sparse_bsr, torch.sparse_bsc}
@@ -539,13 +530,7 @@
         STRIDED_REPRESENTATION = '__STRIDED_REPRESENTATION__'
 
         def convert_to_strided_representation(args):
-<<<<<<< HEAD
-            """Convert differentiable non-strided tensors to a representation
-            containing differentiable strided tensors.
-            """
-=======
             """Convert differentiable non-strided tensors to a representation containing differentiable strided tensors."""
->>>>>>> 24a463c4
             if not isinstance(args, (list, tuple)):
                 args = args,
             new_args: List[Any] = []
@@ -574,13 +559,7 @@
             return tuple(new_args)
 
         def restore_from_strided_representation(args):
-<<<<<<< HEAD
-            """Restore non-strided differentiable tensosr from their strided
-            representations.
-            """
-=======
             """Restore non-strided differentiable tensosr from their strided representations."""
->>>>>>> 24a463c4
             new_args = []
             args = list(args)
             while args:
